from dataclasses import dataclass


@dataclass
class BBOX:
    x: float = 0
    y: float = 0
    w: float = 0
    h: float = 0
    x1: float = 0
    x2: float = 0
    y1: float = 0
    y2: float = 0
    distance: float = 0
<<<<<<< HEAD
=======
    pz: float = 0
    px: float = 0
    py: float = 0
>>>>>>> 1b861379
    classname: str = ""


@dataclass
class ShelfDetection:
    level: int = 0
    x1: float = 0
    y1: float = 0
    x2: float = 0
    y2: float = 0<|MERGE_RESOLUTION|>--- conflicted
+++ resolved
@@ -12,12 +12,9 @@
     y1: float = 0
     y2: float = 0
     distance: float = 0
-<<<<<<< HEAD
-=======
     pz: float = 0
     px: float = 0
     py: float = 0
->>>>>>> 1b861379
     classname: str = ""
 
 
