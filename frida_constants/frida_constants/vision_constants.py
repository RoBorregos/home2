--- conflicted
+++ resolved
@@ -28,7 +28,6 @@
 SET_DETECTOR_CLASSES_SERVICE = "/vision/set_detector_classes"
 
 ZERO_SHOT_DEFAULT_CLASSES = [
-<<<<<<< HEAD
     "bowl",
     "whiteBaseball",
     "apple",
@@ -44,15 +43,11 @@
     "soap",
     "rubikCube",
     "coke_bottle",
-=======
     "yellow_bowl",
-    "squash",
     "apple",
-    "coke_bottle",
     "fanta_can",
     "orange",
     "cup",
->>>>>>> bc387e53
 ]
 
 ZERO_SHOT_MODEL = "yoloe-11l-seg.pt"
