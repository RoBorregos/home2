--- conflicted
+++ resolved
@@ -28,11 +28,7 @@
 SET_DETECTOR_CLASSES_SERVICE = "/vision/set_detector_classes"
 
 ZERO_SHOT_DEFAULT_CLASSES = [
-<<<<<<< HEAD
-    # "bowl",
-=======
     "bowl",
->>>>>>> 118e7ba3
     # "whiteBaseball",
     # "apple",
     # "cup",
@@ -47,12 +43,7 @@
     # "soap",
     # "rubikCube",
     # "coke_bottle",
-<<<<<<< HEAD
-    "yellow_bowl",
-    "white_can",
-=======
     # "yellow_bowl",
->>>>>>> 118e7ba3
     # "apple",
     # "fanta_can",
     # "orange",
