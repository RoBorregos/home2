# ZED CAMERA TOPICS
CAMERA_TOPIC = "/zed/image_raw"
DEPTH_IMAGE_TOPIC = "/zed/depth/image_raw"
CAMERA_INFO_TOPIC = "/zed/depth/camera_info"
# CAMERA_TOPIC = "/zed/zed_node/rgb/image_rect_color"
# DEPTH_IMAGE_TOPIC = "/zed/zed_node/depth/depth_registered"
# CAMERA_INFO_TOPIC = "/zed/zed_node/depth/camera_info"

# ZED CAMERA FRAME
CAMERA_FRAME = "zed_left_camera_optical_frame"

# OBJECT 2D TOPICS
DETECTIONS_TOPIC = "/vision/detections"
DETECTIONS_IMAGE_TOPIC = "/vision/detections_image"
DETECTIONS_POSES_TOPIC = "/vision/detection_poses"
DETECTIONS_3D_TOPIC = "/vision/detections_3d"
DETECTIONS_ACTIVE_TOPIC = "/detections_active"
DEBUG_IMAGE_TOPIC = "/vision/debug_image"

# ZERO SHOT OBJECT DETECTOR TOPICS
ZERO_SHOT_DETECTIONS_TOPIC = "/vision/zero_shot_detections"
ZERO_SHOT_DETECTIONS_IMAGE_TOPIC = "/vision/zero_shot_detections_image"
ZERO_SHOT_DETECTIONS_POSES_TOPIC = "/vision/zero_shot_detections_poses"
ZERO_SHOT_DETECTIONS_3D_TOPIC = "/vision/zero_shot_detections_3d"
ZERO_SHOT_DETECTIONS_ACTIVE_TOPIC = "/vision/zero_shot_detections_active"
SET_DETECTOR_CLASSES_SERVICE = "/vision/set_detector_classes"

ZERO_SHOT_DEFAULT_CLASSES = [
    "red_can",
    "grey_box",
    "white_can",
<<<<<<< HEAD
    "cleaner",
    "soap",
    "cereal",
    "cookies",
    "soup",
=======
>>>>>>> 5489cbea
]

ZERO_SHOT_MODEL = "yoloe-11l-seg.pt"

# LOCAL CAMERA TOPICS
LOCAL_CAMERA_TOPIC = "/vision/local_rbg_image"

# OBJECT DETECTION HANDLER TOPICS
DETECTION_HANDLER_TOPIC_SRV = "/vision/detection_handler"

# Tracker node
SET_TARGET_TOPIC = "/vision/set_tracking_target"
SET_TARGET_BY_TOPIC = "/vision/set_tracking_target_by"
RESULTS_TOPIC = "/vision/tracking_results"
TRACKER_IMAGE_TOPIC = "/vision/tracker_image"
CENTROID_TOIC = "/vision/tracker_centroid"

# Pointing
POINTING_OBJECT_SERVICE = "/vision/pointing_object_service"
POINTING_DETECTION_IMAGE_TOPIC = "/vision/pointing_detection_image"
SET_POINTING_OBJECT_CLASSES_SERVICE = "/vision/set_pointing_object_classes"

# Moondream
BEVERAGE_TOPIC = "/vision/beverage_location"
# PERSON_DESCRIPTION_TOPIC = "/vision/person_description"
PERSON_POSTURE_TOPIC = "/vision/person_posture"
QUERY_TOPIC = "/vision/query"
PERSON_POSTURE_TOPIC = "/vision/person_posture"
CROP_QUERY_TOPIC = "/vision/crop_query"

# Face recognition
SAVE_NAME_TOPIC = "/vision/new_name"
FOLLOW_TOPIC = "/vision/follow_face"
PERSON_LIST_TOPIC = "/vision/person_list"
PERSON_NAME_TOPIC = "/vision/person_detected_name"
VISION_FRAME_TOPIC = "/vision/person_frame"
FOLLOW_BY_TOPIC = "/vision/follow_by_name"

# Receptionist commands node
CHECK_PERSON_TOPIC = "/vision/receptionist/detect_person"
FIND_SEAT_TOPIC = "/vision/receptionist/find_seat"
IMAGE_TOPIC = "/vision/receptionist/img_person_detecion"

# GPSR commands node
COUNT_BY_COLOR_TOPIC = "/vision/gpsr/count_by_color"
COUNT_BY_CLOTHES_TOPIC = "/vision/gpsr/count_by_clothes"
COUNT_BY_PERSON_TOPIC = "/vision/gpsr/count_by_person"
COUNT_BY_OBJECTS_TOPIC = "/vision/gpsr/count_by_objects"
COUNT_BY_GESTURES_TOPIC = "/vision/gpsr/count_by_gestures"
COUNT_BY_POSE_TOPIC = "/vision/gpsr/count_by_pose"
IMAGE_TOPIC = "/vision/gpsr/img_detection"

# Storing Groceries Commands node
SHELF_DETECTION_TOPIC = "/vision/storing_groceries/shelf_detection"<|MERGE_RESOLUTION|>--- conflicted
+++ resolved
@@ -29,14 +29,11 @@
     "red_can",
     "grey_box",
     "white_can",
-<<<<<<< HEAD
     "cleaner",
     "soap",
     "cereal",
     "cookies",
     "soup",
-=======
->>>>>>> 5489cbea
 ]
 
 ZERO_SHOT_MODEL = "yoloe-11l-seg.pt"
