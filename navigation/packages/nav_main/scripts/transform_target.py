--- conflicted
+++ resolved
@@ -11,6 +11,9 @@
 from nav2_msgs.action import NavigateToPose
 from rclpy.callback_groups import ReentrantCallbackGroup
 from action_msgs.msg import GoalStatus
+from frida_constants.navigation_constants import (
+    FOLLOWING_SERVICE,
+)
 from frida_constants.navigation_constants import (
     FOLLOWING_SERVICE,
 )
@@ -56,12 +59,8 @@
         )
         
         self.set_target_service = self.create_service(
-<<<<<<< HEAD
             SetBool, FOLLOWING_SERVICE, self.set_target_callback,
             callback_group=self.callback_group
-=======
-            SetBool, FOLLOWING_SERVICE, self.set_target_callback
->>>>>>> 51f44438
         )
 
         # Subscribe to the vision/tracking_results topic
@@ -175,30 +174,39 @@
 
         # Process the point as before
         point_to_be_filtered = Point()
+        point_to_be_filtered = Point()
     
         original_point_x = msg.x
         original_point_y = msg.y
+        original_point_x = msg.x
+        original_point_y = msg.y
 
         original_orientation = m.atan2(original_point_y, original_point_x)
         original_distance = m.sqrt(original_point_x ** 2 + original_point_y ** 2)
+        original_orientation = m.atan2(original_point_y, original_point_x)
+        original_distance = m.sqrt(original_point_x ** 2 + original_point_y ** 2)
 
         # Transform the point
         transformed_orientation = original_orientation + m.pi*(1.25)
-
+        # Transform the point
+        transformed_orientation = original_orientation + m.pi*(1.25)
+
+        transformed_x = original_distance * m.cos(transformed_orientation)
+        transformed_y = original_distance * m.sin(transformed_orientation)
         transformed_x = original_distance * m.cos(transformed_orientation)
         transformed_y = original_distance * m.sin(transformed_orientation)
         
         point_to_be_filtered.x = transformed_x
         point_to_be_filtered.y = transformed_y
         point_to_be_filtered.z = 0.0
+        point_to_be_filtered.x = transformed_x
+        point_to_be_filtered.y = transformed_y
+        point_to_be_filtered.z = 0.0
 
         # Append the new point to the list
         self.accumulated_points.append(point_to_be_filtered)
-<<<<<<< HEAD
         self.acc_sum[0] += point_to_be_filtered.x
         self.acc_sum[1] += point_to_be_filtered.y
-=======
->>>>>>> 51f44438
         # Limit the number of points to the last 5
         if len(self.accumulated_points) > 5:
             self.acc_sum[0] -= self.accumulated_points[0].x
