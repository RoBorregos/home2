--- conflicted
+++ resolved
@@ -5,17 +5,10 @@
 -->
 <root main_tree_to_execute="MainTree">
   <BehaviorTree ID="MainTree">
-<<<<<<< HEAD
-    <RecoveryNode number_of_retries="4" name="NavigateRecovery">
-      <PipelineSequence name="NavigateWithReplanning">
-        <RateController hz="1.0">
-          <RecoveryNode number_of_retries="4" name="ComputePathToPose">
-=======
     <RecoveryNode number_of_retries="8" name="NavigateRecovery">
       <PipelineSequence name="NavigateWithReplanning">
         <RateController hz="1.0">
           <RecoveryNode number_of_retries="10" name="ComputePathToPose">
->>>>>>> 40b0c295
             <Sequence>
               <ComputePathToPose goal="{goal}" path="{path}" planner_id="GridBased"/>
               <ClearEntireCostmap name="ClearLocalCostmap-Context" service_name="local_costmap/clear_entirely_local_costmap"/>
