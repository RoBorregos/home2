--- conflicted
+++ resolved
@@ -4,11 +4,7 @@
             <ControllerSelector selected_controller="{selected_controller}" default_controller="FollowPath" topic_name="controller_selector"/>
             <PlannerSelector selected_planner="{selected_planner}" default_planner="GridBased" topic_name="planner_selector"/>
             <RateController hz="1.0">
-<<<<<<< HEAD
-                <RecoveryNode number_of_retries="40">        
-=======
                 <RecoveryNode number_of_retries="5">        
->>>>>>> 51f44438
                 <Sequence>
                     <GoalUpdater input_goal="{goal}" output_goal="{updated_goal}">
                         <ComputePathToPose goal="{updated_goal}" path="{path}" planner_id="{selected_planner}" />
