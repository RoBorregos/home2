--- conflicted
+++ resolved
@@ -32,11 +32,7 @@
         // Subscriber to /scan_input
         auto qos = rclcpp::QoS(10).best_effort();
         subscription_ = this->create_subscription<sensor_msgs::msg::LaserScan>(
-<<<<<<< HEAD
-            "/scan_input", 5, std::bind(&IgnoreLaser::scanCallback, this, std::placeholders::_1));
-=======
             "/scan_input", qos, std::bind(&IgnoreLaser::scanCallback, this, std::placeholders::_1));
->>>>>>> 9424e2b5
 
         // Publisher for modified scan
         scan_fixed_ = this->create_publisher<sensor_msgs::msg::LaserScan>("scan", 5);
