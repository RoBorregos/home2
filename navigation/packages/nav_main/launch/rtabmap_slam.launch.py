
from launch import LaunchDescription
from launch.actions import DeclareLaunchArgument, SetEnvironmentVariable, OpaqueFunction
from launch.substitutions import LaunchConfiguration
from launch.conditions import IfCondition, UnlessCondition
from launch_ros.actions import Node


def launch_setup(context, *args, **kwargs):

    use_sim_time = LaunchConfiguration('use_sim_time',default='false')
    localization = LaunchConfiguration('localization', default='true')
    rtabmap_viz = LaunchConfiguration('rtabmap_viz', default='false')
    use_3d_grid = LaunchConfiguration('3d_grid', default='false')

    icp_parameters={
          'odom_frame_id':'icp_odom',
          'guess_frame_id':'odom'
    }

    rtabmap_parameters={
          'subscribe_rgbd':True,
          'subscribe_scan':True,
          'use_action_for_goal':True,
          'odom_sensor_sync': True,
          # RTAB-Map's parameters should be strings:
          'Mem/NotLinkedNodesKept':'false'
    }

    if(use_3d_grid.perform(context) == 'true'):

        # Shared parameters between different nodes
        shared_parameters={
            'frame_id':'base_link',
            'use_sim_time':use_sim_time,
            'wait_for_transform_duration': 0.8,
            'queue_size': 3,
            'approx_sync ': True,
            # RTAB-Map's parameters should be strings:
            'Reg/Strategy':'1',
            'Reg/Force3DoF':'true',
            'Mem/NotLinkedNodesKept':'false',
            'Icp/PointToPlaneMinComplexity':'0.04',
            'Grid/MaxGroundHeight':'0.1', 
            'Grid/MaxObstacleHeight':'2',  
            'RGBD/NeighborLinkRefining':'True',
            #   'Grid/RayTracing':'true', # Fill empty space
            'Grid/3D':'false', # Use 2D occupancy
            'Grid/RangeMax':'3',
            'Grid/NormalsSegmentation':'false', # Use passthrough filter to detect obstacles
            'Grid/Sensor':'2', # Use both laser scan and camera for obstacle detection in global map
            'Optimizer/GravitySigma':'0' # Disable imu constraints (we are already in 2D)
        }
    else:
         shared_parameters={
            'frame_id':'base_link',
            'use_sim_time':use_sim_time,
            'wait_for_transform_duration': 0.8,
            'queue_size': 3,
            'approx_sync ': True,
            # RTAB-Map's parameters should be strings:
            'Reg/Strategy':'1',
            'Reg/Force3DoF':'true',
            'Mem/NotLinkedNodesKept':'false',
            'Icp/PointToPlaneMinComplexity':'0.04',
            'Grid/MaxGroundHeight':'0.1', 
            'Grid/MaxObstacleHeight':'2',  
            'RGBD/NeighborLinkRefining':'True',
            'Grid/CellSize': '0.2',
            #   'Grid/RayTracing':'true', # Fill empty space
            'Grid/3D':'false', # Use 2D occupancy
            'Grid/RangeMax':'3',
            'Grid/NormalsSegmentation':'false', # Use passthrough filter to detect obstacles
            #   'Grid/Sensor':'2', # Use both laser scan and camera for obstacle detection in global map
            'Optimizer/GravitySigma':'0' # Disable imu constraints (we are already in 2D)
        }


    remappings=[
          ('rgb/image', '/zed/zed_node/rgb/image_rect_color'),
          ('rgb/camera_info', '/zed/zed_node/rgb/camera_info'),
          ('depth/image', '/zed/zed_node/depth/depth_registered')]

    return_list = [

        # Nodes to launch
        Node(
            package='rtabmap_sync', executable='rgbd_sync', output='screen',
<<<<<<< HEAD
            parameters=[{'approx_sync':True, 'use_sim_time':use_sim_time, 'approx_sync_max_interval': 0.01}],
=======
            parameters=[{'approx_sync':True, 'use_sim_time':use_sim_time}],
>>>>>>> 51f44438
            remappings=remappings),

        Node(
            package='rtabmap_odom', executable='icp_odometry', output='screen',
            parameters=[icp_parameters, shared_parameters],
            remappings=remappings,
            arguments=["--ros-args", "--log-level", 'icp_odometry:=warn']),

        # SLAM Mode:
        Node(
            condition=UnlessCondition(localization),
            package='rtabmap_slam', executable='rtabmap', output='screen',
            parameters=[rtabmap_parameters, shared_parameters],
            remappings=remappings,
	    arguments=["-d"]
            ),
            
        # Localization mode:
        Node(
            condition=IfCondition(localization),
            package='rtabmap_slam', executable='rtabmap', output='screen',
            parameters=[rtabmap_parameters, shared_parameters,
              {'Mem/IncrementalMemory':'False',
               'Mem/InitWMWithAllNodes':'True'}],
            remappings=remappings),

        Node(
            condition=IfCondition(rtabmap_viz),
            package='rtabmap_viz', executable='rtabmap_viz', output='screen',
            parameters=[rtabmap_parameters, shared_parameters],
            remappings=remappings),
        Node(
            package='rtabmap_util', executable='obstacles_detection', output='screen',
            parameters=[rtabmap_parameters,shared_parameters],
            remappings=[('cloud', '/zed/zed_node/point_cloud/cloud_registered'),
                        ('obstacles', '/camera/obstacles'),
                        ('ground', '/camera/ground')]),
    ]
    return return_list
def generate_launch_description():
    return LaunchDescription([OpaqueFunction(function=launch_setup)])<|MERGE_RESOLUTION|>--- conflicted
+++ resolved
@@ -36,6 +36,9 @@
             'wait_for_transform_duration': 0.8,
             'queue_size': 3,
             'approx_sync ': True,
+            'wait_for_transform_duration': 0.8,
+            'queue_size': 3,
+            'approx_sync ': True,
             # RTAB-Map's parameters should be strings:
             'Reg/Strategy':'1',
             'Reg/Force3DoF':'true',
@@ -55,6 +58,9 @@
          shared_parameters={
             'frame_id':'base_link',
             'use_sim_time':use_sim_time,
+            'wait_for_transform_duration': 0.8,
+            'queue_size': 3,
+            'approx_sync ': True,
             'wait_for_transform_duration': 0.8,
             'queue_size': 3,
             'approx_sync ': True,
@@ -86,11 +92,7 @@
         # Nodes to launch
         Node(
             package='rtabmap_sync', executable='rgbd_sync', output='screen',
-<<<<<<< HEAD
             parameters=[{'approx_sync':True, 'use_sim_time':use_sim_time, 'approx_sync_max_interval': 0.01}],
-=======
-            parameters=[{'approx_sync':True, 'use_sim_time':use_sim_time}],
->>>>>>> 51f44438
             remappings=remappings),
 
         Node(
