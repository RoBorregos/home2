from launch import LaunchDescription
from launch_ros.actions import ComposableNodeContainer
from launch_ros.descriptions import ComposableNode, ParameterFile
from nav2_common.launch import RewrittenYaml
from ament_index_python.packages import get_package_share_directory
import os
from launch.substitutions import LaunchConfiguration
from launch.conditions import UnlessCondition, IfCondition


def generate_launch_description():
    bringup_dir = get_package_share_directory('nav_main')
<<<<<<< HEAD
    params=os.path.join(bringup_dir, 'config', 'nav2_params.yaml')
    nav_yaml=os.path.join(bringup_dir, 'maps', 'may2map.yaml')
    params_file = LaunchConfiguration('params_file', default=params)
    use_amcl = LaunchConfiguration('use_amcl', default='true')
    map_file = LaunchConfiguration('map', default=nav_yaml)
    
=======
    params = os.path.join(bringup_dir, 'config', 'nav2_params.yaml'),
    params_file = LaunchConfiguration('params_file', default=default_value)
>>>>>>> fcc030de
    param_substitutions = {
        'use_sim_time': 'false',
        'autostart': 'true'}

    configured_params = ParameterFile(
        RewrittenYaml(
            source_file=params_file,
            root_key='',
            param_rewrites=param_substitutions,
            convert_types=True),
        allow_substs=True)

    remappings = [('/tf', 'tf'),
                  ('/tf_static', 'tf_static')]

    nav2_nodes = [
        ComposableNode(
<<<<<<< HEAD
                package='nav2_controller',
                plugin='nav2_controller::ControllerServer',
                name='controller_server',
                parameters=[configured_params],
                remappings=remappings ),
            ComposableNode(
                package='nav2_smoother',
                plugin='nav2_smoother::SmootherServer',
                name='smoother_server',
                parameters=[configured_params],
                remappings=remappings),
            ComposableNode(
                package='nav2_planner',
                plugin='nav2_planner::PlannerServer',
                name='planner_server',
                parameters=[configured_params],
                remappings=remappings),
            ComposableNode(
                package='nav2_behaviors',
                plugin='behavior_server::BehaviorServer',
                name='behavior_server',
                parameters=[configured_params],
                remappings=remappings),
            ComposableNode(
                package='nav2_bt_navigator',
                plugin='nav2_bt_navigator::BtNavigator',
                name='bt_navigator',
                parameters=[configured_params],
                remappings=remappings),
            ComposableNode(
                package='nav2_velocity_smoother',
                plugin='nav2_velocity_smoother::VelocitySmoother',
                name='velocity_smoother',
                parameters=[configured_params],
                remappings=remappings),
            ComposableNode(
                package='nav2_amcl',
                plugin='nav2_amcl::AmclNode',
                name='amcl',
                parameters=[configured_params],
                remappings=remappings,
                condition=IfCondition(use_amcl)
            ),
            ComposableNode(
                package='nav2_map_server',
                plugin='nav2_map_server::MapServer',
                name='map_server',
                parameters=[{'yaml_filename': map_file}],
                condition=IfCondition(use_amcl)
                ),
            ComposableNode(
                package='nav2_collision_monitor',
                plugin='nav2_collision_monitor::CollisionMonitor',
                name='collision_monitor',
                parameters=[configured_params],
                ),
=======
            package='nav2_controller',
            plugin='nav2_controller::ControllerServer',
            name='controller_server',
            parameters=[configured_params],
            remappings=remappings),
        ComposableNode(
            package='nav2_smoother',
            plugin='nav2_smoother::SmootherServer',
            name='smoother_server',
            parameters=[configured_params],
            remappings=remappings),
        ComposableNode(
            package='nav2_planner',
            plugin='nav2_planner::PlannerServer',
            name='planner_server',
            parameters=[configured_params],
            remappings=remappings),
        ComposableNode(
            package='nav2_behaviors',
            plugin='behavior_server::BehaviorServer',
            name='behavior_server',
            parameters=[configured_params],
            remappings=remappings),
        ComposableNode(
            package='nav2_bt_navigator',
            plugin='nav2_bt_navigator::BtNavigator',
            name='bt_navigator',
            parameters=[configured_params],
            remappings=remappings),
        ComposableNode(
            package='nav2_velocity_smoother',
            plugin='nav2_velocity_smoother::VelocitySmoother',
            name='velocity_smoother',
            parameters=[configured_params],
            remappings=remappings),
        # ComposableNode(
        #     package='nav2_costmap_2d',
        #     plugin='nav2_costmap_2d::CostmapClient',
        #     name='local_costmap',
        #     parameters=[configured_params],
        # ),
>>>>>>> fcc030de
        ComposableNode(
            package='nav2_lifecycle_manager',
            plugin='nav2_lifecycle_manager::LifecycleManager',
            name='lifecycle_manager_navigation',
            parameters=[{
                'use_sim_time': False,
                'autostart': True,
                'node_names': [
                    'controller_server',
                    'smoother_server',
                    'planner_server',
                    'behavior_server',
                    'bt_navigator',
                    'velocity_smoother',
<<<<<<< HEAD
                    # 'map_server',
                    # 'amcl'
                    'collision_monitor'
=======
                    # 'local_costmap'
>>>>>>> fcc030de
                ]
            }],
        ),

    ]

    container = ComposableNodeContainer(
        name='nav2_container',
        namespace='',
        package='rclcpp_components',
        executable='component_container_mt',
        composable_node_descriptions=nav2_nodes,
        parameters=[configured_params],
        output='screen',
    )

    return LaunchDescription([container])<|MERGE_RESOLUTION|>--- conflicted
+++ resolved
@@ -10,17 +10,12 @@
 
 def generate_launch_description():
     bringup_dir = get_package_share_directory('nav_main')
-<<<<<<< HEAD
     params=os.path.join(bringup_dir, 'config', 'nav2_params.yaml')
     nav_yaml=os.path.join(bringup_dir, 'maps', 'may2map.yaml')
     params_file = LaunchConfiguration('params_file', default=params)
     use_amcl = LaunchConfiguration('use_amcl', default='true')
     map_file = LaunchConfiguration('map', default=nav_yaml)
     
-=======
-    params = os.path.join(bringup_dir, 'config', 'nav2_params.yaml'),
-    params_file = LaunchConfiguration('params_file', default=default_value)
->>>>>>> fcc030de
     param_substitutions = {
         'use_sim_time': 'false',
         'autostart': 'true'}
@@ -38,7 +33,6 @@
 
     nav2_nodes = [
         ComposableNode(
-<<<<<<< HEAD
                 package='nav2_controller',
                 plugin='nav2_controller::ControllerServer',
                 name='controller_server',
@@ -95,49 +89,6 @@
                 name='collision_monitor',
                 parameters=[configured_params],
                 ),
-=======
-            package='nav2_controller',
-            plugin='nav2_controller::ControllerServer',
-            name='controller_server',
-            parameters=[configured_params],
-            remappings=remappings),
-        ComposableNode(
-            package='nav2_smoother',
-            plugin='nav2_smoother::SmootherServer',
-            name='smoother_server',
-            parameters=[configured_params],
-            remappings=remappings),
-        ComposableNode(
-            package='nav2_planner',
-            plugin='nav2_planner::PlannerServer',
-            name='planner_server',
-            parameters=[configured_params],
-            remappings=remappings),
-        ComposableNode(
-            package='nav2_behaviors',
-            plugin='behavior_server::BehaviorServer',
-            name='behavior_server',
-            parameters=[configured_params],
-            remappings=remappings),
-        ComposableNode(
-            package='nav2_bt_navigator',
-            plugin='nav2_bt_navigator::BtNavigator',
-            name='bt_navigator',
-            parameters=[configured_params],
-            remappings=remappings),
-        ComposableNode(
-            package='nav2_velocity_smoother',
-            plugin='nav2_velocity_smoother::VelocitySmoother',
-            name='velocity_smoother',
-            parameters=[configured_params],
-            remappings=remappings),
-        # ComposableNode(
-        #     package='nav2_costmap_2d',
-        #     plugin='nav2_costmap_2d::CostmapClient',
-        #     name='local_costmap',
-        #     parameters=[configured_params],
-        # ),
->>>>>>> fcc030de
         ComposableNode(
             package='nav2_lifecycle_manager',
             plugin='nav2_lifecycle_manager::LifecycleManager',
@@ -152,13 +103,9 @@
                     'behavior_server',
                     'bt_navigator',
                     'velocity_smoother',
-<<<<<<< HEAD
                     # 'map_server',
                     # 'amcl'
                     'collision_monitor'
-=======
-                    # 'local_costmap'
->>>>>>> fcc030de
                 ]
             }],
         ),
