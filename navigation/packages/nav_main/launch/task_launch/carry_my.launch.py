import os
from ament_index_python.packages import get_package_share_directory
from launch import LaunchDescription
from launch_ros.actions import Node
from launch.actions import IncludeLaunchDescription, OpaqueFunction
from launch.launch_description_sources import PythonLaunchDescriptionSource
from launch.substitutions import LaunchConfiguration, PathJoinSubstitution
from launch_ros.substitutions import FindPackageShare
from launch.conditions import UnlessCondition, IfCondition

def launch_setup(context, *args, **kwargs):
    rviz_config_dir = os.path.join(get_package_share_directory('nav_main'), 'rviz_configs', 'receptionist.rviz')
    nav_dir = get_package_share_directory('nav_main')
<<<<<<< HEAD
    params_slam_file = os.path.join(nav_dir, 'config', 'mapper_params_online_sync.yaml')
    use_sim = LaunchConfiguration('use_sim', default='false')
    localization = LaunchConfiguration('localization', default='false')
    rtabmap_viz = LaunchConfiguration('rtabmap_viz', default='false')
    default_value=os.path.join(nav_dir, 'config', 'nav_following_params.yaml'),
    params_file = LaunchConfiguration('params_file', default=default_value)
    use_amcl = LaunchConfiguration('use_slam', default='true')
=======
    use_sim = LaunchConfiguration('use_sim', default='false')
    localization = LaunchConfiguration('localization', default='false')
    rtabmap_viz = LaunchConfiguration('rtabmap_viz', default='false')
    default_value=os.path.join(nav_dir, 'config', 'dynamic_2.yaml'),
    params_file = LaunchConfiguration('params_file', default=default_value)
    # use_amcl = LaunchConfiguration('use_amcl', default='false')
>>>>>>> 51f44438
    show_rviz = LaunchConfiguration('show_rviz', default='true')
    
    nav_basics = IncludeLaunchDescription(
        PythonLaunchDescriptionSource(
            PathJoinSubstitution(
                [
                    FindPackageShare("nav_main"),
                    "launch",
                    "nav_basics.launch.py",
                ]
            )),
        launch_arguments={'use_sim': use_sim,}.items()
    )
    nav2_launch = IncludeLaunchDescription(
        PythonLaunchDescriptionSource(
            PathJoinSubstitution(
                [
                    FindPackageShare("nav_main"),
                    "launch",
                    "nav2.launch.py",
                ]
            )),
        launch_arguments={'use_sim_time': use_sim, 'params_file': params_file}.items()
        )
    rtabmap = IncludeLaunchDescription(
        PythonLaunchDescriptionSource(
            PathJoinSubstitution(
                [
                    FindPackageShare("nav_main"),
                    "launch",
                    "rtabmap_slam.launch.py",
                ]
            )),
        launch_arguments={'use_sim_time': use_sim, 'localization': localization, 'rtabmap_viz': rtabmap_viz}.items(),
<<<<<<< HEAD
        condition=UnlessCondition(use_amcl)
        )
    slam_toolbox = IncludeLaunchDescription(
        PythonLaunchDescriptionSource(
            PathJoinSubstitution(
                [
                    FindPackageShare("slam_toolbox"),
                    "launch",
                    "online_sync_launch.py",
                ]
            )),
            launch_arguments={'params_file': params_slam_file, 'use_sim_time': use_sim}.items(),
            condition=IfCondition(use_amcl)
        )

=======
        # condition=UnlessCondition(use_amcl)
        )
    
>>>>>>> 51f44438
    rviz_node = Node(
        package='rviz2',
        executable='rviz2',
        name='rviz2',
        output='screen',
        arguments=['-d', rviz_config_dir],
        condition=IfCondition(show_rviz)
    )
    return [
        nav_basics,
        rtabmap,
        nav2_launch,
        rviz_node,
<<<<<<< HEAD
        slam_toolbox
=======
>>>>>>> 51f44438
    ]

def generate_launch_description():
    return LaunchDescription([OpaqueFunction(function=launch_setup)])<|MERGE_RESOLUTION|>--- conflicted
+++ resolved
@@ -7,11 +7,11 @@
 from launch.substitutions import LaunchConfiguration, PathJoinSubstitution
 from launch_ros.substitutions import FindPackageShare
 from launch.conditions import UnlessCondition, IfCondition
+from launch.conditions import UnlessCondition, IfCondition
 
 def launch_setup(context, *args, **kwargs):
     rviz_config_dir = os.path.join(get_package_share_directory('nav_main'), 'rviz_configs', 'receptionist.rviz')
     nav_dir = get_package_share_directory('nav_main')
-<<<<<<< HEAD
     params_slam_file = os.path.join(nav_dir, 'config', 'mapper_params_online_sync.yaml')
     use_sim = LaunchConfiguration('use_sim', default='false')
     localization = LaunchConfiguration('localization', default='false')
@@ -19,14 +19,6 @@
     default_value=os.path.join(nav_dir, 'config', 'nav_following_params.yaml'),
     params_file = LaunchConfiguration('params_file', default=default_value)
     use_amcl = LaunchConfiguration('use_slam', default='true')
-=======
-    use_sim = LaunchConfiguration('use_sim', default='false')
-    localization = LaunchConfiguration('localization', default='false')
-    rtabmap_viz = LaunchConfiguration('rtabmap_viz', default='false')
-    default_value=os.path.join(nav_dir, 'config', 'dynamic_2.yaml'),
-    params_file = LaunchConfiguration('params_file', default=default_value)
-    # use_amcl = LaunchConfiguration('use_amcl', default='false')
->>>>>>> 51f44438
     show_rviz = LaunchConfiguration('show_rviz', default='true')
     
     nav_basics = IncludeLaunchDescription(
@@ -40,6 +32,7 @@
             )),
         launch_arguments={'use_sim': use_sim,}.items()
     )
+    )
     nav2_launch = IncludeLaunchDescription(
         PythonLaunchDescriptionSource(
             PathJoinSubstitution(
@@ -49,6 +42,7 @@
                     "nav2.launch.py",
                 ]
             )),
+        launch_arguments={'use_sim_time': use_sim, 'params_file': params_file}.items()
         launch_arguments={'use_sim_time': use_sim, 'params_file': params_file}.items()
         )
     rtabmap = IncludeLaunchDescription(
@@ -61,7 +55,6 @@
                 ]
             )),
         launch_arguments={'use_sim_time': use_sim, 'localization': localization, 'rtabmap_viz': rtabmap_viz}.items(),
-<<<<<<< HEAD
         condition=UnlessCondition(use_amcl)
         )
     slam_toolbox = IncludeLaunchDescription(
@@ -77,11 +70,6 @@
             condition=IfCondition(use_amcl)
         )
 
-=======
-        # condition=UnlessCondition(use_amcl)
-        )
-    
->>>>>>> 51f44438
     rviz_node = Node(
         package='rviz2',
         executable='rviz2',
@@ -95,10 +83,7 @@
         rtabmap,
         nav2_launch,
         rviz_node,
-<<<<<<< HEAD
         slam_toolbox
-=======
->>>>>>> 51f44438
     ]
 
 def generate_launch_description():
