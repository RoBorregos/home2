--- conflicted
+++ resolved
@@ -1,14 +1,11 @@
 # Receptionist
 
-<<<<<<< HEAD
-=======
 ## ZED
 Run container. From the root directory (home2), run:
 ```bash
 ros2 launch zed_wrapper zed_camera.launch.py camera_model:=zed publish_tf:=false
 ```
 
->>>>>>> 09af4ce5
 ## Integration
 Run container. From the root directory (home2), run:
 ```bash
