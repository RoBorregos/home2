--- conflicted
+++ resolved
@@ -1,11 +1,9 @@
 #!/bin/bash
 export DISPLAY=:0
 # Configuration
-<<<<<<< HEAD
-REMOTE_SERVER="orin@10.22.131.69"  # Change this to your server details
-=======
-REMOTE_SERVER="orin@100.108.245.54"  # Change this to your server details
->>>>>>> b23d0de6
+# REMOTE_SERVER="orin@10.22.131.69"  # Change this to your server details
+# REMOTE_SERVER="orin@100.108.245.54"  # Change this to your server details
+REMOTE_SERVER="orin@192.168.31.10"
 
 # Terminal emulator detection
 if command -v terminator &> /dev/null; then
