<?xml version="1.0" encoding="utf-8"?>
<robot name="FRIDA" xmlns:xacro="http://www.ros.org/wiki/xacro">

<!-- XARM ARGUMENTS -->
  <xacro:arg name="prefix" default=""/>
  <xacro:arg name="hw_ns" default="xarm"/>
  <xacro:arg name="limited" default="false"/>
  <xacro:arg name="effort_control" default="false"/>
  <xacro:arg name="velocity_control" default="false"/>
  <xacro:arg name="add_gripper" default="false"/>
  <xacro:arg name="add_vacuum_gripper" default="false"/>
  <xacro:arg name="add_bio_gripper" default="false"/>
  <xacro:arg name="model1300" default="false"/>
  <xacro:arg name="dof" default="6"/>
  <xacro:arg name="robot_ip" default=""/>
  <xacro:arg name="robot_type" default="xarm"/>
  <xacro:arg name="robot_sn" default=""/>
  <xacro:arg name="report_type" default="normal"/>
  <xacro:arg name="ros2_control_plugin" default="uf_robot_hardware/UFRobotSystemHardware"/>
  <xacro:arg name="ros2_control_params" default=""/>
  <xacro:arg name="add_realsense_d435i" default="false"/>
  <xacro:arg name="add_d435i_links" default="true"/>
  <xacro:arg name="use_gazebo_camera" default="false"/>
  <xacro:arg name="add_other_geometry" default="false"/>
  <xacro:arg name="geometry_type" default="box"/>
  <xacro:arg name="geometry_mass" default="0.1"/>
  <xacro:arg name="geometry_height" default="0.1"/>
  <xacro:arg name="geometry_radius" default="0.1"/>
  <xacro:arg name="geometry_length" default="0.1"/>
  <xacro:arg name="geometry_width" default="0.1"/>
  <xacro:arg name="geometry_mesh_filename" default=""/>
  <xacro:arg name="geometry_mesh_origin_xyz" default="0 0 0"/>
  <xacro:arg name="geometry_mesh_origin_rpy" default="0 0 0"/>
  <xacro:arg name="geometry_mesh_tcp_xyz" default="0 0 0"/>
  <xacro:arg name="geometry_mesh_tcp_rpy" default="0 0 0"/>
  <xacro:arg name="baud_checkset" default="true"/>
  <xacro:arg name="default_gripper_baud" default="2000000"/>
  <xacro:arg name="attach_to" default="xarm_base"/>
  <xacro:arg name="attach_xyz" default="0 0 0"/>
  <xacro:arg name="attach_rpy" default="0 0 0"/>
  <xacro:arg name="mesh_suffix" default="stl"/>
  <xacro:arg name="kinematics_suffix" default=""/>
  <!-- ZED ARGUMENTS -->
  <!-- ROBOT COMPONENTS -->
  <xacro:include filename="robot_real.xacro"/>
  <!-- XARM MACRO -->
  <xacro:include filename="$(find frida_description)/urdf/xarm/xarm_device_macro.xacro" />
    <xacro:xarm_device prefix="$(arg prefix)" hw_ns="$(arg hw_ns)" limited="$(arg limited)" 
    effort_control="$(arg effort_control)" velocity_control="$(arg velocity_control)"
    add_gripper="$(arg add_gripper)" add_vacuum_gripper="$(arg add_vacuum_gripper)" 
    add_bio_gripper="$(arg add_bio_gripper)" dof="$(arg dof)" 
    ros2_control_plugin="$(arg ros2_control_plugin)" robot_type="$(arg robot_type)" 
    load_gazebo_plugin="true" ros2_control_params="$(arg ros2_control_params)"
    add_realsense_d435i="$(arg add_realsense_d435i)" 
    add_d435i_links="$(arg add_d435i_links)" 
    add_other_geometry="$(arg add_other_geometry)" 
    geometry_type="$(arg geometry_type)" geometry_mass="$(arg geometry_mass)"
    geometry_height="$(arg geometry_height)" geometry_radius="$(arg geometry_radius)"
    geometry_length="$(arg geometry_length)" geometry_width="$(arg geometry_width)"
    geometry_mesh_filename="$(arg geometry_mesh_filename)"
    geometry_mesh_origin_xyz="$(arg geometry_mesh_origin_xyz)" geometry_mesh_origin_rpy="$(arg geometry_mesh_origin_rpy)"
    geometry_mesh_tcp_xyz="$(arg geometry_mesh_tcp_xyz)" geometry_mesh_tcp_rpy="$(arg geometry_mesh_tcp_rpy)"
    robot_ip="$(arg robot_ip)" report_type="$(arg report_type)"
    baud_checkset="$(arg baud_checkset)" default_gripper_baud="$(arg default_gripper_baud)"
    model1300="$(arg model1300)" attach_to="$(arg attach_to)" attach_xyz="$(arg attach_xyz)" attach_rpy="$(arg attach_rpy)"
    robot_sn="$(arg robot_sn)" use_gazebo_camera="$(arg use_gazebo_camera)" mesh_suffix="$(arg mesh_suffix)" kinematics_suffix="$(arg kinematics_suffix)" />
    
  <!-- OLD GRIPPER    -->
  <!-- Gripper -->
  <xacro:include filename="$(find frida_description)/urdf/Gripper/Commercial/gripper.xacro" />
    <xacro:load_gripper attach_to="link_eef" xyz="0 0 0" rpy="2.3562 -1.5708 0" />
   <!-- ZED MACRO -->
<<<<<<< HEAD
    <xacro:include filename="$(find frida_description)/urdf/zed/zed.xacro" />
=======
    <xacro:include filename="$(find frida_description)/urdf/RoboCup2024/zed.xacro" />
>>>>>>> db8a410d
  <xacro:load_zed attach_to="gripper" xyz="0.046461 0 -0.075649" rpy="0 0.81804 0" />

  <!-- NEW GRIPPER MACRO   -->
  <!-- Gripper -->
  <!-- <xacro:include filename="$(find frida_description)/urdf/Gripper/Custom/gripper.xacro" />
  <xacro:load_gripper attach_to="link_eef" xyz="0 0 0.046" rpy="0 0 1.57" /> -->
   <!-- ZED MACRO -->
  <!-- <xacro:include filename="$(find frida_description)/urdf/RoboCup2024/zed.xacro" />
  <xacro:load_zed attach_to="zed" xyz="0 0 0" rpy="0 0 0" /> -->


  <!-- <joint name="base_footprint_joint" type="fixed">
      <origin xyz="0 0 ${base_length/2 + caster_radius*2}" rpy="0 0 0" />        
      <parent link="base_footprint"/>
      <child link="base_link" />
    </joint> -->

  
</robot>   <|MERGE_RESOLUTION|>--- conflicted
+++ resolved
@@ -1,96 +1,92 @@
-<?xml version="1.0" encoding="utf-8"?>
-<robot name="FRIDA" xmlns:xacro="http://www.ros.org/wiki/xacro">
-
-<!-- XARM ARGUMENTS -->
-  <xacro:arg name="prefix" default=""/>
-  <xacro:arg name="hw_ns" default="xarm"/>
-  <xacro:arg name="limited" default="false"/>
-  <xacro:arg name="effort_control" default="false"/>
-  <xacro:arg name="velocity_control" default="false"/>
-  <xacro:arg name="add_gripper" default="false"/>
-  <xacro:arg name="add_vacuum_gripper" default="false"/>
-  <xacro:arg name="add_bio_gripper" default="false"/>
-  <xacro:arg name="model1300" default="false"/>
-  <xacro:arg name="dof" default="6"/>
-  <xacro:arg name="robot_ip" default=""/>
-  <xacro:arg name="robot_type" default="xarm"/>
-  <xacro:arg name="robot_sn" default=""/>
-  <xacro:arg name="report_type" default="normal"/>
-  <xacro:arg name="ros2_control_plugin" default="uf_robot_hardware/UFRobotSystemHardware"/>
-  <xacro:arg name="ros2_control_params" default=""/>
-  <xacro:arg name="add_realsense_d435i" default="false"/>
-  <xacro:arg name="add_d435i_links" default="true"/>
-  <xacro:arg name="use_gazebo_camera" default="false"/>
-  <xacro:arg name="add_other_geometry" default="false"/>
-  <xacro:arg name="geometry_type" default="box"/>
-  <xacro:arg name="geometry_mass" default="0.1"/>
-  <xacro:arg name="geometry_height" default="0.1"/>
-  <xacro:arg name="geometry_radius" default="0.1"/>
-  <xacro:arg name="geometry_length" default="0.1"/>
-  <xacro:arg name="geometry_width" default="0.1"/>
-  <xacro:arg name="geometry_mesh_filename" default=""/>
-  <xacro:arg name="geometry_mesh_origin_xyz" default="0 0 0"/>
-  <xacro:arg name="geometry_mesh_origin_rpy" default="0 0 0"/>
-  <xacro:arg name="geometry_mesh_tcp_xyz" default="0 0 0"/>
-  <xacro:arg name="geometry_mesh_tcp_rpy" default="0 0 0"/>
-  <xacro:arg name="baud_checkset" default="true"/>
-  <xacro:arg name="default_gripper_baud" default="2000000"/>
-  <xacro:arg name="attach_to" default="xarm_base"/>
-  <xacro:arg name="attach_xyz" default="0 0 0"/>
-  <xacro:arg name="attach_rpy" default="0 0 0"/>
-  <xacro:arg name="mesh_suffix" default="stl"/>
-  <xacro:arg name="kinematics_suffix" default=""/>
-  <!-- ZED ARGUMENTS -->
-  <!-- ROBOT COMPONENTS -->
-  <xacro:include filename="robot_real.xacro"/>
-  <!-- XARM MACRO -->
-  <xacro:include filename="$(find frida_description)/urdf/xarm/xarm_device_macro.xacro" />
-    <xacro:xarm_device prefix="$(arg prefix)" hw_ns="$(arg hw_ns)" limited="$(arg limited)" 
-    effort_control="$(arg effort_control)" velocity_control="$(arg velocity_control)"
-    add_gripper="$(arg add_gripper)" add_vacuum_gripper="$(arg add_vacuum_gripper)" 
-    add_bio_gripper="$(arg add_bio_gripper)" dof="$(arg dof)" 
-    ros2_control_plugin="$(arg ros2_control_plugin)" robot_type="$(arg robot_type)" 
-    load_gazebo_plugin="true" ros2_control_params="$(arg ros2_control_params)"
-    add_realsense_d435i="$(arg add_realsense_d435i)" 
-    add_d435i_links="$(arg add_d435i_links)" 
-    add_other_geometry="$(arg add_other_geometry)" 
-    geometry_type="$(arg geometry_type)" geometry_mass="$(arg geometry_mass)"
-    geometry_height="$(arg geometry_height)" geometry_radius="$(arg geometry_radius)"
-    geometry_length="$(arg geometry_length)" geometry_width="$(arg geometry_width)"
-    geometry_mesh_filename="$(arg geometry_mesh_filename)"
-    geometry_mesh_origin_xyz="$(arg geometry_mesh_origin_xyz)" geometry_mesh_origin_rpy="$(arg geometry_mesh_origin_rpy)"
-    geometry_mesh_tcp_xyz="$(arg geometry_mesh_tcp_xyz)" geometry_mesh_tcp_rpy="$(arg geometry_mesh_tcp_rpy)"
-    robot_ip="$(arg robot_ip)" report_type="$(arg report_type)"
-    baud_checkset="$(arg baud_checkset)" default_gripper_baud="$(arg default_gripper_baud)"
-    model1300="$(arg model1300)" attach_to="$(arg attach_to)" attach_xyz="$(arg attach_xyz)" attach_rpy="$(arg attach_rpy)"
-    robot_sn="$(arg robot_sn)" use_gazebo_camera="$(arg use_gazebo_camera)" mesh_suffix="$(arg mesh_suffix)" kinematics_suffix="$(arg kinematics_suffix)" />
-    
-  <!-- OLD GRIPPER    -->
-  <!-- Gripper -->
-  <xacro:include filename="$(find frida_description)/urdf/Gripper/Commercial/gripper.xacro" />
-    <xacro:load_gripper attach_to="link_eef" xyz="0 0 0" rpy="2.3562 -1.5708 0" />
-   <!-- ZED MACRO -->
-<<<<<<< HEAD
-    <xacro:include filename="$(find frida_description)/urdf/zed/zed.xacro" />
-=======
-    <xacro:include filename="$(find frida_description)/urdf/RoboCup2024/zed.xacro" />
->>>>>>> db8a410d
-  <xacro:load_zed attach_to="gripper" xyz="0.046461 0 -0.075649" rpy="0 0.81804 0" />
-
-  <!-- NEW GRIPPER MACRO   -->
-  <!-- Gripper -->
-  <!-- <xacro:include filename="$(find frida_description)/urdf/Gripper/Custom/gripper.xacro" />
-  <xacro:load_gripper attach_to="link_eef" xyz="0 0 0.046" rpy="0 0 1.57" /> -->
-   <!-- ZED MACRO -->
-  <!-- <xacro:include filename="$(find frida_description)/urdf/RoboCup2024/zed.xacro" />
-  <xacro:load_zed attach_to="zed" xyz="0 0 0" rpy="0 0 0" /> -->
-
-
-  <!-- <joint name="base_footprint_joint" type="fixed">
-      <origin xyz="0 0 ${base_length/2 + caster_radius*2}" rpy="0 0 0" />        
-      <parent link="base_footprint"/>
-      <child link="base_link" />
-    </joint> -->
-
-  
+<?xml version="1.0" encoding="utf-8"?>
+<robot name="FRIDA" xmlns:xacro="http://www.ros.org/wiki/xacro">
+
+<!-- XARM ARGUMENTS -->
+  <xacro:arg name="prefix" default=""/>
+  <xacro:arg name="hw_ns" default="xarm"/>
+  <xacro:arg name="limited" default="false"/>
+  <xacro:arg name="effort_control" default="false"/>
+  <xacro:arg name="velocity_control" default="false"/>
+  <xacro:arg name="add_gripper" default="false"/>
+  <xacro:arg name="add_vacuum_gripper" default="false"/>
+  <xacro:arg name="add_bio_gripper" default="false"/>
+  <xacro:arg name="model1300" default="false"/>
+  <xacro:arg name="dof" default="6"/>
+  <xacro:arg name="robot_ip" default=""/>
+  <xacro:arg name="robot_type" default="xarm"/>
+  <xacro:arg name="robot_sn" default=""/>
+  <xacro:arg name="report_type" default="normal"/>
+  <xacro:arg name="ros2_control_plugin" default="uf_robot_hardware/UFRobotSystemHardware"/>
+  <xacro:arg name="ros2_control_params" default=""/>
+  <xacro:arg name="add_realsense_d435i" default="false"/>
+  <xacro:arg name="add_d435i_links" default="true"/>
+  <xacro:arg name="use_gazebo_camera" default="false"/>
+  <xacro:arg name="add_other_geometry" default="false"/>
+  <xacro:arg name="geometry_type" default="box"/>
+  <xacro:arg name="geometry_mass" default="0.1"/>
+  <xacro:arg name="geometry_height" default="0.1"/>
+  <xacro:arg name="geometry_radius" default="0.1"/>
+  <xacro:arg name="geometry_length" default="0.1"/>
+  <xacro:arg name="geometry_width" default="0.1"/>
+  <xacro:arg name="geometry_mesh_filename" default=""/>
+  <xacro:arg name="geometry_mesh_origin_xyz" default="0 0 0"/>
+  <xacro:arg name="geometry_mesh_origin_rpy" default="0 0 0"/>
+  <xacro:arg name="geometry_mesh_tcp_xyz" default="0 0 0"/>
+  <xacro:arg name="geometry_mesh_tcp_rpy" default="0 0 0"/>
+  <xacro:arg name="baud_checkset" default="true"/>
+  <xacro:arg name="default_gripper_baud" default="2000000"/>
+  <xacro:arg name="attach_to" default="xarm_base"/>
+  <xacro:arg name="attach_xyz" default="0 0 0"/>
+  <xacro:arg name="attach_rpy" default="0 0 0"/>
+  <xacro:arg name="mesh_suffix" default="stl"/>
+  <xacro:arg name="kinematics_suffix" default=""/>
+  <!-- ZED ARGUMENTS -->
+  <!-- ROBOT COMPONENTS -->
+  <xacro:include filename="robot_real.xacro"/>
+  <!-- XARM MACRO -->
+  <xacro:include filename="$(find frida_description)/urdf/xarm/xarm_device_macro.xacro" />
+    <xacro:xarm_device prefix="$(arg prefix)" hw_ns="$(arg hw_ns)" limited="$(arg limited)" 
+    effort_control="$(arg effort_control)" velocity_control="$(arg velocity_control)"
+    add_gripper="$(arg add_gripper)" add_vacuum_gripper="$(arg add_vacuum_gripper)" 
+    add_bio_gripper="$(arg add_bio_gripper)" dof="$(arg dof)" 
+    ros2_control_plugin="$(arg ros2_control_plugin)" robot_type="$(arg robot_type)" 
+    load_gazebo_plugin="true" ros2_control_params="$(arg ros2_control_params)"
+    add_realsense_d435i="$(arg add_realsense_d435i)" 
+    add_d435i_links="$(arg add_d435i_links)" 
+    add_other_geometry="$(arg add_other_geometry)" 
+    geometry_type="$(arg geometry_type)" geometry_mass="$(arg geometry_mass)"
+    geometry_height="$(arg geometry_height)" geometry_radius="$(arg geometry_radius)"
+    geometry_length="$(arg geometry_length)" geometry_width="$(arg geometry_width)"
+    geometry_mesh_filename="$(arg geometry_mesh_filename)"
+    geometry_mesh_origin_xyz="$(arg geometry_mesh_origin_xyz)" geometry_mesh_origin_rpy="$(arg geometry_mesh_origin_rpy)"
+    geometry_mesh_tcp_xyz="$(arg geometry_mesh_tcp_xyz)" geometry_mesh_tcp_rpy="$(arg geometry_mesh_tcp_rpy)"
+    robot_ip="$(arg robot_ip)" report_type="$(arg report_type)"
+    baud_checkset="$(arg baud_checkset)" default_gripper_baud="$(arg default_gripper_baud)"
+    model1300="$(arg model1300)" attach_to="$(arg attach_to)" attach_xyz="$(arg attach_xyz)" attach_rpy="$(arg attach_rpy)"
+    robot_sn="$(arg robot_sn)" use_gazebo_camera="$(arg use_gazebo_camera)" mesh_suffix="$(arg mesh_suffix)" kinematics_suffix="$(arg kinematics_suffix)" />
+    
+  <!-- OLD GRIPPER    -->
+  <!-- Gripper -->
+  <xacro:include filename="$(find frida_description)/urdf/Gripper/Commercial/gripper.xacro" />
+    <xacro:load_gripper attach_to="link_eef" xyz="0 0 0" rpy="2.3562 -1.5708 0" />
+   <!-- ZED MACRO -->
+    <xacro:include filename="$(find frida_description)/urdf/RoboCup2024/zed.xacro" />
+  <xacro:load_zed attach_to="gripper" xyz="0.046461 0 -0.075649" rpy="0 0.81804 0" />
+
+  <!-- NEW GRIPPER MACRO   -->
+  <!-- Gripper -->
+  <!-- <xacro:include filename="$(find frida_description)/urdf/Gripper/Custom/gripper.xacro" />
+  <xacro:load_gripper attach_to="link_eef" xyz="0 0 0.046" rpy="0 0 1.57" /> -->
+   <!-- ZED MACRO -->
+  <!-- <xacro:include filename="$(find frida_description)/urdf/RoboCup2024/zed.xacro" />
+  <xacro:load_zed attach_to="zed" xyz="0 0 0" rpy="0 0 0" /> -->
+
+
+  <!-- <joint name="base_footprint_joint" type="fixed">
+      <origin xyz="0 0 ${base_length/2 + caster_radius*2}" rpy="0 0 0" />        
+      <parent link="base_footprint"/>
+      <child link="base_link" />
+    </joint> -->
+
+  
 </robot>   