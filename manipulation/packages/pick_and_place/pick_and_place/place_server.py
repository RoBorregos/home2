--- conflicted
+++ resolved
@@ -217,16 +217,8 @@
                     result = True
                     break
 
-<<<<<<< HEAD
-                # open gripper
-                self.get_logger().info("Opening gripper")
-                open_gripper(self._gripper_set_state_client)
-                time.sleep(1.5)
-                self.get_logger().info("Gripper opened")
-=======
         if result:
             self.deattach_pick_object()
->>>>>>> 96760875
 
             # open gripper
             self.get_logger().info("Opening gripper")
@@ -253,11 +245,7 @@
         request.velocity = PICK_VELOCITY
         request.acceleration = PICK_ACCELERATION
         request.planner_id = PICK_PLANNER
-<<<<<<< HEAD
-        request.target_link = GRASP_LINK_FRAME
-=======
         request.target_link = self.target_link
->>>>>>> 96760875
         future = self._move_to_pose_action_client.send_goal_async(request)
         self.wait_for_future(future)
         action_result = future.result().get_result()
