#!/usr/bin/env python3

import rclpy
from rclpy.node import Node
from rclpy.action import ActionServer, ActionClient
from rclpy.callback_groups import ReentrantCallbackGroup
from frida_constants.manipulation_constants import (
    MOVE_TO_POSE_ACTION_SERVER,
    PICK_VELOCITY,
    PICK_ACCELERATION,
    PICK_PLANNER,
    ATTACH_COLLISION_OBJECT_SERVICE,
    REMOVE_COLLISION_OBJECT_SERVICE,
    GET_COLLISION_OBJECTS_SERVICE,
    PICK_OBJECT_NAMESPACE,
    GRASP_LINK_FRAME,
    EEF_LINK_NAME,
    EEF_CONTACT_LINKS,
    PLACE_MOTION_ACTION_SERVER,
    AIM_STRAIGHT_FRONT_QUAT,
    SHELF_POSITION_PREPLACE_POSE,
    GRIPPER_SET_STATE_SERVICE,
    GRASP_LINK_FRAME,
)
from frida_interfaces.srv import (
    AttachCollisionObject,
    GetCollisionObjects,
    RemoveCollisionObject,
)
from std_srvs.srv import SetBool
from frida_interfaces.action import PlaceMotion, MoveToPose
from frida_motion_planning.utils.service_utils import (
    open_gripper,
)
import copy
import numpy as np
from transforms3d.quaternions import quat2mat
import time


class PlaceMotionServer(Node):
    def __init__(self):
        super().__init__("place_server")
        self.callback_group = ReentrantCallbackGroup()

        self._action_server = ActionServer(
            self,
            PlaceMotion,
            PLACE_MOTION_ACTION_SERVER,
            self.execute_callback,
            callback_group=self.callback_group,
        )

        self._move_to_pose_action_client = ActionClient(
            self,
            MoveToPose,
            MOVE_TO_POSE_ACTION_SERVER,
        )

        self._attach_collision_object_client = self.create_client(
            AttachCollisionObject,
            ATTACH_COLLISION_OBJECT_SERVICE,
        )

        self._get_collision_objects_client = self.create_client(
            GetCollisionObjects,
            GET_COLLISION_OBJECTS_SERVICE,
        )

        self._remove_collision_object_client = self.create_client(
            RemoveCollisionObject,
            REMOVE_COLLISION_OBJECT_SERVICE,
        )

        self._gripper_set_state_client = self.create_client(
            SetBool,
            GRIPPER_SET_STATE_SERVICE,
        )

        self._move_to_pose_action_client.wait_for_server()

        self.target_link = EEF_LINK_NAME

        self.get_logger().info("Place Action Server has been started")

    async def execute_callback(self, goal_handle):
        """Execute the place action when a goal is received."""
        self.get_logger().info("Executing place goal...")

        # Initialize result
        feedback = PlaceMotion.Feedback()
        result = PlaceMotion.Result()
        try:
            result.success = self.place(goal_handle, feedback)
            self.get_logger().info(
                f"Place result: {result.success}, for object: {goal_handle.request.object_name}"
            )
            goal_handle.succeed()
            return result
        except Exception as e:
            self.get_logger().error(f"Place failed: {str(e)}")
            goal_handle.succeed()
            result.success = False
            return result

    def place(self, goal_handle, feedback):
        """Perform the place operation."""
        self.get_logger().info(
            f"Trying to place up object: {goal_handle.request.object_name}"
        )
        place_pose = goal_handle.request.place_pose
        is_shelf = goal_handle.request.place_params.is_shelf

        if is_shelf:
            self.get_logger().info(
                "################ Placing on shelf ##################"
            )

        # generate several place_poses, so try every time higher from plane
        n_poses = 5
        poses_dist = 0.03
        place_poses = []
        for i in range(n_poses):
            ee_link_pose = copy.deepcopy(place_pose)
            ee_link_pose.pose.position.z += i * poses_dist

            ee_link_pre_pose = copy.deepcopy(ee_link_pose)
            ee_link_half_pose = copy.deepcopy(ee_link_pose)

            if is_shelf:
                self.set_quaternion(
                    ee_link_pre_pose, AIM_STRAIGHT_FRONT_QUAT
                )  # Set the orientation to aim straight front
                self.set_quaternion(ee_link_pose, AIM_STRAIGHT_FRONT_QUAT)
                self.set_quaternion(
                    ee_link_half_pose, AIM_STRAIGHT_FRONT_QUAT
                )  # Set the orientation to aim straight front
                self.target_link = (
                    EEF_LINK_NAME  # Set the orientation to aim straight front
                )
                # send it a little bit back, then forward
                offset_distance = SHELF_POSITION_PREPLACE_POSE  # Desired distance in meters along the local z-axis
<<<<<<< HEAD
                offset_distance_half = SHELF_POSITION_PREPLACE_POSE / 3
=======
                offset_distance_half = SHELF_POSITION_PREPLACE_POSE * (2 / 3)
>>>>>>> 118e7ba3
                # Compute the offset along the local z-axis
                quat = [
                    ee_link_pre_pose.pose.orientation.w,
                    ee_link_pre_pose.pose.orientation.x,
                    ee_link_pre_pose.pose.orientation.y,
                    ee_link_pre_pose.pose.orientation.z,
                ]
                rotation_matrix = quat2mat(quat)
                # Extract local Z-axis (third column of the rotation matrix)
                z_axis = rotation_matrix[:, 2]

                # Translate along the local Z-axis
                new_position = (
                    np.array(
                        [
                            ee_link_pre_pose.pose.position.x,
                            ee_link_pre_pose.pose.position.y,
                            ee_link_pre_pose.pose.position.z,
                        ]
                    )
                    + z_axis * offset_distance
                )
                ee_link_pre_pose.pose.position.x = new_position[0]
                ee_link_pre_pose.pose.position.y = new_position[1]
                ee_link_pre_pose.pose.position.z = new_position[2]

                new_position_half = (
                    np.array(
                        [
                            ee_link_half_pose.pose.position.x,
                            ee_link_half_pose.pose.position.y,
                            ee_link_half_pose.pose.position.z,
                        ]
                    )
                    + z_axis * offset_distance_half
                )
                ee_link_half_pose.pose.position.x = new_position_half[0]
                ee_link_half_pose.pose.position.y = new_position_half[1]
                ee_link_half_pose.pose.position.z = new_position_half[2]
            else:
                self.target_link = GRASP_LINK_FRAME
            place_poses.append([ee_link_pre_pose, ee_link_half_pose, ee_link_pose])

        result = False
        for i, poses in enumerate(place_poses):
            # Move to pre-grasp pose

            ee_link_pre_pose = poses[0]
            ee_link_half_pose = poses[1]
            ee_link_pose = poses[2]
            if is_shelf:
                self.get_logger().info("Placing on shelf, pre-place pose")
                place_pose_handler, place_pose_result = self.move_to_pose(
                    ee_link_pre_pose
                )
                if not place_pose_result.result.success:
                    self.get_logger().error("Failed to reach pre-place pose")
                    continue
                self.get_logger().info("Pre-place pose reached")

            self.get_logger().info("Placing on table, place pose")
            place_pose_handler, place_pose_result = self.move_to_pose(ee_link_pose)
            print(f"Grasp Pose {i} result: {place_pose_result}")
            if place_pose_result.result.success:
                self.get_logger().info("Grasp pose reached")
                result = True
                break
            elif is_shelf:
                # try halfway through, but only if we are placing on shelf
                self.get_logger().info("Placing on table, halfway")
                place_pose_handler, place_pose_result = self.move_to_pose(
                    ee_link_half_pose
                )
                print(f"Grasp Pose {i} result: {place_pose_result}")
                if place_pose_result.result.success:
                    self.get_logger().info("Grasp halfway pose reached")
                    result = True
                    break

        if result:
            self.deattach_pick_object()

            # open gripper
            self.get_logger().info("Opening gripper")
            open_gripper(self._gripper_set_state_client)
            time.sleep(1)
            self.get_logger().info("Gripper opened")

            if is_shelf:
                self.get_logger().info(
                    f"Going back to pre-place pose: {ee_link_pre_pose}"
                )
                place_pose_handler, place_pose_result = self.move_to_pose(
                    ee_link_pre_pose
                )
                self.get_logger().info(f"Pre-place pose result: {place_pose_result}")
            return True
        self.get_logger().error("Failed to reach any grasp pose")
        return False

    def move_to_pose(self, pose):
        """Move the robot to the given pose."""
        request = MoveToPose.Goal()
        request.pose = pose
        request.velocity = PICK_VELOCITY
        request.acceleration = PICK_ACCELERATION
        request.planner_id = PICK_PLANNER
        request.target_link = self.target_link
        future = self._move_to_pose_action_client.send_goal_async(request)
        self.wait_for_future(future)
        action_result = future.result().get_result()
        return future.result(), action_result

    def wait_for_future(self, future):
        if future is None:
            self.get_logger().error("Service call failed: future is None")
            return False
        while not future.done():
            pass
        # self.get_logger().info("Execution done with status: " + str(future.result()))
        return future  # 4 is the status for success

    def deattach_pick_object(self):
        """Attach the pick object to the robot."""
        collision_objects = self.get_collision_objects()
        for obj in collision_objects:
            if PICK_OBJECT_NAMESPACE in obj.id:
                request = AttachCollisionObject.Request()
                request.id = obj.id
                request.attached_link = EEF_LINK_NAME
                request.touch_links = EEF_CONTACT_LINKS
                request.detach = True
                self._attach_collision_object_client.wait_for_service()
                future = self._attach_collision_object_client.call_async(request)
                self.wait_for_future(future)
        return True

    def get_collision_objects(self):
        """Get the collision objects in the scene."""
        request = GetCollisionObjects.Request()
        future = self._get_collision_objects_client.call_async(request)
        self.wait_for_future(future)
        return future.result().collision_objects

    def remove_collision_object(self, id):
        """Remove the collision object from the scene."""
        request = RemoveCollisionObject.Request()
        request.id = id
        self._remove_collision_object_client.wait_for_service()
        future = self._remove_collision_object_client.call_async(request)
        self.wait_for_future(future)
        return future.result().success

    def set_quaternion(self, pose, quat):
        """Set the quaternion of the pose."""
        pose.pose.orientation.x = quat[0]
        pose.pose.orientation.y = quat[1]
        pose.pose.orientation.z = quat[2]
        pose.pose.orientation.w = quat[3]
        return pose


def main(args=None):
    rclpy.init(args=args)
    executor = rclpy.executors.MultiThreadedExecutor(5)
    place_server = PlaceMotionServer()
    executor.add_node(place_server)
    executor.spin()
    rclpy.shutdown()


if __name__ == "__main__":
    main()<|MERGE_RESOLUTION|>--- conflicted
+++ resolved
@@ -140,11 +140,7 @@
                 )
                 # send it a little bit back, then forward
                 offset_distance = SHELF_POSITION_PREPLACE_POSE  # Desired distance in meters along the local z-axis
-<<<<<<< HEAD
-                offset_distance_half = SHELF_POSITION_PREPLACE_POSE / 3
-=======
                 offset_distance_half = SHELF_POSITION_PREPLACE_POSE * (2 / 3)
->>>>>>> 118e7ba3
                 # Compute the offset along the local z-axis
                 quat = [
                     ee_link_pre_pose.pose.orientation.w,
