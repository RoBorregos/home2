#!/usr/bin/env python3

import rclpy
from rclpy.node import Node
from rclpy.action import ActionClient
from frida_interfaces.action import ManipulationAction
from frida_interfaces.msg import ManipulationTask
import time
from geometry_msgs.msg import PointStamped, PoseStamped
from frida_interfaces.msg import ObjectDetectionArray
from frida_constants.vision_constants import (
    DETECTIONS_TOPIC,
)
from frida_constants.manipulation_constants import (
    MANIPULATION_ACTION_SERVER,
)
import json


class KeyboardInput(Node):
    def __init__(self):
        super().__init__("keyboard_input")

        callback_group = rclpy.callback_groups.ReentrantCallbackGroup()

        self._action_client = ActionClient(
            self,
            ManipulationAction,
            MANIPULATION_ACTION_SERVER,
            callback_group=callback_group,
        )
        self.objects = []  # Example list of objects

        qos = rclpy.qos.QoSProfile(
            depth=10, reliability=rclpy.qos.ReliabilityPolicy.BEST_EFFORT
        )

        # Add subscriber for objects
        self.objects_subscription = self.create_subscription(
            ObjectDetectionArray,
            DETECTIONS_TOPIC,
            self.objects_callback,
            qos,
            callback_group=callback_group,
        )

        self.clicked_point = None
        self.clicked_point_subscription = self.create_subscription(
            PointStamped,
            "/clicked_point",
            self.clicked_point_callback,
            qos,
            callback_group=callback_group,
        )

    def clicked_point_callback(self, msg):
        self.clicked_point = msg
        self.get_logger().info(
            f"Clicked point received: x={msg.point.x}, y={msg.point.y}, z={msg.point.z}"
        )

    def objects_callback(self, msg):
        # Assuming msg contains a list of object names
        self.objects = []
        for detection in msg.detections:
            if detection.label_text not in self.objects:
                self.objects.append(detection.label_text)

    def send_pick_request(self, object_name):
        self.get_logger().warning(f"Sending pick request for: {object_name}")

        if not self._action_client.wait_for_server(timeout_sec=5.0):
            self.get_logger().error("Action server in pick not available!")
            return

        goal_msg = ManipulationAction.Goal()
        goal_msg.task_type = ManipulationTask.PICK
        goal_msg.pick_params.object_name = object_name

        self.get_logger().info(f"Sending pick request for: {object_name}")
        future = self._action_client.send_goal_async(
            goal_msg, feedback_callback=self.feedback_callback
        )
        future.add_done_callback(lambda f: self.goal_response_callback(f, object_name))
        self.get_logger().info(f"Pick request for {object_name} sent")

    def send_place_request(
        self,
        is_shelf=False,
        table_height=None,
        table_height_tolerance=None,
<<<<<<< HEAD
        close_to="",
=======
        special_request_position=None,
        special_request_object=None,
>>>>>>> b5a0174c
    ):
        self.get_logger().warning("Sending place request")

        if not self._action_client.wait_for_server(timeout_sec=5.0):
            self.get_logger().error("Action server in place not available!")
            return

        goal_msg = ManipulationAction.Goal()
        goal_msg.task_type = ManipulationTask.PLACE
        goal_msg.place_params.is_shelf = is_shelf
        goal_msg.place_params.close_to = close_to
        goal_msg.scan_environment = is_shelf
        if table_height is not None and table_height_tolerance is not None:
            goal_msg.place_params.table_height = table_height
            goal_msg.place_params.table_height_tolerance = table_height_tolerance
        if special_request_position is not None and special_request_object is not None:
            special_request_msg = {
                "request": "close_by",
                "object": special_request_object,
                "position": special_request_position,
            }
            special_request_msg = json.dumps(special_request_msg)
            goal_msg.place_params.special_request = special_request_msg
        self.get_logger().info("Sending place request")
        self._action_client.send_goal_async(
            goal_msg, feedback_callback=self.feedback_callback
        )
        self.get_logger().info("Place request sent")

    def send_pour_request(self, object_name, bowl_name):
        self.get_logger().warning(f"Sending pour request for: {object_name}")

        if not self._action_client.wait_for_server(timeout_sec=5.0):
            self.get_logger().error("Action server in pour request not available!")
            return

        goal_msg = ManipulationAction.Goal()
        goal_msg.task_type = ManipulationTask.POUR
        goal_msg.pour_params.object_name = object_name
        goal_msg.pour_params.bowl_name = bowl_name

        self.get_logger().info(f"Sending pour request for: {object_name}")
        self.get_logger().info(f"Pouring into: {bowl_name}")
        self._action_client.send_goal_async(
            goal_msg, feedback_callback=self.feedback_callback
        )

        self.get_logger().info("Pour request sent")

    def send_place_on_clicked_point_request(self):
        self.get_logger().warning("Sending place on point request")

        if not self._action_client.wait_for_server(timeout_sec=5.0):
            self.get_logger().error("Action server in place not available!")
            return

        goal_msg = ManipulationAction.Goal()
        goal_msg.task_type = ManipulationTask.PLACE
        goal_msg.place_params.forced_pose = PoseStamped()

        goal_msg.place_params.forced_pose.header.frame_id = (
            self.clicked_point.header.frame_id
        )
        goal_msg.place_params.forced_pose.pose.position.x = self.clicked_point.point.x
        goal_msg.place_params.forced_pose.pose.position.y = self.clicked_point.point.y
        goal_msg.place_params.forced_pose.pose.position.z = self.clicked_point.point.z

        self._action_client.send_goal_async(
            goal_msg, feedback_callback=self.feedback_callback
        )
        self.get_logger().info("Place request sent")

    def feedback_callback(self, feedback_msg):
        self.get_logger().info(f"Feedback received: {feedback_msg.feedback}")

    def refresh_objects(self):
        self.get_logger().info("Refreshing objects list...")
        # Spin for 1 second to receive messages
        start_time = time.time()
        while time.time() - start_time < 1.0:
            rclpy.spin_once(self, timeout_sec=0.1)
        self.get_logger().info("Objects list refreshed.")

    def goal_response_callback(self, future, object_name):
        try:
            response = future.result()
            if response.accepted:
                self.get_logger().info(f"Goal accepted for {object_name}")
            else:
                self.get_logger().error(f"Goal rejected for {object_name}")
        except Exception as e:
            self.get_logger().error(f"Exception while sending goal: {e}")


def main(args=None):
    rclpy.init(args=args)
    node = KeyboardInput()

    try:
        while rclpy.ok():
            node.refresh_objects()
            print("\nAvailable objects:")
            for i, obj in enumerate(node.objects, start=1):
                print(f"{i}. {obj}")
            print("-2. Refresh objects list")
            print("-3. Place")
            print("-4. Place on shelf")
            print("-5. Place on shelf (with plane height)")
            print("-6. Pour")
            print("-7. Place on clicked point")
<<<<<<< HEAD
            print("-8. Place closeto")
=======
            print("-8. Special Request Place")
>>>>>>> b5a0174c
            print("q. Quit")

            choice = input("\nEnter your choice: ")
            if choice.lower() == "q":
                break

            if choice.lower() == "q":
                break
            elif choice == "-2":
                node.refresh_objects()
            elif choice == "-3":
                node.send_place_request()
            elif choice == "-4":
                node.send_place_request(is_shelf=True)
            elif choice == "-5":
                # receive two floats, height and height tolerance
                height = input("Enter height (in m -> e.g. 0.3): ")
                height_tolerance = input("Enter height tolerance (in m): ")
                try:
                    height = float(height)
                    height_tolerance = float(height_tolerance)
                    node.get_logger().info(
                        f"Sending place request on shelf with height: {height} and tolerance: {height_tolerance}"
                    )
                    node.send_place_request(
                        is_shelf=True,
                        table_height=height,
                        table_height_tolerance=height_tolerance,
                    )
                except ValueError:
                    print(
                        "Invalid input. Please enter valid numbers for height and tolerance."
                    )
            elif choice == "-6":
                # receive object name
                object_name = input("Enter object name: ")
                bowl_name = input("Enter bowl name: ")
                node.send_pour_request(object_name, bowl_name)

            elif choice == "-7":
                print("Use rviz to click a point on the robot's base.")
                start_time = time.time()
                node.clicked_point = None
                while node.clicked_point is None and time.time() - start_time < 10:
                    rclpy.spin_once(node, timeout_sec=0.1)
                if node.clicked_point is not None:
                    node.send_place_on_clicked_point_request()
                else:
                    print("No point clicked within the time limit. Please try again.")

            elif choice == "-8":
<<<<<<< HEAD
                close_to = input("Close to object: ")
                try:
                    node.get_logger().info(f"Sending place request close to {close_to}")
                    node.send_place_request(
                        is_shelf=True,
                        table_height=0.8,
                        table_height_tolerance=0.2,
                        close_to=close_to,
                    )
                except ValueError:
                    print("Invalid input.")
=======
                print("Special Request Place")
                print("Options: close, front, back, left, right")
                special_request_position = (
                    input("Enter your special request: ").strip().lower()
                )
                if special_request_position not in [
                    "close",
                    "front",
                    "back",
                    "left",
                    "right",
                ]:
                    print("Invalid special request. Please try again.")
                    return

                special_request_object = (
                    input("Enter the object for the special request: ").strip().lower()
                )

                node.send_place_request(
                    special_request_position=special_request_position,
                    special_request_object=special_request_object,
                )
>>>>>>> b5a0174c

            elif choice.isdigit():
                try:
                    choice_num = int(choice)
                    if 0 <= choice_num - 1 < len(node.objects):
                        node.send_pick_request(node.objects[choice_num - 1])
                    else:
                        print("Invalid choice. Please try again.")
                except ValueError:
                    print("Invalid input. Please enter a number.")
            else:
                node.send_pick_request(choice)

    except KeyboardInterrupt:
        pass
    finally:
        node.destroy_node()
        rclpy.shutdown()


if __name__ == "__main__":
    main()<|MERGE_RESOLUTION|>--- conflicted
+++ resolved
@@ -89,12 +89,9 @@
         is_shelf=False,
         table_height=None,
         table_height_tolerance=None,
-<<<<<<< HEAD
         close_to="",
-=======
         special_request_position=None,
         special_request_object=None,
->>>>>>> b5a0174c
     ):
         self.get_logger().warning("Sending place request")
 
@@ -205,11 +202,8 @@
             print("-5. Place on shelf (with plane height)")
             print("-6. Pour")
             print("-7. Place on clicked point")
-<<<<<<< HEAD
-            print("-8. Place closeto")
-=======
+            # print("-8. Place closeto")
             print("-8. Special Request Place")
->>>>>>> b5a0174c
             print("q. Quit")
 
             choice = input("\nEnter your choice: ")
@@ -261,19 +255,17 @@
                     print("No point clicked within the time limit. Please try again.")
 
             elif choice == "-8":
-<<<<<<< HEAD
-                close_to = input("Close to object: ")
-                try:
-                    node.get_logger().info(f"Sending place request close to {close_to}")
-                    node.send_place_request(
-                        is_shelf=True,
-                        table_height=0.8,
-                        table_height_tolerance=0.2,
-                        close_to=close_to,
-                    )
-                except ValueError:
-                    print("Invalid input.")
-=======
+                # close_to = input("Close to object: ")
+                # try:
+                #     node.get_logger().info(f"Sending place request close to {close_to}")
+                #     node.send_place_request(
+                #         is_shelf=True,
+                #         table_height=0.8,
+                #         table_height_tolerance=0.2,
+                #         close_to=close_to,
+                #     )
+                # except ValueError:
+                #     print("Invalid input.")
                 print("Special Request Place")
                 print("Options: close, front, back, left, right")
                 special_request_position = (
@@ -297,7 +289,6 @@
                     special_request_position=special_request_position,
                     special_request_object=special_request_object,
                 )
->>>>>>> b5a0174c
 
             elif choice.isdigit():
                 try:
