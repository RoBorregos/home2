#!/usr/bin/env python3

import rclpy
from rclpy.node import Node
from rclpy.action import ActionClient
from frida_interfaces.action import ManipulationAction
from frida_interfaces.msg import ManipulationTask
import time
from geometry_msgs.msg import PointStamped, PoseStamped
from frida_interfaces.msg import ObjectDetectionArray
from frida_constants.vision_constants import (
    DETECTIONS_TOPIC,
)
from frida_constants.manipulation_constants import (
    MANIPULATION_ACTION_SERVER,
)
import json


class KeyboardInput(Node):
    def __init__(self):
        super().__init__("keyboard_input")

        callback_group = rclpy.callback_groups.ReentrantCallbackGroup()

        self._action_client = ActionClient(
            self,
            ManipulationAction,
            MANIPULATION_ACTION_SERVER,
            callback_group=callback_group,
        )
        self.objects = []  # Example list of objects

        qos = rclpy.qos.QoSProfile(
            depth=10, reliability=rclpy.qos.ReliabilityPolicy.BEST_EFFORT
        )

        # Add subscriber for objects
        self.objects_subscription = self.create_subscription(
            ObjectDetectionArray,
            DETECTIONS_TOPIC,
            self.objects_callback,
            qos,
            callback_group=callback_group,
        )

        self.clicked_point = None
        self.clicked_point_subscription = self.create_subscription(
            PointStamped,
            "/clicked_point",
            self.clicked_point_callback,
            qos,
            callback_group=callback_group,
        )

    def clicked_point_callback(self, msg):
        self.clicked_point = msg
        self.get_logger().info(
            f"Clicked point received: x={msg.point.x}, y={msg.point.y}, z={msg.point.z}"
        )

    def objects_callback(self, msg):
        # Assuming msg contains a list of object names
        self.objects = []
        for detection in msg.detections:
            if detection.label_text not in self.objects:
                self.objects.append(detection.label_text)

    def send_pick_request(self, object_name):
        self.get_logger().warning(f"Sending pick request for: {object_name}")

        if not self._action_client.wait_for_server(timeout_sec=5.0):
            self.get_logger().error("Action server in pick not available!")
            return

        goal_msg = ManipulationAction.Goal()
        goal_msg.task_type = ManipulationTask.PICK
        goal_msg.pick_params.object_name = object_name

        self.get_logger().info(f"Sending pick request for: {object_name}")
        future = self._action_client.send_goal_async(
            goal_msg, feedback_callback=self.feedback_callback
        )
        future.add_done_callback(lambda f: self.goal_response_callback(f, object_name))
        self.get_logger().info(f"Pick request for {object_name} sent")

    def send_place_request(
        self,
        is_shelf=False,
        table_height=None,
        table_height_tolerance=None,
<<<<<<< HEAD
        close_to="",
=======
        special_request_position=None,
        special_request_object=None,
>>>>>>> b5a0174c
    ):
        self.get_logger().warning("Sending place request")

        if not self._action_client.wait_for_server(timeout_sec=5.0):
            self.get_logger().error("Action server in place not available!")
            return

        goal_msg = ManipulationAction.Goal()
        goal_msg.task_type = ManipulationTask.PLACE
        goal_msg.place_params.is_shelf = is_shelf
        goal_msg.place_params.close_to = close_to
        goal_msg.scan_environment = is_shelf
        if table_height is not None and table_height_tolerance is not None:
            goal_msg.place_params.table_height = table_height
            goal_msg.place_params.table_height_tolerance = table_height_tolerance
        if special_request_position is not None and special_request_object is not None:
            special_request_msg = {
                "request": "close_by",
                "object": special_request_object,
                "position": special_request_position,
            }
            special_request_msg = json.dumps(special_request_msg)
            goal_msg.place_params.special_request = special_request_msg
        self.get_logger().info("Sending place request")
        self._action_client.send_goal_async(
            goal_msg, feedback_callback=self.feedback_callback
        )
        self.get_logger().info("Place request sent")

    def send_pour_request(self, object_name, bowl_name):
        self.get_logger().warning(f"Sending pour request for: {object_name}")

        if not self._action_client.wait_for_server(timeout_sec=5.0):
            self.get_logger().error("Action server in pour request not available!")
            return

        goal_msg = ManipulationAction.Goal()
        goal_msg.task_type = ManipulationTask.POUR
        goal_msg.pour_params.object_name = object_name
        goal_msg.pour_params.bowl_name = bowl_name

        self.get_logger().info(f"Sending pour request for: {object_name}")
        self.get_logger().info(f"Pouring into: {bowl_name}")
        self._action_client.send_goal_async(
            goal_msg, feedback_callback=self.feedback_callback
        )

        self.get_logger().info("Pour request sent")

    def send_place_on_clicked_point_request(self):
        self.get_logger().warning("Sending place on point request")

        if not self._action_client.wait_for_server(timeout_sec=5.0):
            self.get_logger().error("Action server in place not available!")
            return

        goal_msg = ManipulationAction.Goal()
        goal_msg.task_type = ManipulationTask.PLACE
        goal_msg.place_params.forced_pose = PoseStamped()

        goal_msg.place_params.forced_pose.header.frame_id = (
            self.clicked_point.header.frame_id
        )
        goal_msg.place_params.forced_pose.pose.position.x = self.clicked_point.point.x
        goal_msg.place_params.forced_pose.pose.position.y = self.clicked_point.point.y
        goal_msg.place_params.forced_pose.pose.position.z = self.clicked_point.point.z

        self._action_client.send_goal_async(
            goal_msg, feedback_callback=self.feedback_callback
        )
        self.get_logger().info("Place request sent")

    def feedback_callback(self, feedback_msg):
        self.get_logger().info(f"Feedback received: {feedback_msg.feedback}")

    def refresh_objects(self):
        self.get_logger().info("Refreshing objects list...")
        # Spin for 1 second to receive messages
        start_time = time.time()
        while time.time() - start_time < 1.0:
            rclpy.spin_once(self, timeout_sec=0.1)
        self.get_logger().info("Objects list refreshed.")

    def goal_response_callback(self, future, object_name):
        try:
            response = future.result()
            if response.accepted:
                self.get_logger().info(f"Goal accepted for {object_name}")
            else:
                self.get_logger().error(f"Goal rejected for {object_name}")
        except Exception as e:
            self.get_logger().error(f"Exception while sending goal: {e}")


def main(args=None):
    rclpy.init(args=args)
    node = KeyboardInput()

    try:
        while rclpy.ok():
            node.refresh_objects()
            print("\nAvailable objects:")
            for i, obj in enumerate(node.objects, start=1):
                print(f"{i}. {obj}")
            print("-2. Refresh objects list")
            print("-3. Place")
            print("-4. Place on shelf")
            print("-5. Place on shelf (with plane height)")
            print("-6. Pour")
            print("-7. Place on clicked point")
<<<<<<< HEAD
            print("-8. Place closeto")
=======
            print("-8. Special Request Place")
>>>>>>> b5a0174c
            print("q. Quit")

            choice = input("\nEnter your choice: ")
            if choice.lower() == "q":
                break

            if choice.lower() == "q":
                break
            elif choice == "-2":
                node.refresh_objects()
            elif choice == "-3":
                node.send_place_request()
            elif choice == "-4":
                node.send_place_request(is_shelf=True)
            elif choice == "-5":
                # receive two floats, height and height tolerance
                height = input("Enter height (in m -> e.g. 0.3): ")
                height_tolerance = input("Enter height tolerance (in m): ")
                try:
                    height = float(height)
                    height_tolerance = float(height_tolerance)
                    node.get_logger().info(
                        f"Sending place request on shelf with height: {height} and tolerance: {height_tolerance}"
                    )
                    node.send_place_request(
                        is_shelf=True,
                        table_height=height,
                        table_height_tolerance=height_tolerance,
                    )
                except ValueError:
                    print(
                        "Invalid input. Please enter valid numbers for height and tolerance."
                    )
            elif choice == "-6":
                # receive object name
                object_name = input("Enter object name: ")
                bowl_name = input("Enter bowl name: ")
                node.send_pour_request(object_name, bowl_name)

            elif choice == "-7":
                print("Use rviz to click a point on the robot's base.")
                start_time = time.time()
                node.clicked_point = None
                while node.clicked_point is None and time.time() - start_time < 10:
                    rclpy.spin_once(node, timeout_sec=0.1)
                if node.clicked_point is not None:
                    node.send_place_on_clicked_point_request()
                else:
                    print("No point clicked within the time limit. Please try again.")

            elif choice == "-8":
<<<<<<< HEAD
                close_to = input("Close to object: ")
                try:
                    node.get_logger().info(f"Sending place request close to {close_to}")
                    node.send_place_request(
                        is_shelf=True,
                        table_height=0.8,
                        table_height_tolerance=0.2,
                        close_to=close_to,
                    )
                except ValueError:
                    print("Invalid input.")
=======
                print("Special Request Place")
                print("Options: close, front, back, left, right")
                special_request_position = (
                    input("Enter your special request: ").strip().lower()
                )
                if special_request_position not in [
                    "close",
                    "front",
                    "back",
                    "left",
                    "right",
                ]:
                    print("Invalid special request. Please try again.")
                    return

                special_request_object = (
                    input("Enter the object for the special request: ").strip().lower()
                )

                node.send_place_request(
                    special_request_position=special_request_position,
                    special_request_object=special_request_object,
                )
>>>>>>> b5a0174c

            elif choice.isdigit():
                try:
                    choice_num = int(choice)
                    if 0 <= choice_num - 1 < len(node.objects):
                        node.send_pick_request(node.objects[choice_num - 1])
                    else:
                        print("Invalid choice. Please try again.")
                except ValueError:
                    print("Invalid input. Please enter a number.")
            else:
                node.send_pick_request(choice)

    except KeyboardInterrupt:
        pass
    finally:
        node.destroy_node()
        rclpy.shutdown()


if __name__ == "__main__":
    main()<|MERGE_RESOLUTION|>--- conflicted
+++ resolved
@@ -89,12 +89,9 @@
         is_shelf=False,
         table_height=None,
         table_height_tolerance=None,
-<<<<<<< HEAD
         close_to="",
-=======
         special_request_position=None,
         special_request_object=None,
->>>>>>> b5a0174c
     ):
         self.get_logger().warning("Sending place request")
 
@@ -205,11 +202,8 @@
             print("-5. Place on shelf (with plane height)")
             print("-6. Pour")
             print("-7. Place on clicked point")
-<<<<<<< HEAD
             print("-8. Place closeto")
-=======
-            print("-8. Special Request Place")
->>>>>>> b5a0174c
+            print("-9. Special Request Place")
             print("q. Quit")
 
             choice = input("\nEnter your choice: ")
@@ -261,7 +255,6 @@
                     print("No point clicked within the time limit. Please try again.")
 
             elif choice == "-8":
-<<<<<<< HEAD
                 close_to = input("Close to object: ")
                 try:
                     node.get_logger().info(f"Sending place request close to {close_to}")
@@ -273,7 +266,7 @@
                     )
                 except ValueError:
                     print("Invalid input.")
-=======
+            elif choice == "-9":
                 print("Special Request Place")
                 print("Options: close, front, back, left, right")
                 special_request_position = (
@@ -297,7 +290,6 @@
                     special_request_position=special_request_position,
                     special_request_object=special_request_object,
                 )
->>>>>>> b5a0174c
 
             elif choice.isdigit():
                 try:
