#!/usr/bin/env python3

import rclpy
from rclpy.node import Node
from rclpy.action import ActionClient, ActionServer
from rclpy.callback_groups import ReentrantCallbackGroup
from frida_motion_planning.utils.ros_utils import wait_for_future
from std_srvs.srv import SetBool
from frida_interfaces.action import MoveJoints
from frida_interfaces.msg import ManipulationTask
from frida_interfaces.action import PickMotion, PlaceMotion, ManipulationAction
from frida_interfaces.srv import (
    PickPerceptionService,
    GraspDetection,
    DetectionHandler,
    RemoveCollisionObject,
    PlacePerceptionService,
    HeatmapPlace,
)
from frida_constants.manipulation_constants import (
    PICK_MOTION_ACTION_SERVER,
    PLACE_MOTION_ACTION_SERVER,
    MANIPULATION_ACTION_SERVER,
    PICK_PERCEPTION_SERVICE,
    GRASP_DETECTION_SERVICE,
    MOVE_JOINTS_ACTION_SERVER,
    REMOVE_COLLISION_OBJECT_SERVICE,
    GRIPPER_SET_STATE_SERVICE,
    PLACE_PERCEPTION_SERVICE,
    HEATMAP_PLACE_SERVICE,
)
from frida_constants.vision_constants import (
    DETECTION_HANDLER_TOPIC_SRV,
)
from pick_and_place.managers.PickManager import PickManager
from pick_and_place.managers.PlaceManager import PlaceManager
from frida_interfaces.msg import PickResult


class ManipulationCore(Node):
    def __init__(self):
        super().__init__("manipulation_core")
        self.callback_group = ReentrantCallbackGroup()

        self._manipulation_server = ActionServer(
            self,
            ManipulationAction,
            MANIPULATION_ACTION_SERVER,
            self.manipulation_server_callback,
            callback_group=self.callback_group,
        )

        self._pick_motion_action_client = ActionClient(
            self,
            PickMotion,
            PICK_MOTION_ACTION_SERVER,
        )

        self._place_motion_action_client = ActionClient(
            self,
            PlaceMotion,
            PLACE_MOTION_ACTION_SERVER,
        )

        self._move_joints_client = ActionClient(
            self,
            MoveJoints,
            MOVE_JOINTS_ACTION_SERVER,
        )

        self.detection_handler_client = self.create_client(
            DetectionHandler, DETECTION_HANDLER_TOPIC_SRV
        )

        self.pick_perception_3d_client = self.create_client(
            PickPerceptionService, PICK_PERCEPTION_SERVICE
        )

        self.place_perception_3d_client = self.create_client(
            PlacePerceptionService, PLACE_PERCEPTION_SERVICE
        )

        self.place_pose_client = self.create_client(HeatmapPlace, HEATMAP_PLACE_SERVICE)

        self.grasp_detection_client = self.create_client(
            GraspDetection, GRASP_DETECTION_SERVICE
        )

        self._remove_collision_object_client = self.create_client(
            RemoveCollisionObject,
            REMOVE_COLLISION_OBJECT_SERVICE,
        )

        self._gripper_set_state_client = self.create_client(
            SetBool,
            GRIPPER_SET_STATE_SERVICE,
        )

        self.pick_manager = PickManager(self)
        self.pick_result = PickResult()

        self.place_manager = PlaceManager(self)

        self.get_logger().info("Manipulation Core has been started")

    def pick_execute(self, object_name=None, object_point=None):
        self.get_logger().info(f"Goal: {object_point}")
        self.get_logger().info("Extracting object cloud")

        self.remove_all_collision_object(attached=True)
<<<<<<< HEAD
        result = self.pick_manager.execute(
=======
        result, pick_result = self.pick_manager.execute(
>>>>>>> 5489cbea
            object_name=object_name,
            point=object_point,
        )

        if not result:
            self.get_logger().error("Pick failed")
            self.remove_all_collision_object(attached=True)
            return False
<<<<<<< HEAD
        self.remove_all_collision_object(attached=False)
        self.get_logger().info("Pick succeeded")
        return result
=======

        self.remove_all_collision_object(attached=False)
        self.get_logger().info("Pick succeeded")
        return result, pick_result
>>>>>>> 5489cbea

    def manipulation_server_callback(self, goal_handle):
        task_type = goal_handle.request.task_type
        object_name = goal_handle.request.pick_params.object_name
        object_point = goal_handle.request.pick_params.object_point
        self.get_logger().info(f"Task Type: {task_type}")
        self.get_logger().info(f"Object Name: {object_name}")
        response = ManipulationAction.Result()
        if task_type == ManipulationTask.PICK:
            self.get_logger().info("Executing Pick Task")
            result, self.pick_result = self.pick_execute(
                object_name=object_name, object_point=object_point
            )
            goal_handle.succeed()
            response.success = result
        elif task_type == ManipulationTask.PICK_CLOSEST:
            self.get_logger().info("Executing Pick Closest Task")
            goal_handle.succeed()
            response.success = result
        elif task_type == ManipulationTask.PLACE:
            self.get_logger().info("Executing Place Task")
            goal_handle.succeed()
            result = self.place_manager.execute(
                place_params=goal_handle.request.place_params,
                pick_result=self.pick_result,
            )
            response.success = result
        else:
            self.get_logger().error("Unknown task type")
            goal_handle.abort()
            response = ManipulationAction.Result()
            response.success = False

        return response

    def remove_all_collision_object(self, attached=False):
        """Remove the collision object from the scene."""
        request = RemoveCollisionObject.Request()
        request.id = "all"
        request.include_attached = attached
        self._remove_collision_object_client.wait_for_service()
        future = self._remove_collision_object_client.call_async(request)
        wait_for_future(future)
        return future.result().success


def main(args=None):
    rclpy.init(args=args)
    executor = rclpy.executors.MultiThreadedExecutor(5)
    pick_server = ManipulationCore()
    executor.add_node(pick_server)
    executor.spin()
    rclpy.shutdown()


if __name__ == "__main__":
    main()<|MERGE_RESOLUTION|>--- conflicted
+++ resolved
@@ -108,11 +108,7 @@
         self.get_logger().info("Extracting object cloud")
 
         self.remove_all_collision_object(attached=True)
-<<<<<<< HEAD
-        result = self.pick_manager.execute(
-=======
         result, pick_result = self.pick_manager.execute(
->>>>>>> 5489cbea
             object_name=object_name,
             point=object_point,
         )
@@ -121,16 +117,10 @@
             self.get_logger().error("Pick failed")
             self.remove_all_collision_object(attached=True)
             return False
-<<<<<<< HEAD
-        self.remove_all_collision_object(attached=False)
-        self.get_logger().info("Pick succeeded")
-        return result
-=======
 
         self.remove_all_collision_object(attached=False)
         self.get_logger().info("Pick succeeded")
         return result, pick_result
->>>>>>> 5489cbea
 
     def manipulation_server_callback(self, goal_handle):
         task_type = goal_handle.request.task_type
