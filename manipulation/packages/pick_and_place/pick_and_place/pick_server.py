--- conflicted
+++ resolved
@@ -150,10 +150,7 @@
                 else:
                     self.get_logger().error("Failed to attach object")
                 return True, pick_result
-<<<<<<< HEAD
-=======
-
->>>>>>> 1b861379
+
         self.get_logger().error("Failed to reach any grasp pose")
         return False, pick_result
 
@@ -248,15 +245,10 @@
             )
             return 0.0
         obj_z = obj.pose.pose.position.z
-<<<<<<< HEAD
-        grasp_height = pose.pose.position.z
-        height = grasp_height - obj_z
-=======
         obj_radius = obj.dimensions.x
         grasp_height = pose.pose.position.z
         # assume lowest part of the object is lowest bound of lowest sphere
         height = grasp_height - (obj_z - obj_radius) + SAFETY_HEIGHT
->>>>>>> 1b861379
         self.get_logger().info(f"Object pick height: {height}")
         return height
 
