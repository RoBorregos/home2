from frida_motion_planning.utils.ros_utils import wait_for_future
from geometry_msgs.msg import PointStamped
from std_srvs.srv import SetBool
from pick_and_place.utils.grasp_utils import get_grasps
from pick_and_place.utils.perception_utils import get_object_point, get_object_cluster
from frida_interfaces.action import PickMotion
from frida_interfaces.msg import PickResult
from frida_motion_planning.utils.service_utils import (
    move_joint_positions as send_joint_goal,
)
from typing import Tuple
import time
import copy
from scipy.spatial.transform import Rotation as R
from sensor_msgs_py import point_cloud2
import numpy as np

CFG_PATHS = [
    [
        "/workspace/src/home2/manipulation/packages/arm_pkg/config/frida_eigen_params_custom_gripper_testing.cfg",
        True,
    ],
    [
        "/workspace/src/home2/manipulation/packages/arm_pkg/config/frida_eigen_params_custom_gripper.cfg",
        False,
    ],
]


class PickManager:
    node = None

    def __init__(self, node):
        self.node = node

    def execute(
        self, object_name: str, point: PointStamped, pick_params
    ) -> Tuple[bool, PickResult]:
        self.node.get_logger().info("Executing Pick Task")
        self.node.get_logger().info("Setting initial joint positions")

        # time.sleep(10)
        # Set initial joint positions
        if not pick_params.in_configuration:
            send_joint_goal(
                move_joints_action_client=self.node._move_joints_client,
                named_position="table_stare",
                velocity=0.75,
            )

        for i in range(3):
            if point is not None and (
                point.point.x != 0 and point.point.y != 0 and point.point.z != 0
            ):
                self.node.get_logger().info(f"Going for point: {point}")
            elif object_name is not None and object_name != "":
                self.node.get_logger().info(f"Going for object name: {object_name}")
<<<<<<< HEAD
                point = get_object_point(
                    object_name, self.node.detection_handler_client
                )
                if point is None:
=======
                point = self.get_object_point(object_name)
                if point.header.frame_id == "":
>>>>>>> 756aa291
                    self.node.get_logger().error(
                        f"Object {object_name} not found, please provide a point"
                    )
                    return False, None
                if point.point.z > 1.0:
                    self.node.get_logger().error(f"Object {object_name} is too far")
                    return False, None
            else:
                self.node.get_logger().error("No object name or point provided")
                return False, None

            self.node.get_logger().info(f"Object in point: {point}")

            # Call Perception Service to get object cluster and generate collision objects
            object_cluster = get_object_cluster(
                point, self.node.pick_perception_3d_client
            )
            if object_cluster is not None:
                self.node.get_logger().info("Object cluster detected")
                break

        if object_cluster is None:
            self.node.get_logger().error("No object cluster detected")
            return False, None

        # 8. Compute Centroid/Height and Set Pour Pose
        cloud_gen = point_cloud2.read_points(
            object_cluster, field_names=("x", "y", "z"), skip_nans=True
        )
        points = [list(p) for p in cloud_gen]
        if not points:
            self.node.get_logger().error("Empty bowl cluster")
            return False, None

        points_np = np.array(points)
        max_z = np.max(points_np[:, 2])
        min_z = np.min(points_np[:, 2])
        height = max_z - min_z
        self.node.get_logger().info(f"Object cluster height: {height:.2f} m")
        # open gripper
        gripper_request = SetBool.Request()
        gripper_request.data = True
        self.node.get_logger().info("Open gripper")
        future = self.node._gripper_set_state_client.call_async(gripper_request)
        future = wait_for_future(future)
        result = future.result()
        self.node.get_logger().info(f"2 Gripper Result: {str(gripper_request.data)}")
        pick_result_success = False
        print("Gripper Result:", result)
        for CFG_PATH in CFG_PATHS:
            cfg_path = CFG_PATH[0]
            is_reversible = CFG_PATH[1]
            if is_reversible and height < 0.06:
                self.node.get_logger().warn(
                    "Object is too small for reversible grasping, skipping reversible grasps"
                )
                continue
            self.node.get_logger().info(f"CFG_PATH: {CFG_PATH}")
            # Call Grasp Pose Detection
            grasp_poses, grasp_scores = get_grasps(
                self.node.grasp_detection_client, object_cluster, cfg_path
            )
            if len(grasp_poses) == 0:
                self.node.get_logger().error(
                    f"No grasp poses detected with cfg {cfg_path}"
                )
                continue

            self.node.get_logger().info(f"Detected grasps with scores: {grasp_scores}")

            # Sort grasp poses by score in descending order (highest scores first)
            # grasp_poses, grasp_scores = zip(
            #     *sorted(
            #         zip(grasp_poses, grasp_scores),
            #         key=lambda x: x[1],
            #         reverse=True,
            #     )
            # )
            # grasp_poses, grasp_scores = grasp_poses[:5], grasp_scores[:5]

            # randomly pick 5 grasps
            if len(grasp_poses) > 5:
                indices = np.random.choice(len(grasp_poses), size=5, replace=False)
                grasp_poses = [grasp_poses[i] for i in indices]
                grasp_scores = [grasp_scores[i] for i in indices]
            else:
                # if less than 5 grasps, just take them all
                grasp_poses = grasp_poses[:5]
                grasp_scores = grasp_scores[:5]

            self.node.get_logger().info(
                f"Top 5 grasp poses detected with scores: {grasp_scores}"
            )

            # reverse grasps (turn 180 degrees in z)
            new_grasp_poses = []
            new_grasp_scores = []
            if is_reversible:
                for pose, grasp_score in zip(grasp_poses, grasp_scores):
                    new_grasp_poses.append(pose)
                    new_grasp_scores.append(grasp_score)
                    # Reverse the pose (turn 180 degrees in z)
                    reversed_pose = copy.deepcopy(pose)
                    # 180 degrees rotation around Z axis
                    # Rotate 180 degrees around the local Z axis (end-effector frame)
                    q_orig = [
                        pose.pose.orientation.x,
                        pose.pose.orientation.y,
                        pose.pose.orientation.z,
                        pose.pose.orientation.w,
                    ]
                    q_orig_rot = R.from_quat(q_orig)
                    q_z_180_local = R.from_euler("z", 180, degrees=True)
                    q_result = (q_orig_rot * q_z_180_local).as_quat()  # [x, y, z, w]
                    reversed_pose.pose.orientation.x = q_result[0]
                    reversed_pose.pose.orientation.y = q_result[1]
                    reversed_pose.pose.orientation.z = q_result[2]
                    reversed_pose.pose.orientation.w = q_result[3]
                    new_grasp_poses.append(reversed_pose)
                    new_grasp_scores.append(grasp_score)
                new_grasp_scores = new_grasp_scores[:5]
                new_grasp_poses = new_grasp_poses[:5]
            else:
                new_grasp_poses = grasp_poses
                new_grasp_scores = grasp_scores

            if len(new_grasp_poses) == 0:
                self.node.get_logger().error("No grasp poses detected")
                continue

            # Call Pick Motion Action

            # Create goal
            goal_msg = PickMotion.Goal()
            goal_msg.grasping_poses = new_grasp_poses
            goal_msg.grasping_scores = new_grasp_scores

            # Send goal
            self.node.get_logger().info("Sending pick motion goal...")
            future = self.node._pick_motion_action_client.send_goal_async(goal_msg)
            future = wait_for_future(future, timeout=30)
            if not future:
                break
            # Check result
            pick_result = future.result().get_result().result
            self.node.get_logger().info(f"Pick Motion Result: {pick_result}")
            if pick_result.success != 0:
                pick_result_success = True
                break
            else:
                # give time for new gpd
                time.sleep(1.0)

        if not pick_result_success:
            self.node.get_logger().error("Pick motion failed")
            return False, None

        # close gripper
        for i in range(2):
            gripper_request = SetBool.Request()
            gripper_request.data = False
            self.node.get_logger().info("Closing gripper")
            future = self.node._gripper_set_state_client.call_async(gripper_request)
            future = wait_for_future(future)
            result = future.result()
            self.node.get_logger().info(
                f"1 Gripper Result: {str(gripper_request.data)}"
            )

        self.node.get_logger().info("Returning to position")

        for i in range(5):
            # return to configured position
            return_result = send_joint_goal(
                move_joints_action_client=self.node._move_joints_client,
                named_position="table_stare",
                velocity=0.5,
            )
            if return_result:
                break
        # self.node.get_logger().info("Waiting for 10 seconds")
        # time.sleep(10)
        self.node.get_logger().info("Pick Task completed successfully")
        result.success = True
        return result.success, pick_result.pick_result<|MERGE_RESOLUTION|>--- conflicted
+++ resolved
@@ -2,7 +2,7 @@
 from geometry_msgs.msg import PointStamped
 from std_srvs.srv import SetBool
 from pick_and_place.utils.grasp_utils import get_grasps
-from pick_and_place.utils.perception_utils import get_object_point, get_object_cluster
+from pick_and_place.utils.perception_utils import get_object_cluster
 from frida_interfaces.action import PickMotion
 from frida_interfaces.msg import PickResult
 from frida_motion_planning.utils.service_utils import (
@@ -55,15 +55,8 @@
                 self.node.get_logger().info(f"Going for point: {point}")
             elif object_name is not None and object_name != "":
                 self.node.get_logger().info(f"Going for object name: {object_name}")
-<<<<<<< HEAD
-                point = get_object_point(
-                    object_name, self.node.detection_handler_client
-                )
-                if point is None:
-=======
                 point = self.get_object_point(object_name)
                 if point.header.frame_id == "":
->>>>>>> 756aa291
                     self.node.get_logger().error(
                         f"Object {object_name} not found, please provide a point"
                     )
