--- conflicted
+++ resolved
@@ -121,12 +121,8 @@
             named_position="table_stare",
             velocity=0.3,
         )
-<<<<<<< HEAD
-
-=======
         # self.node.get_logger().info("Waiting for 10 seconds")
         # time.sleep(10)
->>>>>>> 1b861379
         return result.success, pick_result.pick_result
 
     def get_object_point(self, object_name: str) -> PointStamped:
