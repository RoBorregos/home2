--- conflicted
+++ resolved
@@ -246,67 +246,63 @@
         # time.sleep(10)
         self.node.get_logger().info("Pick Task completed successfully")
         result.success = True
-<<<<<<< HEAD
         return result.success, pick_result.pick_result
 
-    def get_object_point(self, object_name: str) -> PointStamped:
-        request = DetectionHandler.Request()
-        request.label = object_name
-        request.closest_object = False
-        print("Request:", request)
-        print("waiting for service")
-        self.node.detection_handler_client.wait_for_service()
-        future = self.node.detection_handler_client.call_async(request)
-        print("waiting for future on detection_handler")
-        future = wait_for_future(future)
-
-        point = PointStamped()
-
-        if len(future.result().detection_array.detections) == 1:
-            self.node.get_logger().info(f"Object {object_name} found")
-            point = future.result().detection_array.detections[0].point3d
-        elif len(future.result().detection_array.detections) > 1:
-            self.node.get_logger().info(
-                "Multiple objects found, selecting the closest one"
-            )
-            closest_object = future.result().detection_array.detections[0]
-            closest_distance = float("inf")
-            for detection in future.result().detection_array.detections:
-                distance = (
-                    detection.point3d.point.x**2
-                    + detection.point3d.point.y**2
-                    + detection.point3d.point.z**2
-                ) ** 0.5
-                if distance < closest_distance:
-                    closest_distance = distance
-                    closest_object = detection
-            point = closest_object.point3d
-        else:
-            self.node.get_logger().error(f"Object {object_name} not found")
-
-        self.node.get_logger().info(f"Object {object_name} found at: {point}")
-        return point
-
-    def get_object_cluster(self, point: PointStamped):
-        request = PickPerceptionService.Request()
-        request.point = point
-        request.add_collision_objects = True
-        self.node.pick_perception_3d_client.wait_for_service()
-        future = self.node.pick_perception_3d_client.call_async(request)
-        future = wait_for_future(future, timeout=10)
-
-        if future is None:
-            self.node.get_logger().error("Pick Perception Service call failed")
-            return None
-
-        pcl_result = future.result().cluster_result
-        if len(pcl_result.data) == 0:
-            self.node.get_logger().error("No object cluster detected")
-            return None
-        self.node.get_logger().info(
-            f"Object cluster detected: {len(pcl_result.data)} points"
-        )
-        return pcl_result
-=======
-        return result.success, pick_result.pick_result
->>>>>>> b5a0174c
+    # def get_object_point(self, object_name: str) -> PointStamped:
+    #     request = DetectionHandler.Request()
+    #     request.label = object_name
+    #     request.closest_object = False
+    #     print("Request:", request)
+    #     print("waiting for service")
+    #     self.node.detection_handler_client.wait_for_service()
+    #     future = self.node.detection_handler_client.call_async(request)
+    #     print("waiting for future on detection_handler")
+    #     future = wait_for_future(future)
+
+    #     point = PointStamped()
+
+    #     if len(future.result().detection_array.detections) == 1:
+    #         self.node.get_logger().info(f"Object {object_name} found")
+    #         point = future.result().detection_array.detections[0].point3d
+    #     elif len(future.result().detection_array.detections) > 1:
+    #         self.node.get_logger().info(
+    #             "Multiple objects found, selecting the closest one"
+    #         )
+    #         closest_object = future.result().detection_array.detections[0]
+    #         closest_distance = float("inf")
+    #         for detection in future.result().detection_array.detections:
+    #             distance = (
+    #                 detection.point3d.point.x**2
+    #                 + detection.point3d.point.y**2
+    #                 + detection.point3d.point.z**2
+    #             ) ** 0.5
+    #             if distance < closest_distance:
+    #                 closest_distance = distance
+    #                 closest_object = detection
+    #         point = closest_object.point3d
+    #     else:
+    #         self.node.get_logger().error(f"Object {object_name} not found")
+
+    #     self.node.get_logger().info(f"Object {object_name} found at: {point}")
+    #     return point
+
+    # def get_object_cluster(self, point: PointStamped):
+    #     request = PickPerceptionService.Request()
+    #     request.point = point
+    #     request.add_collision_objects = True
+    #     self.node.pick_perception_3d_client.wait_for_service()
+    #     future = self.node.pick_perception_3d_client.call_async(request)
+    #     future = wait_for_future(future, timeout=10)
+
+    #     if future is None:
+    #         self.node.get_logger().error("Pick Perception Service call failed")
+    #         return None
+
+    #     pcl_result = future.result().cluster_result
+    #     if len(pcl_result.data) == 0:
+    #         self.node.get_logger().error("No object cluster detected")
+    #         return None
+    #     self.node.get_logger().info(
+    #         f"Object cluster detected: {len(pcl_result.data)} points"
+    #     )
+    #     return pcl_result