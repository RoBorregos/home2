--- conflicted
+++ resolved
@@ -1,4 +1,5 @@
 from frida_motion_planning.utils.ros_utils import wait_for_future
+from frida_interfaces.srv import PickPerceptionService, DetectionHandler
 from geometry_msgs.msg import PointStamped
 from std_srvs.srv import SetBool
 from pick_and_place.utils.grasp_utils import get_grasps
@@ -246,7 +247,6 @@
         # time.sleep(10)
         self.node.get_logger().info("Pick Task completed successfully")
         result.success = True
-<<<<<<< HEAD
         return result.success, pick_result.pick_result
 
     def get_object_point(self, object_name: str) -> PointStamped:
@@ -306,7 +306,4 @@
         self.node.get_logger().info(
             f"Object cluster detected: {len(pcl_result.data)} points"
         )
-        return pcl_result
-=======
-        return result.success, pick_result.pick_result
->>>>>>> b5a0174c
+        return pcl_result