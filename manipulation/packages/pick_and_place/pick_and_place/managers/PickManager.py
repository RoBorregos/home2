from frida_motion_planning.utils.ros_utils import wait_for_future
from frida_interfaces.srv import PickPerceptionService, DetectionHandler
from geometry_msgs.msg import PointStamped
from std_srvs.srv import SetBool
from pick_and_place.utils.grasp_utils import get_grasps
from frida_interfaces.action import PickMotion
from frida_interfaces.msg import PickResult
from frida_motion_planning.utils.service_utils import (
    move_joint_positions as send_joint_goal,
)
import time
from typing import Tuple

CFG_PATH = (
    "/workspace/src/home2/manipulation/packages/arm_pkg/config/frida_eigen_params.cfg"
)


class PickManager:
    node = None

    def __init__(self, node):
        self.node = node

    def execute(self, object_name: str, point: PointStamped) -> Tuple[bool, PickResult]:
        self.node.get_logger().info("Executing Pick Task")
        self.node.get_logger().info("Setting initial joint positions")
        # Set initial joint positions
        send_joint_goal(
            move_joints_action_client=self.node._move_joints_client,
            named_position="table_stare",
            velocity=0.3,
        )
        if point is not None and (
            point.point.x != 0 and point.point.y != 0 and point.point.z != 0
        ):
            self.node.get_logger().info(f"Going for point: {point}")
        elif object_name is not None and object_name != "":
            self.node.get_logger().info(f"Going for object name: {object_name}")
            point = self.get_object_point(object_name)
            if point is None:
                self.node.get_logger().error(
                    f"Object {object_name} not found, please provide a point"
                )
                return False
        else:
            self.node.get_logger().error("No object name or point provided")
            return False

        # Call Perception Service to get object cluster and generate collision objects
        object_cluster = self.get_object_cluster(point)
        if object_cluster is None:
            self.node.get_logger().error("No object cluster detected")
            return False

        # Call Grasp Pose Detection
        grasp_poses, grasp_scores = get_grasps(
            self.node.grasp_detection_client, object_cluster, CFG_PATH
        )

        if len(grasp_poses) == 0:
            self.node.get_logger().error("No grasp poses detected")
            return False

        # Call Pick Motion Action
        # Create goal
        goal_msg = PickMotion.Goal()
        goal_msg.grasping_poses = grasp_poses
        goal_msg.grasping_scores = grasp_scores

        # Send goal
        self.node.get_logger().info("Sending pick motion goal...")
        future = self.node._pick_motion_action_client.send_goal_async(goal_msg)
        future = wait_for_future(future)
        # Check result
<<<<<<< HEAD
        result = future.result().get_result().result
        self.node.get_logger().info(f"Pick Motion Result: {result}")
=======
        pick_result = future.result().get_result().result
        self.node.get_logger().info(f"Pick Motion Result: {pick_result}")

        if not pick_result.success:
            self.node.get_logger().error("Pick motion failed")
            return False
>>>>>>> 5489cbea

        if not result.success:
            self.node.get_logger().error("Pick motion failed")
            return False

        # close gripper
        gripper_request = SetBool.Request()
        gripper_request.data = True
        self.node.get_logger().info("Closing gripper")
        future = self.node._gripper_set_state_client.call_async(gripper_request)
        future = wait_for_future(future)
        result = future.result()
        self.node.get_logger().info(f"Gripper Result: {result}")
        time.sleep(3)
        self.node.get_logger().info("Returning to position")

        # return to configured position
        send_joint_goal(
            move_joints_action_client=self.node._move_joints_client,
            named_position="table_stare",
            velocity=0.3,
        )

        return result.success, pick_result.pick_result

    def get_object_point(self, object_name: str) -> PointStamped:
        request = DetectionHandler.Request()
        request.label = object_name
        request.closest_object = False
        print("Request:", request)
        print("waiting for service")
        self.node.detection_handler_client.wait_for_service()
        future = self.node.detection_handler_client.call_async(request)
        print("waiting for future on detection_handler")
        future = wait_for_future(future)

        point = PointStamped()

        if len(future.result().detection_array.detections) == 1:
            self.node.get_logger().info(f"Object {object_name} found")
            point = future.result().detection_array.detections[0].point3d
        elif len(future.result().detection_array.detections) > 1:
            self.get_logger().info("Multiple objects found, selecting the closest one")
            closest_object = future.result().detection_array.detections[0]
            closest_distance = float("inf")
            for detection in future.result().detection_array.detections:
                distance = (
                    detection.point3d.point.x**2
                    + detection.point3d.point.y**2
                    + detection.point3d.point.z**2
                ) ** 0.5
                if distance < closest_distance:
                    closest_distance = distance
                    closest_object = detection
            point = closest_object.point3d
        else:
            self.node.get_logger().error(f"Object {object_name} not found")

        self.node.get_logger().info(f"Object {object_name} found at: {point}")
        return point

    def get_object_cluster(self, point: PointStamped):
        request = PickPerceptionService.Request()
        request.point = point
        request.add_collision_objects = True
        self.node.pick_perception_3d_client.wait_for_service()
        future = self.node.pick_perception_3d_client.call_async(request)
        future = wait_for_future(future)

        pcl_result = future.result().cluster_result
        if len(pcl_result.data) == 0:
            self.node.get_logger().error("No object cluster detected")
            return None
        self.node.get_logger().info(
            f"Object cluster detected: {len(pcl_result.data)} points"
        )
        return pcl_result<|MERGE_RESOLUTION|>--- conflicted
+++ resolved
@@ -73,19 +73,10 @@
         future = self.node._pick_motion_action_client.send_goal_async(goal_msg)
         future = wait_for_future(future)
         # Check result
-<<<<<<< HEAD
-        result = future.result().get_result().result
-        self.node.get_logger().info(f"Pick Motion Result: {result}")
-=======
         pick_result = future.result().get_result().result
         self.node.get_logger().info(f"Pick Motion Result: {pick_result}")
 
         if not pick_result.success:
-            self.node.get_logger().error("Pick motion failed")
-            return False
->>>>>>> 5489cbea
-
-        if not result.success:
             self.node.get_logger().error("Pick motion failed")
             return False
 
