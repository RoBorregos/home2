--- conflicted
+++ resolved
@@ -109,7 +109,6 @@
             )
         else:
             # Call Perception Service to get object cluster and generate collision objects
-<<<<<<< HEAD
             if place_params.special_request != "":
                 request_dict = json.loads(place_params.special_request)
                 request = request_dict.get("request", "")
@@ -181,47 +180,6 @@
 
                 result_pose.header = point_result.header
                 result_pose.pose.position = point_result.point
-=======
-            self.node.get_logger().info("Extracting table cloud")
-            request = PlacePerceptionService.Request()
-            request.place_params = place_params
-            self.node.place_perception_3d_client.wait_for_service()
-            future = self.node.place_perception_3d_client.call_async(request)
-            wait_for_future(future, timeout=10)
-            try:
-                pcl_result = future.result().cluster_result
-                if len(pcl_result.data) == 0:
-                    self.node.get_logger().error("No plane cluster detected")
-                    return None
-            except Exception as e:
-                self.node.get_logger().error(f"Failed to call perception service: {e}")
-                return None
-            pcl_result = future.result().cluster_result
-            if len(pcl_result.data) == 0:
-                self.node.get_logger().error("No plane cluster detected")
-                return None
-
-            self.node.get_logger().info(
-                f"Plane cluster detected: {len(pcl_result.data)} points"
-            )
-
-            heatmap_request = HeatmapPlace.Request()
-            heatmap_request.pointcloud = pcl_result
-
-            if place_params.is_shelf:
-                heatmap_request.prefer_closest = True
-            self.node.place_pose_client.wait_for_service()
-            future = self.node.place_pose_client.call_async(heatmap_request)
-            wait_for_future(future)
-            point_result = future.result().place_point
-
-            self.node.get_logger().info(
-                f"Place point detected: {point_result.point.x}, {point_result.point.y}, {point_result.point.z}"
-            )
-
-            result_pose.header = point_result.header
-            result_pose.pose.position = point_result.point
->>>>>>> 756aa291
 
         if (
             pick_result.object_pick_height == 0
