--- conflicted
+++ resolved
@@ -13,7 +13,6 @@
     return LaunchDescription(
         [
             # gpd
-<<<<<<< HEAD
             Node(
                 package="arm_pkg",
                 executable="gpd_service",
@@ -23,16 +22,6 @@
                 respawn=True,
                 parameters=[],
             ),
-=======
-            # Node(
-            #     package="arm_pkg",
-            #     executable="gpd_service",
-            #     name="gpd_service",
-            #     output="screen",
-            #     emulate_tty=True,
-            #     parameters=[],
-            # ),
->>>>>>> ec5d584e
             Node(
                 package="pick_and_place",
                 executable="manipulation_core.py",
