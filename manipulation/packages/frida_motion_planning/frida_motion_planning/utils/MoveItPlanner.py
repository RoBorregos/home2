--- conflicted
+++ resolved
@@ -1,22 +1,23 @@
+import time
+from concurrent.futures import Future
+from typing import List, Union
+
+import rclpy
+from controller_manager_msgs.srv import SwitchController
+from frida_motion_planning.utils.Planner import Planner
+from frida_pymoveit2.robots import xarm6
+from geometry_msgs.msg import PoseStamped
+from pymoveit2 import GripperInterface, MoveIt2, MoveIt2State
 from rclpy.callback_groups import ReentrantCallbackGroup
 from rclpy.node import Node
-
-from pymoveit2 import MoveIt2, MoveIt2State, GripperInterface
-from frida_pymoveit2.robots import xarm6
+from sensor_msgs.msg import JointState
+from xarm_msgs.srv import SetInt16
+
 from frida_constants.manipulation_constants import (
+    MOVEIT_MODE,
     XARM_SETMODE_SERVICE,
     XARM_SETSTATE_SERVICE,
-    MOVEIT_MODE,
 )
-from typing import List, Union
-from concurrent.futures import Future
-from xarm_msgs.srv import SetInt16
-from frida_motion_planning.utils.Planner import Planner
-from geometry_msgs.msg import PoseStamped
-from sensor_msgs.msg import JointState
-from controller_manager_msgs.srv import SwitchController
-import time
-import rclpy
 
 PYMOVEIT_FUTURE_TIMEOUT = 3
 
@@ -227,11 +228,7 @@
         )
 
     def set_mode(self, mode: int = 0) -> bool:
-<<<<<<< HEAD
         if True:  # not self.mode_enabled:
-=======
-        if not self.mode_enabled:
->>>>>>> c9693a77
             return True
         # self.mode_client.wait_for_service()
         # request = SetInt16.Request()
@@ -275,7 +272,6 @@
                 self.node.get_logger().error("Failed to call switch controller service")
                 return False
         return True
-<<<<<<< HEAD
 
     def reset_controller(self):
         time.sleep(0.1)
@@ -295,8 +291,6 @@
                 return False
         time.sleep(1)
         return True
-=======
->>>>>>> c9693a77
 
     def get_current_operation_state(self) -> MoveIt2State:
         return self.moveit2.query_state()
