--- conflicted
+++ resolved
@@ -153,13 +153,8 @@
             pose=pose,
             cartesian=cartesian,
             target_link=target_link,
-<<<<<<< HEAD
-            tolerance_position=0.015,
-            tolerance_orientation=0.02,
-=======
             tolerance_position=tolerance_position,
             tolerance_orientation=tolerance_orientation,
->>>>>>> b856355c
         )
         if not trajectory:
             return False
@@ -190,13 +185,8 @@
         pose: PoseStamped,
         cartesian: bool = False,
         target_link: str = xarm6.end_effector_name(),
-<<<<<<< HEAD
-        tolerance_position: float = 0.015,
-        tolerance_orientation: float = 0.1,
-=======
         tolerance_position: float = 0.01,
         tolerance_orientation: float = 0.05,
->>>>>>> b856355c
         weight_position: float = 1.0,
         weight_orientation: float = 1.0,
         cartesian_max_step: float = 0.05,
