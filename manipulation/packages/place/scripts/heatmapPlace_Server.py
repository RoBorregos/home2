#!/usr/bin/env python3

import rclpy
from rclpy.node import Node
import matplotlib.pyplot as plt
import numpy as np
import os
from sensor_msgs_py import point_cloud2
from geometry_msgs.msg import PointStamped
from frida_interfaces.srv import HeatmapPlace
from scipy.signal import convolve2d
from frida_constants.manipulation_constants import (
    HEATMAP_PLACE_SERVICE,
    PLACE_MAX_DISTANCE,
    PLACE_POINT_DEBUG_TOPIC,
)
import json
from place.heatmap_generators.close_by_generators import (
    generate_close_to_heatmap,
    generate_directional_heatmap,
)

# change matplotlib backend to avoid X server dependency
import matplotlib

matplotlib.use("Agg")  # Use a non-interactive backend

CLOSE_BY_MAX_DISTANCE = 0.3


class HeatmapServer(Node):
    def __init__(self):
        super().__init__("heatmap_service")
        self.save_image = True
        self.srv = self.create_service(
            HeatmapPlace, HEATMAP_PLACE_SERVICE, self.handle_heatmap
        )
        self.place_point_debug_point_publisher = self.create_publisher(
            PointStamped, PLACE_POINT_DEBUG_TOPIC, 10
        )
        self.get_logger().info("Heatmap Place Service ready")

    def handle_heatmap(self, request, response):
        # Convert PointCloud2 to numpy array
        point_cloud = request.pointcloud
        prefer_closest = request.prefer_closest

        request_dict = None
        if request.special_request != "":
            try:
                # Attempt to parse the special request as JSON
                request_dict = json.loads(request.special_request)
            except json.JSONDecodeError:
                self.get_logger().error(
                    f"Invalid JSON in special request: {request.special_request}"
                )
                response.place_point = PointStamped()

        if point_cloud.header.frame_id != "base_link":
            self.get_logger().warn(
                f"PointCloud2 frame_id is {point_cloud.header.frame_id}, expected base_link"
            )
            return response
        cloud_gen = point_cloud2.read_points(
            point_cloud, field_names=("x", "y", "z"), skip_nans=True
        )

        max_distance = PLACE_MAX_DISTANCE
        cloud_points = []
        filtered_cloud_points = []
        self.get_logger().info("Filtering point cloud")
        for p in cloud_gen:
            if np.sqrt(p[0] ** 2 + p[1] ** 2) > max_distance:
                filtered_cloud_points.append([p[0], p[1], p[2]])
                continue
            cloud_points.append([p[0], p[1], p[2]])
        self.get_logger().info(
            f"Filtered {len(filtered_cloud_points)} out of {len(cloud_points)} points"
        )
        cloud_points = np.array(cloud_points)
        filtered_cloud_points = np.array(filtered_cloud_points)

        # If no points found, return zero point
        if len(cloud_points) == 0:
            self.get_logger().warn("Empty pointcloud received")
            response.place_point = PointStamped()
            return response

        self.grid_size = 0.015  # meters
        self.grid_size_mm = int(self.grid_size * 1000)

        # Convert points to mm coordinates
        self.x_mm = (cloud_points[:, 0] * 1000).astype(int)
        self.y_mm = (cloud_points[:, 1] * 1000).astype(int)

        # Create histogram bins
        x_range = np.arange(
            min(self.x_mm), max(self.x_mm) + self.grid_size_mm, self.grid_size_mm
        )
        y_range = np.arange(
            min(self.y_mm), max(self.y_mm) + self.grid_size_mm, self.grid_size_mm
        )
        hist, xedges, yedges = np.histogram2d(
            self.x_mm, self.y_mm, bins=[x_range, y_range]
        )
        self.min_x_mm = xedges[0]
        self.min_y_mm = yedges[0]

        # Generate binary map
        binary_map = hist > 0

        # Create heat/cool kernels
        heat_kernel_length = 0.3  # meters
        cool_kernel_length = 0.15  # meters
        heat_multiplier = 1.0
        cool_multiplier = 10.0

        # Heat kernel
        heat_kernel_size = int(heat_kernel_length / self.grid_size)
        xx, yy = np.mgrid[
            -heat_kernel_size // 2 : heat_kernel_size // 2 + 1,
            -heat_kernel_size // 2 : heat_kernel_size // 2 + 1,
        ]
        heat_kernel = np.exp(-(xx**2 + yy**2) / (2 * (heat_kernel_size / 2) ** 2))
        heat_kernel *= heat_multiplier

        # Cool kernel
        cool_kernel_size = int(cool_kernel_length / self.grid_size)
        xx, yy = np.mgrid[
            -cool_kernel_size // 2 : cool_kernel_size // 2 + 1,
            -cool_kernel_size // 2 : cool_kernel_size // 2 + 1,
        ]
        cool_kernel = np.exp(-(xx**2 + yy**2) / (2 * (cool_kernel_size / 2) ** 2))
        cool_kernel *= cool_multiplier

        heat_map = convolve2d(binary_map.astype(float), heat_kernel, mode="same")
        cool_map = convolve2d((~binary_map).astype(float), cool_kernel, mode="same")

        # Combine maps
        final_map = heat_map - cool_map
        # final_map = final_map * closeness_map
        final_map[~binary_map] = 0
        final_map = np.clip(final_map, 0, None)

        # if prefer closest, multiply everything by how close it is to 0,0
        closeness_map = None
        if prefer_closest:
            self.get_logger().info("Prefer closest point")
            closeness_map = np.zeros_like(binary_map, dtype=float)
            for i in range(closeness_map.shape[0]):
                for j in range(closeness_map.shape[1]):
                    x = (self.min_x_mm + (i + 0.5) * self.grid_size_mm) / 1000.0
                    y = (self.min_y_mm + (j + 0.5) * self.grid_size_mm) / 1000.0
                    closeness_map[i, j] = np.sqrt(x**2 + y**2)
            closeness_map = np.exp(-closeness_map / (self.grid_size_mm * 2))
            # normalize so smallest value is 0 and largest is 1
            closeness_map = (closeness_map - np.min(closeness_map)) / (
                np.max(closeness_map) - np.min(closeness_map)
            )
            closeness_map = (
                closeness_map**3
            )  # make the decay from close to far sharper -> prefer even closer points
            final_map = final_map * closeness_map

            # Normalize final map
            final_map = final_map / np.max(final_map)
            final_map = np.clip(final_map, 0, None)

<<<<<<< HEAD
        object_point = request.close_point

        if object_point.header.frame_id != "":
            self.get_logger().info(
                f"Close point, frame_id: {object_point.header.frame_id}"
            )
            self.get_logger().info("Generating close to heatmap")
            close_to_map = self.generate_close_to_heatmap(
                binary_map,
                [object_point.point.x, object_point.point.y],
                min_x_mm,
                min_y_mm,
                grid_size_mm,
            )
            final_map = final_map * close_to_map
=======
        special_request_map = self.generate_special_request_map(
            binary_map, request, request_dict
        )

        if special_request_map is not None:
            self.get_logger().info("Applying special request map")
            final_map = final_map * special_request_map
>>>>>>> b5a0174c

        # Find best position
        max_idx = np.unravel_index(np.argmax(final_map), final_map.shape)

        x_center = (self.min_x_mm + (max_idx[0] + 0.5) * self.grid_size_mm) / 1000.0
        y_center = (self.min_y_mm + (max_idx[1] + 0.5) * self.grid_size_mm) / 1000.0

        # get the closest point to this one and extract its z coordinate
        closest_point = None
        min_distance = float("inf")
        self.get_logger().info("Finding closest point")
        for point in cloud_points:
            distance = np.sqrt((point[0] - x_center) ** 2 + (point[1] - y_center) ** 2)
            if distance < min_distance:
                min_distance = distance
                closest_point = point
        self.get_logger().info(f"Closest point: {closest_point}")
        z_center = float(closest_point[2])
        # Create response
        response.place_point = PointStamped()
        response.place_point.header = point_cloud.header
        response.place_point.point.x = x_center
        response.place_point.point.y = y_center
        response.place_point.point.z = z_center

        # Publish the point
        self.get_logger().info(f"Publishing point: {response.place_point}")
        self.place_point_debug_point_publisher.publish(response.place_point)

        # Save visualization
        if self.save_image:
            try:
                plt.figure(figsize=(16, 8))

                plt.subplot(241)
                plt.scatter(cloud_points[:, 0], cloud_points[:, 1], s=1, c="blue")
                plt.scatter(
                    filtered_cloud_points[:, 0],
                    filtered_cloud_points[:, 1],
                    s=1,
                    c="red",
                )
                plt.title("Input Points")

                plt.subplot(242)
                plt.imshow(
                    hist.T,
                    origin="lower",
                    extent=[
                        xedges[0] / 1000,
                        xedges[-1] / 1000,
                        yedges[0] / 1000,
                        yedges[-1] / 1000,
                    ],
                    aspect="auto",
                )
                plt.title("Histogram")

                plt.subplot(243)
                plt.imshow(
                    binary_map.T,
                    origin="lower",
                    extent=[
                        xedges[0] / 1000,
                        xedges[-1] / 1000,
                        yedges[0] / 1000,
                        yedges[-1] / 1000,
                    ],
                    aspect="auto",
                )
                plt.title("Binary Map")

                plt.subplot(244)
                plt.imshow(
                    final_map.T,
                    origin="lower",
                    extent=[
                        xedges[0] / 1000,
                        xedges[-1] / 1000,
                        yedges[0] / 1000,
                        yedges[-1] / 1000,
                    ],
                    cmap="plasma",
                    aspect="auto",
                )
                plt.plot(x_center, y_center, "g+", markersize=15)
                plt.title("Heatmap with Optimal Position")

                plt.subplot(245)
                plt.imshow(
                    heat_map.T,
                    origin="lower",
                    extent=[
                        xedges[0] / 1000,
                        xedges[-1] / 1000,
                        yedges[0] / 1000,
                        yedges[-1] / 1000,
                    ],
                    cmap="plasma",
                    aspect="auto",
                )
                plt.title("Heatmap")
                plt.colorbar()
                plt.subplot(246)
                plt.imshow(
                    cool_map.T,
                    origin="lower",
                    extent=[
                        xedges[0] / 1000,
                        xedges[-1] / 1000,
                        yedges[0] / 1000,
                        yedges[-1] / 1000,
                    ],
                    cmap="plasma",
                    aspect="auto",
                )
                plt.title("Coolmap")
                if closeness_map is not None:
                    plt.subplot(247)
                    plt.imshow(
                        closeness_map.T,
                        origin="lower",
                        extent=[
                            xedges[0] / 1000,
                            xedges[-1] / 1000,
                            yedges[0] / 1000,
                            yedges[-1] / 1000,
                        ],
                        cmap="plasma",
                        aspect="auto",
                    )
                    plt.title("Closeness Map")
                    plt.colorbar()

                if special_request_map is not None:
                    plt.subplot(248)
                    plt.imshow(
                        special_request_map.T,
                        origin="lower",
                        extent=[
                            xedges[0] / 1000,
                            xedges[-1] / 1000,
                            yedges[0] / 1000,
                            yedges[-1] / 1000,
                        ],
                        cmap="plasma",
                        aspect="auto",
                    )
                    plt.title(
                        f"{request_dict.get('request', 'Unknown')}, {request_dict.get('position', 'Unknown')}"
                    )

                output_dir = "/workspace/heatmap_results"
                os.makedirs(output_dir, exist_ok=True)
                plt.savefig(os.path.join(output_dir, "heatmap_result.png"))
                plt.close()
            except Exception as e:
                self.get_logger().error(f"Could not save image: {e}")

        return response

<<<<<<< HEAD
    def generate_close_to_heatmap(
        self,
        binary_map,
        close_point,
        min_x_mm=0,
        min_y_mm=0,
        grid_size_mm=10,
        max_distance=CLOSE_BY_MAX_DISTANCE,
    ):
        """
        Generate a heatmap based on proximity to a close point.
        """
        heatmap = np.zeros_like(binary_map, dtype=float)
        rows, cols = binary_map.shape
        for i in range(rows):
            for j in range(cols):
                if binary_map[i, j] == 1:
                    x = (min_x_mm + (i + 0.5) * grid_size_mm) / 1000.0
                    y = (min_y_mm + (j + 0.5) * grid_size_mm) / 1000.0
                    distance = np.linalg.norm(np.array([x, y]) - np.array(close_point))
                    if distance <= max_distance:
                        heatmap[i, j] = max(0, 1 - (distance / max_distance))
        return heatmap
=======
    def generate_special_request_map(self, binary_map, request, request_dict):
        """
        Generate a special request map based on the request and request_dict.
        This is a placeholder function that can be customized based on specific requirements.
        """
        special_request_map = None
        if request_dict is not None:
            task = request_dict.get("request", "")
            position = request_dict.get("position", "")
            if task == "close_by":
                object_point = request.close_point

                if object_point.header.frame_id != "base_link":
                    self.get_logger().error(
                        f"Invalid close point, frame_id: {object_point.header.frame_id}"
                    )

                elif position == "close":
                    self.get_logger().info("Generating close to heatmap")
                    special_request_map = generate_close_to_heatmap(
                        binary_map,
                        [object_point.point.x, object_point.point.y],
                        self.min_x_mm,
                        self.min_y_mm,
                        self.grid_size_mm,
                    )
                elif position in ["front", "back", "left", "right"]:
                    self.get_logger().info("Generating directional heatmap")
                    special_request_map = generate_directional_heatmap(
                        binary_map,
                        [object_point.point.x, object_point.point.y],
                        position,
                        self.min_x_mm,
                        self.min_y_mm,
                        self.grid_size_mm,
                    )
                else:
                    self.get_logger().error(f"Unknown request: {position}")
            else:
                self.get_logger().error(f"Unknown task: {task}")

        else:
            self.get_logger().warn("No special request provided, returning binary map")

        return special_request_map
>>>>>>> b5a0174c


def main(args=None):
    rclpy.init(args=args)
    heatmap_service = HeatmapServer()
    rclpy.spin(heatmap_service)
    rclpy.shutdown()


if __name__ == "__main__":
    main()<|MERGE_RESOLUTION|>--- conflicted
+++ resolved
@@ -166,7 +166,6 @@
             final_map = final_map / np.max(final_map)
             final_map = np.clip(final_map, 0, None)
 
-<<<<<<< HEAD
         object_point = request.close_point
 
         if object_point.header.frame_id != "":
@@ -177,12 +176,12 @@
             close_to_map = self.generate_close_to_heatmap(
                 binary_map,
                 [object_point.point.x, object_point.point.y],
-                min_x_mm,
-                min_y_mm,
-                grid_size_mm,
+                self.min_x_mm,
+                self.min_y_mm,
+                self.grid_size_mm,
             )
             final_map = final_map * close_to_map
-=======
+
         special_request_map = self.generate_special_request_map(
             binary_map, request, request_dict
         )
@@ -190,7 +189,6 @@
         if special_request_map is not None:
             self.get_logger().info("Applying special request map")
             final_map = final_map * special_request_map
->>>>>>> b5a0174c
 
         # Find best position
         max_idx = np.unravel_index(np.argmax(final_map), final_map.shape)
@@ -352,7 +350,6 @@
 
         return response
 
-<<<<<<< HEAD
     def generate_close_to_heatmap(
         self,
         binary_map,
@@ -376,7 +373,7 @@
                     if distance <= max_distance:
                         heatmap[i, j] = max(0, 1 - (distance / max_distance))
         return heatmap
-=======
+
     def generate_special_request_map(self, binary_map, request, request_dict):
         """
         Generate a special request map based on the request and request_dict.
@@ -422,7 +419,6 @@
             self.get_logger().warn("No special request provided, returning binary map")
 
         return special_request_map
->>>>>>> b5a0174c
 
 
 def main(args=None):
