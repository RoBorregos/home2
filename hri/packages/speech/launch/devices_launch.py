--- conflicted
+++ resolved
@@ -41,11 +41,7 @@
     aec_config = parse_ros_config(
         os.path.join(get_package_share_directory("speech"), "config", "aec.yaml"),
         [ModuleNames.HRI.value],
-<<<<<<< HEAD
-    )["aec"]["ros__parameters"]
-=======
     )["aec_node"]["ros__parameters"]
->>>>>>> 51e1ef12
 
     nodes = [
         Node(
@@ -58,11 +54,7 @@
         ),
         Node(
             package="speech",
-<<<<<<< HEAD
-            executable="aec.py",
-=======
             executable="aec_node.py",
->>>>>>> 51e1ef12
             name="aec",
             output="screen",
             emulate_tty=True,
