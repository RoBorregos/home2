--- conflicted
+++ resolved
@@ -3,7 +3,6 @@
 import json
 import os
 import sys
-import subprocess
 from collections import OrderedDict
 
 import rclpy
@@ -245,60 +244,20 @@
         return limited_chunks
 
     def synthesize_voice_offline(self, output_path, text):
-<<<<<<< HEAD
-        try:
-            with grpc.insecure_channel('127.0.0.1:50050') as channel:
+        try:
+            with grpc.insecure_channel("127.0.0.1:50050") as channel:
                 stub = tts_pb2_grpc.TTSServiceStub(channel)
-                response = stub.Synthesize(tts_pb2.SynthesizeRequest(
-                    text=text,
-                    model=self.model,
-                    output_path=output_path
-                ))
+                response = stub.Synthesize(
+                    tts_pb2.SynthesizeRequest(
+                        text=text, model=self.model, output_path=output_path
+                    )
+                )
 
             if not response.success:
                 raise RuntimeError(f"TTS failed: {response.error_message}")
         except Exception as e:
             self.get_logger().error(f"[gRPC] Synthesis failed: {e}")
             raise
-
-=======
-        """Synthesize text using the offline voice model, stream with aplay, and save to .wav."""
-
-        executable = (
-            "/workspace/piper/install/piper"
-            if os.path.exists("/workspace/piper/install/piper")
-            else "python3.10 -m piper"
-        )
-
-        model_path = os.path.join(VOICE_DIRECTORY, self.model + ".onnx")
-        download_model = not os.path.exists(model_path)
-
-        if download_model:
-            self.get_logger().info("Downloading voice model...")
-
-        raw_temp = os.path.join(VOICE_DIRECTORY, f"{hash(text)}.raw")
-
-        # Build the shell command to:
-        # 1. Generate raw audio with piper
-        # 2. Save it using tee
-        # 3. Stream it using aplay
-        command = f'echo "{text}" | {executable} --model {"--download-dir" if download_model else model_path} --data-dir {VOICE_DIRECTORY} --output-raw | tee "{raw_temp}" | aplay -r 22050 -f S16_LE -t raw -'
-
-        self.get_logger().info(f"Synthesizing and playing: {text}")
-        subprocess.run(command, shell=True, executable="/bin/bash")
-
-        # Convert raw audio to WAV using ffmpeg
-        convert_command = (
-            f'ffmpeg -y -f s16le -ar 22050 -ac 1 -i "{raw_temp}" "{output_path}"'
-        )
-        subprocess.run(convert_command, shell=True)
-
-        # Clean up raw file
-        try:
-            os.remove(raw_temp)
-        except Exception as e:
-            self.get_logger().warn(f"Could not delete raw temp file: {e}")
->>>>>>> 43b0d2d7
 
 
 def main(args=None):
