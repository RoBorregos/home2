#!/usr/bin/env python3
import os
import time

import numpy as np
import openwakeword.utils as utils
import rclpy
from openwakeword.model import Model
from rclpy.node import Node
from std_msgs.msg import String

from frida_constants.hri_constants import SENSITIVITY_THRESHOLD
from frida_interfaces.msg import AudioData


class OpenWakeWordNode(Node):
    def __init__(self):
        super().__init__("kws_oww")
        self.get_logger().info("Initializing OpenWakeWord node.")

        self.declare_parameter(
            "model_path", "/workspace/src/hri/packages/speech/assets/oww"
        )
        self.declare_parameter("inference_framework", "onnx")
        self.declare_parameter("audio_topic", "/rawAudioChunk")
        self.declare_parameter("WAKEWORD_TOPIC", "/speech/oww")
        self.declare_parameter("chunk_size", 1280)
        self.declare_parameter("detection_cooldown", 1.0)
        self.declare_parameter("SENSITIVITY_THRESHOLD", 0.5)

        model_path = self.get_parameter("model_path").get_parameter_value().string_value
        inference_framework = (
            self.get_parameter("inference_framework").get_parameter_value().string_value
        )
        audio_topic = (
            self.get_parameter("audio_topic").get_parameter_value().string_value
        )
        wakeword_topic = (
            self.get_parameter("WAKEWORD_TOPIC").get_parameter_value().string_value
        )
        self.chunk_size = (
            self.get_parameter("chunk_size").get_parameter_value().integer_value
        )
        self.detection_cooldown = (
            self.get_parameter("detection_cooldown").get_parameter_value().double_value
        )
        self.sensitivity_threshold = (
            self.get_parameter("SENSITIVITY_THRESHOLD")
            .get_parameter_value()
            .double_value
        )

        utils.download_models()

        # Handle model loading dynamically from a directory
        if model_path:
            self.get_logger().info(f"Loading models from {model_path}")
            model_files = [f for f in os.listdir(model_path) if f.endswith(".onnx")]
            if model_files:
                self.oww_model = Model(
                    wakeword_models=[os.path.join(model_path, f) for f in model_files],
                    inference_framework=inference_framework,
                )
                self.get_logger().info(f"Loaded {len(model_files)} models.")
            else:
                self.get_logger().warn(f"No models found in directory: {model_path}")
        else:
            self.get_logger().info("Loading default model.")
            self.oww_model = Model(inference_framework=inference_framework)

        self.get_logger().info("OpenWakeWord model loaded successfully.")
        self.keywords = list(self.oww_model.models.keys())

        self.publisher = self.create_publisher(String, wakeword_topic, 10)
        self.create_subscription(AudioData, audio_topic, self.audio_callback, 10)

        # Flag to prevent rapid repeated publishing
        self.last_detection_time = time.time() - self.detection_cooldown
        self.get_logger().info("OpenWakeWord node initialized and ready.")

    def audio_callback(self, msg):
        """Process incoming audio data and detect wakewords."""
        # Convert audio data from ROS to NumPy array (to obtain directly from microphone)
        audio_data = np.frombuffer(msg.data, dtype=np.int16)
        # Perform prediction using OpenWakeWord (returns numerical value)
        self.oww_model.predict(audio_data)

        # Check for wakeword detection
        for keyword, buffer in self.oww_model.prediction_buffer.items():
            scores = list(buffer)
<<<<<<< HEAD
            if scores[-1] > SENSITIVITY_THRESHOLD:
=======
            if scores[-1] > self.sensitivity_threshold:
>>>>>>> 231783e5
                # Only publish if the score is above a certain threshold
                current_time = time.time()
                if current_time - self.last_detection_time >= self.detection_cooldown:
                    self.get_logger().info(
                        f"Wakeword '{keyword}' detected with score {scores[-1]:.2f}"
                    )
                    detection_info = {"keyword": keyword, "score": scores[-1]}
                    self.publisher.publish(String(data=str(detection_info)))
                    self.last_detection_time = current_time
                break


def main(args=None):
    rclpy.init(args=args)
    try:
        node = OpenWakeWordNode()
        rclpy.spin(node)
    except KeyboardInterrupt:
        pass
    finally:
        rclpy.shutdown()


if __name__ == "__main__":
    main()<|MERGE_RESOLUTION|>--- conflicted
+++ resolved
@@ -88,11 +88,7 @@
         # Check for wakeword detection
         for keyword, buffer in self.oww_model.prediction_buffer.items():
             scores = list(buffer)
-<<<<<<< HEAD
-            if scores[-1] > SENSITIVITY_THRESHOLD:
-=======
             if scores[-1] > self.sensitivity_threshold:
->>>>>>> 231783e5
                 # Only publish if the score is above a certain threshold
                 current_time = time.time()
                 if current_time - self.last_detection_time >= self.detection_cooldown:
