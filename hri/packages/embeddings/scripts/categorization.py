#!/usr/bin/env python3

import rclpy
from rclpy.node import Node
from pydantic import BaseModel, ValidationError
from typing import Optional, ClassVar, Dict
from enum import Enum
from ament_index_python.packages import get_package_share_directory
import os
import json
from pathlib import Path
from frida_interfaces.srv import (
    AddEntry,
    BuildEmbeddings,
    QueryEntry,
)

# Assuming ChromaAdapter handles Chroma client and embedding functions
from hri.packages.embeddings.scripts.chroma_adapter import ChromaAdapter


class MetadataProfile(str, Enum):
    ITEMS = "items"
    LOCATIONS = "locations"
    ACTIONS = "actions"


# Metadata validation model for metadata
class MetadataModel(BaseModel):
    shelve: Optional[str] = None
    category: Optional[str] = None
    context: Optional[str] = ""
    complement: Optional[str] = None
    characteristic: Optional[str] = None
    result: Optional[str] = None
    status: Optional[int] = None
    timestamp: Optional[str] = None
    subarea: Optional[str] = None

    PROFILES: ClassVar[Dict[MetadataProfile, Dict[str, str]]] = {
        MetadataProfile.ITEMS: {"context": " item for household use"},
        MetadataProfile.LOCATIONS: {"context": " house locations"},
        MetadataProfile.ACTIONS: {"context": " human actions"},
    }

    @classmethod
    def with_profile(
        cls, profile: MetadataProfile = MetadataProfile.ITEMS, **overrides
    ):
        base = cls.PROFILES.get(profile, {})
        data = {**base, **overrides}
        return cls(**data)


class Embeddings(Node):
    def __init__(self):
        super().__init__("embeddings")
        self.get_logger().info("Initializing categorization node.")

        # Parameters for services
        self.declare_parameter(
            "ADD_ENTRY_SERVICE", "/hri/nlp/embeddings/add_entry_service"
        )
        self.declare_parameter(
            "QUERY_ENTRY_SERVICE", "/hri/nlp/embeddings/query_entry_service"
        )
        self.declare_parameter(
            "BUILD_EMBEDDINGS_SERVICE", "/hri/nlp/embeddings/build_embeddings_service"
        )
        # Resolve parameters

        add_entry_service = (
            self.get_parameter("ADD_ENTRY_SERVICE").get_parameter_value().string_value
        )
        query_entry_service = (
            self.get_parameter("QUERY_ENTRY_SERVICE").get_parameter_value().string_value
        )
        build_embeddings_service = (
            self.get_parameter("BUILD_EMBEDDINGS_SERVICE")
            .get_parameter_value()
            .string_value
        )

        # Initialize ChromaAdapter (handles Chroma client and embedding functions)
        self.chroma_adapter = ChromaAdapter()

        # Create services
        self.build_embeddings_service = self.create_service(
            BuildEmbeddings, build_embeddings_service, self.build_embeddings_callback
        )

        self.add_item_service = self.create_service(
            AddEntry, add_entry_service, self.add_entry_callback
        )
        self.query_entry_service = self.create_service(
            QueryEntry, query_entry_service, self.query_entry_callback
        )
        self.build_embeddings()
        self.get_logger().info("Categorization node initialized.")

    def add_entry_callback(self, request, response):
        """Service callback to add items to ChromaDB"""
        self.get_logger().info("Add Entry request received")
        try:
            if request.metadata:
                metadatas_ = json.loads(request.metadata)
            else:
                metadatas_ = request.metadata

            # Ensure documents is a list
            documents = (
                request.document
                if isinstance(request.document, list)
                else [request.document]
            )
            metadatas = metadatas_ if metadatas_ else [{} for _ in documents]

            metadata_objects = []

            # Normalize and validate all metadata entries using the profile

            for meta in metadatas:
                try:
                    metadata_parsed = MetadataModel.with_profile(
                        request.collection, **meta
                    )
                    metadata_objects.append(metadata_parsed.model_dump())
                except Exception as e:
                    self.get_logger().error(
                        f"Failed to process metadata entry: {meta} — {str(e)}"
                    )
                    raise

            documents = self.clean(documents)
            # Inject context into documents and preserve original names
            for i, (doc, meta) in enumerate(zip(documents, metadata_objects)):
                meta["original_name"] = doc
                context = meta.get("context")
                if context:
                    documents[i] = f"{doc} {context}"
            # self.get_logger().info(f"This is the request that is reaching{(request.collection, documents, metadata_objects)}")
            # self.get_logger().info("Adding entries to ChromaDB")
            if request.collection == "closest_items":
                self.chroma_adapter._get_or_create_collection("closest_items")
            self.chroma_adapter.add_entries(
                request.collection, documents, metadata_objects
            )

            response.success = True
            response.message = "Item(s) added successfully"
            self.get_logger().info("Add Entry request handled successfully")
        except ValidationError as e:
            response.success = False
            response.message = f"Invalid metadata: {str(e)}"
            self.get_logger().error(str(e))

        except Exception as e:
            response.success = False
            response.message = f"Failed to add item: {str(e)}"
            self.get_logger().error(response.message)
        return response

    def process_command_history(self, name, top_k):
        """
        Process command history to extract relevant information.
        This is a placeholder function and should be implemented based on the actual requirements.
        """
        self.get_logger().info("Processing command history")
        self.get_logger().info(
            f"Querying command history for: {name}, type: {type(name)}"
        )
        self.get_logger().info(f"Top K: {top_k}, type: {type(top_k)}")
        # Ensure the name is a string
        try:
            # Get the last k entries that the document is equal to the name
            raw_results = self.chroma_adapter.query("command_history", [name], top_k)
            docs = raw_results.get("documents", [[]])[0]
            metas = raw_results.get("metadatas", [[]])[0]

            # Filter the results based on the name
            filtered_results = [
                {"document": doc, "metadata": meta}
                for doc, meta in zip(docs, metas)
                if meta.get("original_name") == name
            ]

            # Format the results
            formatted_results = []
            for doc, meta in filtered_results:
                entry = {
                    "document": doc,
                    "metadata": meta if isinstance(meta, dict) else {},
                }

                if isinstance(meta, dict) and "original_name" in meta:
                    entry["document"] = meta["original_name"]

                formatted_results.append(entry)
            return formatted_results
        except Exception as e:
            self.get_logger().error(f"Failed to process command history: {str(e)}")
            return []
        # Placeholder for actual processing logic

    def query_entry_callback(self, request, response):
        """Service callback to query items from ChromaDB"""
        self.get_logger().info("Query Entry request received")
        try:
            if request.collection == "items":
                context = MetadataModel.PROFILES[MetadataProfile.ITEMS]["context"]
            elif request.collection == "locations":
                context = MetadataModel.PROFILES[MetadataProfile.LOCATIONS]["context"]
            elif request.collection == "actions":
                context = MetadataModel.PROFILES[MetadataProfile.ACTIONS]["context"]
            # elif request.collection == "command_history":
            #     asd = self.process_command_history(request.query[0], request.topk)
            #     response.results = [json.dumps(entry) for entry in asd]
            #     response.success = bool(asd)
            #     response.message = (
            #         "Query successful" if asd else "No matching items found"
            #     )
            #     self.get_logger().info("Query request handled successfully")
            #     return response
            else:
                context = ""

            grouped_results = []
            for query in request.query:
                query_with_context = query + context
                if request.collection == "command_history":
                    results_raw = self.chroma_adapter.query_where(
                        request.collection, [query_with_context]
                    )

                else:
                    results_raw = self.chroma_adapter.query(
                        request.collection, [query_with_context], request.topk
                    )
                docs = results_raw.get("documents", [[]])
                metas = results_raw.get("metadatas", [[]])
                formatted_results = []
                for doc, meta in zip(docs, metas):
                    if isinstance(meta, list):
                        meta = meta[0]
                    entry = {
                        "document": [doc],
                        "metadata": meta,
                    }
                    if "original_name" in meta:
                        entry["document"] = meta["original_name"]

                    formatted_results.append(entry)

                grouped_results.append({"query": query, "results": formatted_results})

            response.results = [json.dumps(entry) for entry in grouped_results]

            response.success = bool(grouped_results)
            response.message = (
                "Query successful" if grouped_results else "No matching items found"
            )
            self.get_logger().info("Query request handled successfully")
        except Exception as e:
            response.success = False
            response.message = f"Failed to query items: {str(e)}"
            self.get_logger().error(response.message)
        if request.collection == "closest_items":
            self.chroma_adapter.delete_collection("closest_items")
        return response

    def build_embeddings_callback(self, request, response):
        """Method to build embeddings for the household items data"""

        try:
            # Call the build_embeddings_callback of ChromaAdapter to handle the actual embedding process
            if request.rebuild:
                self.get_logger().info("Rebuilding embeddings")
                self.chroma_adapter.remove_categorization_collections()
                self.build_embeddings()
            else:
                self.build_embeddings()
            response.success = True
            response.message = "Embeddings built successfully"
            self.get_logger().info("Build request handled successfully")

        except Exception as e:
            response.success = False
            response.message = f"Error while building embeddings: {str(e)}"
            self.get_logger().error(f"Error while building embeddings: {str(e)}")

        return response

    def build_embeddings(self):
        """
        Method to build embeddings for household use.
        Reads JSON files from the designated dataframes folder,
        and for each file:
        - Reads documents and (if available) metadata.
        - Gets or creates a corresponding collection.
        - Adds entries to the collection via the add_entries method,
            which will process documents and metadata (adding "original_name",
            appending "context", and cleaning metadata) automatically.
        """
        # Get the directory of the current script
        script_dir = Path(__file__).resolve().parent
<<<<<<< HEAD
        # Define the folder where the CSV files are located
        dataframes_folder = script_dir / "../embeddings/dataframes"
        knowledge_base_folder = script_dir / "../embeddings/dataframes/knowledge_base"
=======
>>>>>>> 7ffcf2d9

        # Define the folder where the JSON files are located
        dataframes_folder = script_dir / "../embeddings/dataframes"
        # Ensure the folder exists
        if not (dataframes_folder.exists() and dataframes_folder.is_dir()):
            raise FileNotFoundError(
                f"The folder {dataframes_folder} does not exist or is not a directory."
            )

<<<<<<< HEAD
        # Ensure the knowledge base folder exists
        if not (knowledge_base_folder.exists() and knowledge_base_folder.is_dir()):
            raise FileNotFoundError(
                f"The folder {knowledge_base_folder} does not exist or is not a directory."
            )

        # Get all txt files in the knowledge base folder
        knowledge_files = [
            file.resolve()
            for file in knowledge_base_folder.iterdir()
            if file.suffix == ".txt"
        ]

        # Get all CSV files in the folder
=======
        # Get all JSON files in the folder
>>>>>>> 7ffcf2d9
        dataframes = [
            file.resolve()
            for file in dataframes_folder.iterdir()
            if file.suffix == ".json"
        ]
<<<<<<< HEAD

        # Check if there are any CSV files
=======
        # Check if there are any JSON files
>>>>>>> 7ffcf2d9
        if not dataframes:
            raise FileNotFoundError(
                f"No JSON files found in the folder {dataframes_folder}."
            )

        # Check if there are any knowledge base files
        if not knowledge_files:
            raise FileNotFoundError(
                f"No knowledge base files found in the folder {knowledge_base_folder}."
            )

        collections = {}
<<<<<<< HEAD
        for file in knowledge_files:
            print(f"Processing knowledge base file: {file.name}")
            # Read the content of the file
            with open(file, "r", encoding="utf-8") as f:
                content = f.read()

            # Split the content into individual documents (e.g., by paragraphs)
            documents = [doc.strip() for doc in content.split("\n\n") if doc.strip()]

            # Create metadata for each document
            metadatas = [
                {"source": file.stem, "context": "Knowledge Base"} for _ in documents
            ]

            # Sanitize and get or create the collection
            collection_name = self.chroma_adapter._sanitize_collection_name(file.stem)

            # Add the documents and metadata to the collection
            self.chroma_adapter.add_entries(collection_name, documents, metadatas)

=======
        documents = []
        metadatas_ = []
>>>>>>> 7ffcf2d9
        for file in dataframes:
            print("Processing file:", file)
            # Read the JSON file into a Python dictionary
            with open(file, "r") as f:
                data = json.load(f)
            for dict in data:
                document = dict["document"]
                if "metadata" in dict:
                    metadata = dict["metadata"]
                    [document, metadata] = self.add_basics(document, metadata)
                else:
                    metadata = {}
                    [document, metadata] = self.add_basics(document, metadata)
                metadatas_.append(metadata)
                documents.append(dict["document"])

            # Sanitize and get or create the collection
            collection_name = self.chroma_adapter._sanitize_collection_name(file.stem)

            collections[collection_name] = (
                self.chroma_adapter._get_or_create_collection(collection_name)
            )
            # Add entries to the collection
            self.chroma_adapter.add_entries(collection_name, documents, metadatas_)
        self.add_locations()
        # self.print_all_collections()
        return

    def add_locations(self):
        self.chroma_adapter._get_or_create_collection("command_history")
        areas_document = []
        areas_metadatas = []
        package_share_directory = get_package_share_directory("frida_constants")
        file_path = os.path.join(package_share_directory, "map_areas/areas.json")
        with open(file_path, "r") as file:
            self.areas = json.load(file)
        for area in self.areas:
            for subarea in self.areas[area]:
                if subarea == "safe_place":
                    subarea = ""
                areas_document.append(area + " " + subarea)
                areas_metadatas.append(
                    {"context": "house locations", "area": area, "subarea": subarea}
                )
        self.chroma_adapter._get_or_create_collection("locations")
        self.chroma_adapter.add_entries("locations", areas_document, areas_metadatas)
        return

    def add_basics(self, documents, metadatas):
        # Inject context and sanitize document content
        metadatas["original_name"] = documents
        if "context" in metadatas:
            context = metadatas.get("context")
        else:
            context = ""
        documents = f"{documents} {context}" if context else documents

        return documents, metadatas

    def clean(self, documents):
        # If it's a string that looks like a list -> try parsing it
        if (
            isinstance(documents, str)
            and documents.strip().startswith("[")
            and documents.strip().endswith("]")
        ):
            try:
                parsed = json.loads(documents.replace("'", '"'))  # Handle single quotes
                if isinstance(parsed, list):
                    print("document after cleaning:", documents)
                    return " ".join(str(x) for x in parsed)
            except json.JSONDecodeError:
                pass  # Leave it as-is if it fails to parse

        # Default case: just return the string
        return documents

    def print_all_collections(self):
        """Prints all collections and their contents in ChromaDB v0.6.0+"""
        try:
            collection_names = self.chroma_adapter.client.list_collections()
            if not collection_names:
                self.get_logger().info("No collections found.")
                return

            for name in collection_names:
                self.get_logger().info(f"--- Collection: '{name}' ---")

                try:
                    collection = self.chroma_adapter.client.get_collection(name=name)
                    results = collection.get(include=["documents", "metadatas"])

                    docs = results.get("documents", [])
                    metas = results.get("metadatas", [])

                    if not docs:
                        self.get_logger().info("(Empty collection)")
                        continue

                    for idx, (doc, meta) in enumerate(zip(docs, metas)):
                        self.get_logger().info(f"[{idx}] Document: {doc}")
                        self.get_logger().info(f"     Metadata: {meta}")
                except Exception as e:
                    self.get_logger().warning(
                        f"Failed to access collection '{name}': {str(e)}"
                    )

        except Exception as e:
            self.get_logger().error(f"Failed to list collections: {str(e)}")


def main():
    rclpy.init()
    embeddings = Embeddings()
    rclpy.spin(embeddings)
    rclpy.shutdown()


if __name__ == "__main__":
    main()<|MERGE_RESOLUTION|>--- conflicted
+++ resolved
@@ -303,12 +303,9 @@
         """
         # Get the directory of the current script
         script_dir = Path(__file__).resolve().parent
-<<<<<<< HEAD
         # Define the folder where the CSV files are located
         dataframes_folder = script_dir / "../embeddings/dataframes"
         knowledge_base_folder = script_dir / "../embeddings/dataframes/knowledge_base"
-=======
->>>>>>> 7ffcf2d9
 
         # Define the folder where the JSON files are located
         dataframes_folder = script_dir / "../embeddings/dataframes"
@@ -318,7 +315,6 @@
                 f"The folder {dataframes_folder} does not exist or is not a directory."
             )
 
-<<<<<<< HEAD
         # Ensure the knowledge base folder exists
         if not (knowledge_base_folder.exists() and knowledge_base_folder.is_dir()):
             raise FileNotFoundError(
@@ -332,21 +328,14 @@
             if file.suffix == ".txt"
         ]
 
-        # Get all CSV files in the folder
-=======
-        # Get all JSON files in the folder
->>>>>>> 7ffcf2d9
+        # Get all json files in the folder
         dataframes = [
             file.resolve()
             for file in dataframes_folder.iterdir()
             if file.suffix == ".json"
         ]
-<<<<<<< HEAD
-
-        # Check if there are any CSV files
-=======
+
         # Check if there are any JSON files
->>>>>>> 7ffcf2d9
         if not dataframes:
             raise FileNotFoundError(
                 f"No JSON files found in the folder {dataframes_folder}."
@@ -359,7 +348,6 @@
             )
 
         collections = {}
-<<<<<<< HEAD
         for file in knowledge_files:
             print(f"Processing knowledge base file: {file.name}")
             # Read the content of the file
@@ -380,10 +368,8 @@
             # Add the documents and metadata to the collection
             self.chroma_adapter.add_entries(collection_name, documents, metadatas)
 
-=======
         documents = []
         metadatas_ = []
->>>>>>> 7ffcf2d9
         for file in dataframes:
             print("Processing file:", file)
             # Read the JSON file into a Python dictionary
