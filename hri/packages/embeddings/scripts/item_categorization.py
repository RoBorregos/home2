#!/usr/bin/env python3
from pathlib import Path

import chromadb
import pandas as pd
import rclpy
from chromadb.utils import embedding_functions
from rclpy.node import Node
from rclpy.parameter import Parameter

from frida_interfaces.srv import (
    AddItem,
    BuildEmbeddings,
    QueryItem,
    RemoveItem,
    UpdateItem,
)


class Embeddings(Node):
    def __init__(self):
        super().__init__("embeddings")
        self.get_logger().info("Initializing item_categorization.")
        # Declare parameters for the sentence transformer model and collections built flag
        self.declare_parameter("Embeddings_model", "all-MiniLM-L12-v2")
        self.declare_parameter("collections_built", 0)  # Default: 0 (not built)

        # Parameters for services
        self.declare_parameter("ADD_ITEM_SERVICE", "add_item")
        self.declare_parameter("REMOVE_ITEM_SERVICE", "remove_item")
        self.declare_parameter("UPDATE_ITEM_SERVICE", "update_item")
        self.declare_parameter("QUERY_ITEM_SERVICE", "query_item")
        self.declare_parameter("BUILD_EMBEDDINGS_SERVICE", "build_embeddings")

        # Resolve parameters
        model_name_ = (
            self.get_parameter("Embeddings_model").get_parameter_value().string_value
        )
<<<<<<< HEAD

=======
>>>>>>> a841f736
        add_item_service = (
            self.get_parameter("ADD_ITEM_SERVICE").get_parameter_value().string_value
        )
        remove_item_service = (
            self.get_parameter("REMOVE_ITEM_SERVICE").get_parameter_value().string_value
        )
        update_item_service = (
            self.get_parameter("UPDATE_ITEM_SERVICE").get_parameter_value().string_value
        )
        query_item_service = (
            self.get_parameter("QUERY_ITEM_SERVICE").get_parameter_value().string_value
        )
        build_embeddings_service = (
            self.get_parameter("BUILD_EMBEDDINGS_SERVICE")
            .get_parameter_value()
            .string_value
        )

        # Create the BuildEmbeddings service
        self.build_embeddings_service = self.create_service(
            BuildEmbeddings, build_embeddings_service, self.build_embeddings_callback
        )

        # Initialize ChromaDB client
        self.chroma_client = chromadb.HttpClient(host="localhost", port=8000)

        # Configure the embedding function
        self.sentence_transformer_ef = (
            embedding_functions.SentenceTransformerEmbeddingFunction(
                model_name=model_name_
            )
        )

        # Check if collections are built or need to be built
        self.check_and_update_collections()

        # Initialize services
        self.add_item_service = self.create_service(
            AddItem, add_item_service, self.add_item_callback
        )
<<<<<<< HEAD
        self.remove_item_service = self.create_service(
            RemoveItem, remove_item_service, self.remove_item_callback
        )
=======

        self.remove_item_service = self.create_service(
            RemoveItem, remove_item_service, self.remove_item_callback
        )

>>>>>>> a841f736
        self.update_item_service = self.create_service(
            UpdateItem, update_item_service, self.update_item_callback
        )
        self.query_item_service = self.create_service(
            QueryItem, query_item_service, self.query_item_callback
        )
<<<<<<< HEAD
=======

>>>>>>> a841f736
        self.get_logger().info("item_categorization initialized.")

    def check_and_update_collections(self):
        """Check if collections exist and call the method to build them if missing."""
        collections = [
            "items",
            "locations",
            "categories",
            "actions",
        ]  # List of expected collections
        collections_built = 1  # Assume collections are built unless proven otherwise

        for collection_name in collections:
            try:
                # Check if the collection exists
                collection = self.chroma_client.get_collection(name=collection_name)
                if collection is None:
                    collections_built = (
                        0  # If any collection is missing, set to 0 (not built)
                    )
                    break  # No need to check further
            except Exception:
                collections_built = (
                    0  # If any error occurs (collection doesn't exist), set to 0
                )
                break  # No need to check further

        # Update the ROS parameter based on whether collections are built
        self.set_parameters([Parameter("collections_built", value=collections_built)])
        if collections_built:
            self.get_logger().info("Collections already built, skipping build.")
        else:
            self.get_logger().info(
                "Collections not found, proceeding to build collections."
            )
            self.build_embeddings_callback()  # Build the collections if not built

    def add_item_callback(self, request, response):
        """Service callback to add items to ChromaDB"""
        try:
            collection_name = self._sanitize_collection_name(request.collection)
            collection = self._get_or_create_collection(collection_name)

            collection.add(
                documents=request.document,
                metadatas=[{"text": doc} for doc in request.document],
                ids=request.id,
            )

            response.success = True
            response.message = "Items added successfully"
        except Exception as e:
            response.success = False
            response.message = f"Failed to add items: {str(e)}"
            self.get_logger().error(response.message)
        return response

    def remove_item_callback(self, request, response):
        """Service callback to remove items from ChromaDB"""
        try:
            collection_name = self._sanitize_collection_name(request.collection)
            collection = self._get_or_create_collection(collection_name)

            self.get_logger().info(
                f"Removing items: {request.item_id} from collection: {collection_name}"
            )
            collection.delete(ids=request.item_id)

            response.success = True
            response.message = "Items removed successfully"
        except Exception as e:
            response.success = False
            response.message = f"Failed to remove items: {str(e)}"
            self.get_logger().error(response.message)
        return response

    def update_item_callback(self, request, response):
        """Service callback to update items in ChromaDB"""
        try:
            collection_name = self._sanitize_collection_name(request.collection)
            collection = self._get_or_create_collection(collection_name)

            for item_id, field, new_data in zip(
                request.item_id, request.field, request.new_data
            ):
                self.get_logger().info(
                    f"Updating {field} for item_id={item_id} with new_data={new_data}"
                )

                update_args = {"ids": [item_id]}
                if field == "document":
                    update_args["documents"] = [new_data]
                elif field == "metadata":
                    update_args["metadatas"] = [{"text": new_data}]

                collection.update(**update_args)

            response.success = True
            response.message = "Items updated successfully"
        except Exception as e:
            response.success = False
            response.message = f"Failed to update items: {str(e)}"
            self.get_logger().error(response.message)
        return response

    def query_item_callback(self, request, response):
        """Service callback to query items from ChromaDB"""
        try:
            collection_name = self._sanitize_collection_name(request.collection)
            collection = self._get_or_create_collection(collection_name)

            results = collection.query(
                query_texts=[request.query], n_results=request.topk
            )

            # Ensure results exist before accessing
            response.results = [str(doc) for doc in results.get("documents", [])]
            response.success = True if response.results else False
            response.message = (
                "Query successful" if response.results else "No matching items found"
            )
        except Exception as e:
            response.success = False
            response.message = f"Failed to query items: {str(e)}"
            self.get_logger().error(response.message)
        return response

    def build_embeddings_callback(self):
        """Method to build embeddings for the household items data"""
        script_dir = Path(__file__).resolve().parent
        dataframes = [
            (
                script_dir / "../embeddings/dataframes/items.csv",
                "Household items context",
            ),
            (
                script_dir / "../embeddings/dataframes/locations.csv",
                "Household locations context",
            ),
            (
                script_dir / "../embeddings/dataframes/categories.csv",
                "Household categories context",
            ),
            (
                script_dir / "../embeddings/dataframes/actions.csv",
                "Household actions context",
            ),
        ]

        collections = {}
        for file, context in dataframes:
            file = file.resolve()  # Ensure the path is absolute
            df = pd.read_csv(file)

            if "name" not in df.columns:
                raise ValueError(f"The 'name' column is missing in {file}")

            df["name"] = df["name"].apply(lambda x: f"{x} {context}")
            collection_name = file.stem
            collections[collection_name] = self._get_or_create_collection(
                collection_name
            )

            collections[collection_name].add(
                documents=df["name"].tolist(),
                metadatas=[
                    {
                        "text": row["name"],
                        "original_name": row["name"].split(" ")[0],
                        **row.to_dict(),
                    }
                    for _, row in df.iterrows()
                ],
                ids=[f"{collection_name}_{i}" for i in range(len(df))],
            )

        self.get_logger().info("Build request received and handled successfully")

    def _sanitize_collection_name(self, collection):
        """Ensures collection name is a valid string"""
        if isinstance(collection, list):
            collection = collection[0]  # Extract from list if necessary

        collection = str(collection).strip()

        if not (
            3 <= len(collection) <= 63
            and collection.replace("-", "").replace("_", "").isalnum()
        ):
            self.get_logger().error(f"Invalid collection name: {collection}")
            raise ValueError(f"Invalid collection name: {collection}")

        return collection

    def _get_or_create_collection(self, collection_name):
        """Helper method to get or create a collection"""
        try:
            return self.chroma_client.get_or_create_collection(name=collection_name)
        except Exception as e:
            self.get_logger().error(
                f"Error retrieving collection '{collection_name}': {str(e)}"
            )
            raise


def main():
    rclpy.init()
    embeddings = Embeddings()
    rclpy.spin(embeddings)
    rclpy.shutdown()


if __name__ == "__main__":
    main()<|MERGE_RESOLUTION|>--- conflicted
+++ resolved
@@ -36,10 +36,6 @@
         model_name_ = (
             self.get_parameter("Embeddings_model").get_parameter_value().string_value
         )
-<<<<<<< HEAD
-
-=======
->>>>>>> a841f736
         add_item_service = (
             self.get_parameter("ADD_ITEM_SERVICE").get_parameter_value().string_value
         )
@@ -80,27 +76,18 @@
         self.add_item_service = self.create_service(
             AddItem, add_item_service, self.add_item_callback
         )
-<<<<<<< HEAD
+
         self.remove_item_service = self.create_service(
             RemoveItem, remove_item_service, self.remove_item_callback
         )
-=======
-
-        self.remove_item_service = self.create_service(
-            RemoveItem, remove_item_service, self.remove_item_callback
-        )
-
->>>>>>> a841f736
+
         self.update_item_service = self.create_service(
             UpdateItem, update_item_service, self.update_item_callback
         )
         self.query_item_service = self.create_service(
             QueryItem, query_item_service, self.query_item_callback
         )
-<<<<<<< HEAD
-=======
-
->>>>>>> a841f736
+
         self.get_logger().info("item_categorization initialized.")
 
     def check_and_update_collections(self):
