from nlp.assets.schemas import ExtractedData, IsAnswerPositive


def get_common_interests_dialog(
    person1Name, person2Name, person1Interests, person2Interests
):
    return {
        "messages": [
            {
                "role": "system",
                "content": "You will be presented with the interests of two people, your task is to get the common interests between them. Give a short answer with one common interest.",
            },
            {
                "role": "user",
                "content": f"{person1Name} likes {person1Interests} and {person2Name} likes {person2Interests}",
            },
        ]
    }


def get_extract_data_args(full_text, data_to_extract, context=None):
    user_content = f"<full_text>{full_text}</full_text>\n<extract_data>{data_to_extract}</extract_data>"

<<<<<<< HEAD
    if context and len(context) > 0:
=======
    if context:
>>>>>>> e539d960
        user_content += f"\n<explanation>{context}</explanation>"

    return (
        [
            {
                "role": "system",
                "content": f"""You will receive a text (`full_text`) and a specific target (`extract_data`). (Optional) Additional explanation (`explanation`) to help clarify ambiguous cases. Your task is to extract and return the closest relevant word or phrase that directly answers the target.

### Extraction Rules:
<<<<<<< HEAD
- Return the **most relevant word or phrase** that best corresponds to `extract_data`, considering its contextual meaning within the sentence.
- Do **not** return the target word (`extract_data`) itself unless it is the best available answer.
- If multiple possible matches exist, return the **most contextually relevant** one (e.g., a noun or phrase describing the requested information).
=======
- Return the MOST RELEVANT WORD OR PHRASE that best corresponds to `extract_data`, considering its contextual meaning within the sentence.
- Do NOT return the target word (`extract_data`) itself unless it is the best available answer.
- If multiple possible matches exist, return the MOST CONTEXTUALLY RELEVANT one (e.g., a noun or phrase describing the requested information).
>>>>>>> e539d960
- If no relevant match is found, return an empty string (`""`).
- If `full_text` is missing, empty, or consists of only a single word or short phrase that directly corresponds to `extract_data`, return `full_text` as the result.
- If present, use the `explanation` to help clarify ambiguous cases.

### Examples:


#### Example 1:
<<<<<<< HEAD
**Input:**
=======
**INPUT:**
>>>>>>> e539d960
<full_text>
    There is a cat in the house.
</full_text>
<extract_data>
    food
</extract_data>

**OUTPUT:**
{ExtractedData(data="").model_dump_json()}

#### Example 2:
<<<<<<< HEAD
**Input:**
=======
**INPUT:**
>>>>>>> e539d960
<full_text>
    The restaurant serves delicious Italian food.
</full_text>
<extract_data>
    food
</extract_data>

**OUTPUT:**
{ExtractedData(data="Italian food").model_dump_json()} 

#### Example 3:
<<<<<<< HEAD
**Input:**
=======
**INPUT:**
>>>>>>> e539d960
<full_text>
    My name is Juan and I like lemonade.
</full_text>
<extract_data>
    drink
</extract_data>

**OUTPUT:**
{ExtractedData(data="lemonade").model_dump_json()}

#### Example 4:
<<<<<<< HEAD
**Input:**
=======
**INPUT:**
>>>>>>> e539d960
<full_text>
    Juan and I like to play basketball.
</full_text>
<extract_data>
    name
</extract_data>

<<<<<<< HEAD
**Output:**
{ExtractedData(data="Juan").model_dump_json()}

#### Example 5:
**Input:**
=======
**OUTPUT:**
{ExtractedData(data="Juan").model_dump_json()}

#### Example 5:
**INPUT:**
>>>>>>> e539d960
<full_text>
    Elis
</full_text>
<extract_data>
    name
</extract_data>
<<<<<<< HEAD

**Output:**
{ExtractedData(data="Elis").model_dump_json()}  

=======

**OUTPUT:**
{ExtractedData(data="Elis").model_dump_json()}  

>>>>>>> e539d960
Ensure that the extracted data is always **the most contextually relevant** answer, not simply the target term itself.""",
            },
            {
                "role": "user",
                "content": user_content,
            },
        ],
        ExtractedData,
    )


def get_is_answer_positive_args(interpreted_text):
    return (
        [
            {
                "role": "system",
                "content": f"""You will be given a statement, and your task is to determine whether it is a **positive confirmation** or not. A **positive confirmation** is an explicit or implicit agreement, affirmation, or confirmation (e.g., 'yes', 'that's right', 'correct', 'absolutely'). A **negative response** includes disagreement, uncertainty, negation, or lack of understanding (e.g., 'no', 'I don’t know', 'wrong', 'not sure'). If the statement is ambiguous or unclear, assume it is negative.
                
### Guidelines:
- Only return a boolean value: **true** for positive confirmation, **false** otherwise.
- Ignore irrelevant sentiment (e.g., 'I am happy' is **not** a confirmation, so return false).
- Consider implicit confirmations like 'exactly' or 'of course' as positive.
- Treat uncertain responses like 'maybe' or 'I guess' as negative.
                
### Examples:
- **Input:** 'Yes'
**Output:**
{IsAnswerPositive(is_positive=True).model_dump_json()}

**Input:** 'That's correct'
**Output:**
{IsAnswerPositive(is_positive=True).model_dump_json()}

**Input:** 'I agree'
**Output:**
{IsAnswerPositive(is_positive=True).model_dump_json()}

**Input:** 'Wrong'
{IsAnswerPositive(is_positive=False).model_dump_json()}
                
**Input:** 'I don’t know'
{IsAnswerPositive(is_positive=False).model_dump_json()}

**Input:** 'Huh?'
{IsAnswerPositive(is_positive=False).model_dump_json()}

**Input:** 'Maybe'
{IsAnswerPositive(is_positive=False).model_dump_json()}
""",
            },
            {
                "role": "user",
                "content": interpreted_text,
            },
        ],
        IsAnswerPositive,
    )


def format_response(response):
    return [
        {
            "role": "system",
            "content": "You will be presented with an output. Your task is to format the response according to the given format.",
        },
        {
            "role": "user",
            "content": response,
        },
    ]<|MERGE_RESOLUTION|>--- conflicted
+++ resolved
@@ -21,11 +21,7 @@
 def get_extract_data_args(full_text, data_to_extract, context=None):
     user_content = f"<full_text>{full_text}</full_text>\n<extract_data>{data_to_extract}</extract_data>"
 
-<<<<<<< HEAD
     if context and len(context) > 0:
-=======
-    if context:
->>>>>>> e539d960
         user_content += f"\n<explanation>{context}</explanation>"
 
     return (
@@ -35,15 +31,9 @@
                 "content": f"""You will receive a text (`full_text`) and a specific target (`extract_data`). (Optional) Additional explanation (`explanation`) to help clarify ambiguous cases. Your task is to extract and return the closest relevant word or phrase that directly answers the target.
 
 ### Extraction Rules:
-<<<<<<< HEAD
-- Return the **most relevant word or phrase** that best corresponds to `extract_data`, considering its contextual meaning within the sentence.
-- Do **not** return the target word (`extract_data`) itself unless it is the best available answer.
-- If multiple possible matches exist, return the **most contextually relevant** one (e.g., a noun or phrase describing the requested information).
-=======
 - Return the MOST RELEVANT WORD OR PHRASE that best corresponds to `extract_data`, considering its contextual meaning within the sentence.
 - Do NOT return the target word (`extract_data`) itself unless it is the best available answer.
 - If multiple possible matches exist, return the MOST CONTEXTUALLY RELEVANT one (e.g., a noun or phrase describing the requested information).
->>>>>>> e539d960
 - If no relevant match is found, return an empty string (`""`).
 - If `full_text` is missing, empty, or consists of only a single word or short phrase that directly corresponds to `extract_data`, return `full_text` as the result.
 - If present, use the `explanation` to help clarify ambiguous cases.
@@ -52,11 +42,7 @@
 
 
 #### Example 1:
-<<<<<<< HEAD
-**Input:**
-=======
 **INPUT:**
->>>>>>> e539d960
 <full_text>
     There is a cat in the house.
 </full_text>
@@ -68,11 +54,7 @@
 {ExtractedData(data="").model_dump_json()}
 
 #### Example 2:
-<<<<<<< HEAD
-**Input:**
-=======
 **INPUT:**
->>>>>>> e539d960
 <full_text>
     The restaurant serves delicious Italian food.
 </full_text>
@@ -84,11 +66,7 @@
 {ExtractedData(data="Italian food").model_dump_json()} 
 
 #### Example 3:
-<<<<<<< HEAD
-**Input:**
-=======
 **INPUT:**
->>>>>>> e539d960
 <full_text>
     My name is Juan and I like lemonade.
 </full_text>
@@ -100,11 +78,7 @@
 {ExtractedData(data="lemonade").model_dump_json()}
 
 #### Example 4:
-<<<<<<< HEAD
-**Input:**
-=======
 **INPUT:**
->>>>>>> e539d960
 <full_text>
     Juan and I like to play basketball.
 </full_text>
@@ -112,36 +86,21 @@
     name
 </extract_data>
 
-<<<<<<< HEAD
-**Output:**
-{ExtractedData(data="Juan").model_dump_json()}
-
-#### Example 5:
-**Input:**
-=======
 **OUTPUT:**
 {ExtractedData(data="Juan").model_dump_json()}
 
 #### Example 5:
 **INPUT:**
->>>>>>> e539d960
 <full_text>
     Elis
 </full_text>
 <extract_data>
     name
 </extract_data>
-<<<<<<< HEAD
-
-**Output:**
-{ExtractedData(data="Elis").model_dump_json()}  
-
-=======
 
 **OUTPUT:**
 {ExtractedData(data="Elis").model_dump_json()}  
 
->>>>>>> e539d960
 Ensure that the extracted data is always **the most contextually relevant** answer, not simply the target term itself.""",
             },
             {
