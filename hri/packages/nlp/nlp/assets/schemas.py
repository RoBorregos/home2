--- conflicted
+++ resolved
@@ -1,4 +1,5 @@
 from typing import List, Optional
+
 from pydantic import BaseModel, Field
 
 
@@ -18,7 +19,6 @@
     is_negative: bool
 
 
-<<<<<<< HEAD
 class CommandShape(BaseModel):
     action: str = Field(description="The action to be performed")
     characteristic: Optional[str] = Field(
@@ -29,12 +29,12 @@
 
 class CommandListShape(BaseModel):
     commands: List[CommandShape]
-=======
+
+
 class Shelf(BaseModel):
     objects_to_add: list[str] = []
     classification_tag: str
 
 
 class CategorizeShelvesResult(BaseModel):
-    shelves: dict[int, Shelf] = {}
->>>>>>> df9467a4
+    shelves: dict[int, Shelf] = {}