"use client";

import { useEffect, useState, useRef } from "react";
import { MessageCircle, Mic, Speaker, Star, VolumeX, X } from "lucide-react";
import dynamic from "next/dynamic";
import { z } from "zod";

const MjpegStream = dynamic(() => import("./video"), { ssr: false });

const markerSchema = z.object({
  x: z.number(),
  y: z.number(),
  color: z.string(),
  color_name: z.string(),
});

const mapSchema = z.object({
  image_path: z.string(),
  markers: z.array(markerSchema),
});

type MapData = z.infer<typeof mapSchema>;

interface Message {
  type: "heard" | "spoken" | "keyword" | "answer" | "user_message" | "text_spoken";
  content: string;
  timestamp: Date;
}

interface AudioState {
  state: "idle" | "listening" | "saying";
  vadLevel: number;
}

export default function RosMessagesDisplay() {
  const [messages, setMessages] = useState<Message[]>([]);
  const [currentMessage, setCurrentMessage] = useState<Message | null>(null);
  const [connected, setConnected] = useState(false);
  const [question, setQuestion] = useState<string | null>(null);
  const [answer, setAnswer] = useState<string>("");
  const [modalOpen, setModalOpen] = useState(false);
  const [audioState, setAudioState] = useState<AudioState>({
    state: "idle",
    vadLevel: 0,
  });
<<<<<<< HEAD
=======
  const [mapData, setMapData] = useState<MapData | null>(null);
  const [showMapModal, setShowMapModal] = useState(false);
>>>>>>> 0e521716
  const audioStateRef = useRef(audioState);
  useEffect(() => {
    audioStateRef.current = audioState;
  }, [audioState]);

  
  const [audioTopic, setAudioTopic] = useState<string>(
    "/zed/zed_node/rgb/image_rect_color"
  );
  const messagesStartRef = useRef<HTMLDivElement>(null);
  
  const socketRef = useRef<WebSocket | null>(null);
  useEffect(() => {
    const socket = new WebSocket("ws://localhost:8001/");
    socketRef.current = socket;
    socket.onmessage = (event) => {
      const data = JSON.parse(event.data);
      if(data.type === "answer")return;
      if (data.type === "audioState" || data.type === "vad") {
        handleMic(data.type, data.data);
      } else if (data.type === "changeVideo") {
        setAudioTopic(data.data);
<<<<<<< HEAD
      } else if (data.type === "question") {
        if (!data.data?.trim()){
          // If question is empty, close the modal and reset state
          setModalOpen(false);
          setQuestion(null);
          setAnswer("");
        }else{
          setModalOpen(true);
          setQuestion(data.data);
          addMessage("spoken", data.data);
        }
=======
      } else if (data.type === "map") {
        handleMapMessage(data.data);
>>>>>>> 0e521716
      } else {
        addMessage(data.type, data.data);
      }
    };

    socket.onopen = () => {
      console.log("WebSocket connected");
      setConnected(true);
    };

    socket.onclose = () => {
      console.log("WebSocket disconnected");
      setConnected(false);
    };

    socket.onerror = (error) => {
      console.error("WebSocket error:", error);
      setConnected(false);
    };

    return () => {
      socket.close();
    };
  }, []);

  const addMessage = (
    type: "heard" | "spoken" | "keyword" | "answer" | "user_message",
    content: string
  ) => {
    let displayContent = content;

    if (type === "keyword") {
      try {
        // Replace single quotes with double quotes to make valid JSON
        const jsonString = content.replace(/'/g, '"');
        const parsedContent = JSON.parse(jsonString);

        if (parsedContent.score !== -1) {
          displayContent = parsedContent.keyword;
        } else {
          return;
        }
      } catch (error) {
        console.error("Error parsing keyword content:", error);
      }
    }
    const timestamp = new Date();
<<<<<<< HEAD
    const newMessage: Message = { type, content: displayContent, timestamp };
=======
>>>>>>> 0e521716

  if (type === "heard") {
    console.log("Heard message received ", audioStateRef.current.state);
    if (audioStateRef.current.state === "listening") {
<<<<<<< HEAD
      setCurrentMessage(newMessage);
    } else {
      setMessages((prev) => [newMessage, ...prev]);
  }
} else {
  setMessages(prev => [newMessage, ...prev]);
}
};

 const handleMic = (type: string, content: string | number) => {
  console.log("handleMic received:", type, content);
  if (type === "audioState") {
    const newState = content as "idle" | "listening" | "saying";
    setAudioState(prev => ({ ...prev, state: newState }));
  } else if (type === "vad") {
    setAudioState(prev => ({
      ...prev,
=======
      setCurrentMessage({ type, content: displayContent, timestamp });
    } else {
      setMessages((prev) => [
        { type, content: displayContent, timestamp },
      ...prev,
    ]);
  }
} else {
  setMessages((prev) => [
    {
      type,
        content: String(displayContent),
        timestamp,
      },
      ...prev,
    ]);
  }
};

 const handleMic = (type: string, content: string | number) => {
  console.log("handleMic received:", type, content);
  if (type === "audioState") {
    const newState = content as "idle" | "listening" | "saying";
    setAudioState(prev => ({ ...prev, state: newState }));
  } else if (type === "vad") {
    setAudioState(prev => ({
      ...prev,
>>>>>>> 0e521716
      vadLevel: typeof content === "number" ? content : Number.parseFloat(content as string),
    }));
  }
};
<<<<<<< HEAD
useEffect(() => {
  if (audioState.state === "idle" && currentMessage) {
    setMessages(prevMsgs => [currentMessage, ...prevMsgs]);
    setCurrentMessage(null);
  }
}, [audioState.state, currentMessage]);

=======

const handleMapMessage = (data: unknown) => {
  try {
    const parsedData = mapSchema.parse(data);
    // Only show the map if image_path is available
    if (parsedData.image_path && parsedData.image_path.trim() !== "") {
      setMapData(parsedData);
      setShowMapModal(true);
    } else {
      setMapData(null);
      setShowMapModal(false);
    }
  } catch (error) {
    console.error("Error parsing map message:", error);
  }
};

useEffect(() => {
  if (audioState.state === "idle" && currentMessage) {
    setMessages(prevMsgs => [currentMessage, ...prevMsgs]);
    setCurrentMessage(null);
  }
}, [audioState.state, currentMessage]);

>>>>>>> 0e521716

  useEffect(() => {
    messagesStartRef.current?.scrollIntoView({ behavior: "smooth" });
  }, [messages]);

const sendAnswer = () => {
  if (!answer.trim()) return;
  addMessage("answer", answer);

  // 2. Send to WebSocket server
  if (socketRef.current?.readyState === WebSocket.OPEN) {
    socketRef.current.send(
      JSON.stringify({ 
        type: "answer", 
        answer: answer,
        isLocal: true 
      })
    );
  }

  // 3. Clear the state
  setModalOpen(false);
  setAnswer("");
};

  return (
    <div className="flex flex-col h-screen bg-[oklch(0.145_0_0)] text-[oklch(0.985_0_0)] overflow-y-hidden">
      <div className="p-4 border-b border-[oklch(1_0_0/10%)] flex items-center justify-between">
        <h1 className="text-xl font-bold flex items-center">
          <MessageCircle className="mr-2 h-5 w-5" />
          ROS2 Messages
        </h1>
        <div className="flex items-center gap-3">
          <AudioStateIndicator state={audioState} />
          <div
            className={
              connected
                ? "px-2 py-1 rounded-full text-xs font-medium bg-[oklch(0.488_0.243_264.376/20%)] text-[oklch(0.488_0.243_264.376)]"
                : "px-2 py-1 rounded-full text-xs font-medium bg-[oklch(0.577_0.245_27.325/20%)] text-[oklch(0.704_0.191_22.216)]"
            }
          >
            {connected ? "Connected" : "Disconnected"}
          </div>
        </div>
      </div>
      {audioState.state === "listening" && currentMessage && (
    <>
      <div
        key={currentMessage.timestamp.getTime()}
        className="fixed bottom-32 inset-x-0 mx-auto bg-gray-500/20 text-white py-6 rounded-lg shadow-lg z-50 animate-fadeIn w-fit max-w-[90vw]"
      >
        <div className="flex items-center justify-center gap-4">
          <Mic className="h-20 w-20 animate-pulse text-white" />
          <p className="text-7xl font-medium tracking-wide">{currentMessage.content}</p>
        </div>
      </div>
    </>
      )}
      <div className="grid grid-cols-2 h-full overflow-y-hidden">
        {/* Left column */}
        <div className="flex flex-col p-4 space-y-3 overflow-y-auto">
          <div ref={messagesStartRef} />
          {messages.length === 0 ? (
            <div className="flex items-center justify-center h-full text-[oklch(0.708_0_0)]">
              <p>Waiting for messages...</p>
            </div>
          ) : (
            messages.map((msg, index) => (
              <div
  key={index}
  className={`
    p-3 rounded-lg animate-fadeIn transition-all duration-300
    ${
      msg.type === "spoken" || msg.type === "text_spoken"
        ? "bg-[oklch(0.627_0.265_303.9/20%)] border-l-4 border-l-[oklch(0.627_0.265_303.9)]"
        : msg.type === "answer"
        ? "bg-[oklch(0.4_0.3_120/20%)] border-l-4 border-l-[oklch(0.4_0.3_120)]"
        : msg.type === "heard"
        ? "bg-[oklch(0.488_0.243_264.376/20%)] border-l-4 border-l-[oklch(0.488_0.243_264.376)]"
        : "bg-[oklch(0.9_0.3_60/20%)] border-l-4 border-l-[oklch(0.9_0.3_60)]"
    }
    ${index === 0 ? "ring-2 ring-offset-2 ring-offset-[oklch(0.145_0_0)] ring-[oklch(0.985_0_0/10%)]" : ""}
  `}
>
  <div className="flex items-start gap-2">
    {msg.type === "spoken" || msg.type === "text_spoken" ? (
      <Speaker className="h-5 w-5 text-[oklch(0.627_0.265_303.9)] mt-0.5 flex-shrink-0" />
    ) : msg.type === "answer" ? (
      <MessageCircle className="h-5 w-5 text-[oklch(0.4_0.3_120)] mt-0.5 flex-shrink-0" />
    ) : msg.type === "heard" ? (
      <Mic className="h-5 w-5 text-[oklch(0.488_0.243_264.376)] mt-0.5 flex-shrink-0" />
    ) : (
      <Star className="h-5 w-5 text-[oklch(0.9_0.3_60)] mt-0.5 flex-shrink-0" />
    )}
    <div className="flex-1 min-w-0">
      <p className="font-medium text-sm text-[oklch(0.708_0_0)]">
        {msg.type === "spoken" || msg.type === "text_spoken"
          ? "Spoken"
          : msg.type === "answer"
          ? "Answer"
          : msg.type === "heard"
          ? "Heard"
          : "Keyword"}
      </p>
                    <p className="text-lg font-bold break-words">
                      {msg.content}
                    </p>
                    <p className="text-xs text-[oklch(0.708_0_0)] mt-1">
                      {msg.timestamp.toLocaleTimeString([], {
                        hour: "2-digit",
                        minute: "2-digit",
                        second: "2-digit",
                      })}
                    </p>
                  </div>
                </div>
              </div>
            ))
          )}
        </div>
        {/* Right column */}
        <div className="sticky top-0 self-start h-[inherit] border-l border-[oklch(1_0_0/10%)] bg-[oklch(0.145_0_0)]">
          <div className="h-full flex flex-col items-center justify-center p-4">
            <p className="text-xl mb-4">Video feed at {audioTopic}</p>
            <MjpegStream
              streamUrl={`http://localhost:8080/stream?topic=${audioTopic}`}
            />
          </div>
        </div>
      </div>

      <div className="p-3 border-t border-[oklch(1_0_0/10%)] bg-[oklch(0.205_0_0/50%)] text-center">
        <p className="text-sm text-[oklch(0.708_0_0)]">
          {messages.length > 0
            ? `${messages.length} message${
                messages.length === 1 ? "" : "s"
              } received`
            : "No messages received"}
        </p>
      </div>
<<<<<<< HEAD
      {modalOpen && question && (
        <div className="fixed inset-0 z-70 flex items-center justify-center bg-black/50">
          <div className="bg-white rounded-lg p-6 w-11/12 max-w-md"
            onClick={(e) => e.stopPropagation()} // Prevent click from closing modal
          >
            <h2 className="text-xl font-bold mb-4 text-black">Question</h2>
            <p className="mb-4 text-black">{question}</p>
            <textarea
              value={answer}
              onChange={(e) => setAnswer(e.target.value)}
              onKeyDown={(e) => {
              
                if (e.key === "Enter" && e.shiftKey) {
                  // Allow new lines with  // 1. Create and add the message locally
  const newMessage: Message = {
    type: "answer",
    content: answer,
    timestamp: new Date()
  };
  setMessages(prev => [newMessage, ...prev]);
                  return;
                }
                if (e.key === "Enter") {
                  e.preventDefault(); // Prevent default Enter behavior
                  sendAnswer(); // Send answer on Enter
                }
              }}
              className="w-full h-24 p-2 border border-gray-300 rounded mb-4 text-gray-500"
              placeholder="Type your answer here... "
            />
            <button
              onClick={sendAnswer}
              className="w-full bg-blue-500 text-white py-2 rounded hover:bg-blue-600 transition-colors"
            >
              Send Answer
            </button>
            <button
              onClick={() => {
                setModalOpen(false);
                setQuestion(null);
                setAnswer("");
              }}
              className="mt-3 w-full bg-gray-300 text-gray-800 py-2 rounded hover:bg-gray-400 transition-colors"
            >
              Close
            </button>
          </div>
        </div>
      )}

=======

      {/* Map Modal */}
      {showMapModal && mapData && (
        <MapModal
          mapData={mapData}
          onClose={() => setShowMapModal(false)}
        />
      )}
>>>>>>> 0e521716
    </div>
  );
}

interface AudioStateIndicatorProps {
  state: AudioState;
}

function AudioStateIndicator({ state }: AudioStateIndicatorProps) {
  const { state: audioState, vadLevel } = state;

  // Calculate the number of bars to show based on VAD level (0-1)
  // const maxBars = 20;
  // const activeBars = Math.ceil(vadLevel * maxBars);

  if (audioState === "idle") {
    return (
      <div className="flex items-center gap-2 px-3 py-1.5 rounded-full bg-[oklch(0.3_0_0/30%)]">
        <VolumeX className="h-4 w-4 text-[oklch(0.708_0_0)]" />
        <span className="text-xs font-medium text-[oklch(0.708_0_0)]">
          Idle
        </span>
      </div>
    );
  }

  if (audioState === "saying") {
    return (
      <div className="flex items-center gap-2 px-3 py-1.5 rounded-full bg-[oklch(0.627_0.265_303.9/20%)]">
        <Speaker className="h-4 w-4 text-[oklch(0.627_0.265_303.9)] animate-pulse" />
        <span className="text-xs font-medium text-[oklch(0.627_0.265_303.9)]">
          Speaking
        </span>
      </div>
    );
  }

  // For listening state, show the mic centered
  return (
<<<<<<< HEAD
  <div className="fixed inset-0 z-50 flex items-start justify-center bg-black/10 pointer-events-none pt-35 ">
=======
  <div className="fixed inset-0 z-50 flex items-start justify-center bg-black/10 pointer-events-none pt-60 ">
>>>>>>> 0e521716
    <div className="relative">
      <div className="absolute inset-0 rounded-full bg-[oklch(0.5_0.25_260)] opacity-10 animate-[pulse_3s_infinite] scale-110" />
      <div className="absolute inset-0 rounded-full bg-[oklch(0.5_0.25_260)] opacity-15 animate-[pulse_3s_infinite_1s] scale-125" />
      <div className="absolute inset-0 rounded-full bg-[oklch(0.5_0.25_260)] opacity-20 animate-[pulse_3s_infinite_2s] scale-150" />

      <div className="relative z-10 h-70 w-70 rounded-full bg-[oklch(0.5_0.25_260)] shadow-lg flex items-center justify-center">
        <Mic className="h-50 w-50 text-white/90 drop-shadow-md" />
      </div>

      <div 
        className="absolute inset-0 rounded-full border-4 border-[oklch(0.5_0.25_260)] opacity-0 transition-all duration-300"
        style={{
          transform: `scale(${1 + (vadLevel || 0)})`,
          opacity: (vadLevel || 0) * 0.8
        }}
      />
      
    </div>
  </div>   
  );
}

interface MapModalProps {
  mapData: MapData;
  onClose: () => void;
}

function MapModal({ mapData, onClose }: MapModalProps) {
  const [imageLoaded, setImageLoaded] = useState(false);
  const [imageError, setImageError] = useState(false);
  const [showAxes, setShowAxes] = useState(false);
  const [axesColor, setAxesColor] = useState<'white' | 'black'>('white');

  // Handle escape key to close modal, 'v' to toggle axes, and 'c' to toggle color
  useEffect(() => {
    const handleKeyDown = (event: KeyboardEvent) => {
      if (event.key === 'Escape') {
        onClose();
      }
      if (event.key === 'v' || event.key === 'V') {
        setShowAxes((prev) => !prev);
      }
      if (event.key === 'c' || event.key === 'C') {
        setAxesColor((prev) => prev === 'white' ? 'black' : 'white');
      }
    };

    document.addEventListener('keydown', handleKeyDown);
    return () => {
      document.removeEventListener('keydown', handleKeyDown);
    };
  }, [onClose]);

  // Determine if the image_path is a URL or a local filename
  const getImageSrc = (imagePath: string) => {
    // Check if it's already a full URL (starts with http:// or https://)
    if (imagePath.startsWith('http://') || imagePath.startsWith('https://')) {
      return imagePath;
    }
    // If it's a local filename, prepend with /
    return `/${imagePath}`;
  };

  // Generate grid lines at every 10%
  const gridLines = [];
  const lineColor = axesColor === 'white' ? 'border-white/40' : 'border-black/40';
  const textColor = axesColor === 'white' ? 'text-white/80' : 'text-black/80';
  const bgColor = axesColor === 'white' ? 'bg-black/60' : 'bg-white/60';
  
  for (let i = 10; i < 100; i += 10) {
    gridLines.push(
      // Vertical lines (X axis)
      <div
        key={`v-${i}`}
        className={`absolute top-0 left-0 h-full border-l-2 border-dashed ${lineColor} pointer-events-none`}
        style={{ left: `${i}%`, width: 0 }}
      >
        <span className={`absolute top-0 left-1/2 -translate-x-1/2 text-xs ${textColor} ${bgColor} px-1 rounded`}>
          X: {i}%
        </span>
      </div>,
      // Horizontal lines (Y axis)
      <div
        key={`h-${i}`}
        className={`absolute left-0 top-0 w-full border-t-2 border-dashed ${lineColor} pointer-events-none`}
        style={{ top: `${i}%`, height: 0 }}
      >
        <span className={`absolute left-0 top-1/2 -translate-y-1/2 text-xs ${textColor} ${bgColor} px-1 rounded`}>
          Y: {i}%
        </span>
      </div>
    );
  }
  
  return (
    <div className="fixed inset-0 z-50 bg-black/90 flex items-center justify-center">
      <div className="relative w-full h-full flex items-center justify-center p-4">
        {/* Close button */}
        <button
          onClick={onClose}
          className="absolute top-4 right-4 z-10 p-2 rounded-full bg-white/10 hover:bg-white/20 transition-colors"
        >
          <X className="h-6 w-6 text-white" />
        </button>

        {/* Map container */}
        <div className="relative max-w-full max-h-full">
          {!imageLoaded && !imageError && (
            <div className="flex items-center justify-center p-8">
              <div className="text-white text-lg">Loading map...</div>
            </div>
          )}

          {imageError && (
            <div className="flex items-center justify-center p-8">
              <div className="text-red-400 text-lg">Failed to load map image</div>
            </div>
          )}

          <div className="relative">
            <img
              src={getImageSrc(mapData.image_path)}
              alt="Map"
              className={`max-w-full max-h-full object-contain ${
                imageLoaded ? 'block' : 'hidden'
              }`}
              onLoad={() => setImageLoaded(true)}
              onError={() => setImageError(true)}
            />

            {/* Axes grid lines */}
            {imageLoaded && showAxes && (
              <div className="absolute inset-0 w-full h-full pointer-events-none z-20 border">
                {gridLines}
              </div>
            )}

            {/* Markers */}
            {imageLoaded && mapData.markers.map((marker, index) => {
              // Check if the marker is in the bottom half of the image
              const isInBottomHalf = marker.y > 75; // If marker is below 75% of image height
              
              return (
                <div
                  key={index}
                  className="absolute -translate-x-1/2 -translate-y-1/2 z-30"
                  style={{
                    left: `${marker.x}%`,
                    top: `${marker.y}%`,
                  }}
                >
                  {/* Marker circle */}
                  <div
                    className="w-20 h-20 rounded-full border-2 border-white shadow-lg"
                    style={{
                      backgroundColor: marker.color,
                    }}
                  />
                  {/* Color name label */}
                  <div 
                    className={`absolute left-1/2 -translate-x-1/2 whitespace-nowrap ${
                      isInBottomHalf ? 'bottom-24' : 'top-24'
                    }`}
                  >
                    <span className="bg-black/70 text-white px-2 py-1 rounded text-4xl font-medium">
                      {marker.color_name}
                    </span>
                  </div>
                </div>
              );
            })}
          </div>
        </div>

        {/* Instructions */}
        <div className="absolute bottom-4 left-1/2 -translate-x-1/2">
          <div className="bg-black/50 text-white px-4 py-2 rounded-lg text-sm">
            Press <b>ESC</b> or click the X to close. Press <b>V</b> to toggle axes. Press <b>C</b> to change axes color.
          </div>
        </div>
      </div>
    </div>
  );
}<|MERGE_RESOLUTION|>--- conflicted
+++ resolved
@@ -43,17 +43,12 @@
     state: "idle",
     vadLevel: 0,
   });
-<<<<<<< HEAD
-=======
   const [mapData, setMapData] = useState<MapData | null>(null);
   const [showMapModal, setShowMapModal] = useState(false);
->>>>>>> 0e521716
   const audioStateRef = useRef(audioState);
   useEffect(() => {
     audioStateRef.current = audioState;
-  }, [audioState]);
-
-  
+  }, [audioState]);  
   const [audioTopic, setAudioTopic] = useState<string>(
     "/zed/zed_node/rgb/image_rect_color"
   );
@@ -70,7 +65,6 @@
         handleMic(data.type, data.data);
       } else if (data.type === "changeVideo") {
         setAudioTopic(data.data);
-<<<<<<< HEAD
       } else if (data.type === "question") {
         if (!data.data?.trim()){
           // If question is empty, close the modal and reset state
@@ -82,10 +76,8 @@
           setQuestion(data.data);
           addMessage("spoken", data.data);
         }
-=======
       } else if (data.type === "map") {
         handleMapMessage(data.data);
->>>>>>> 0e521716
       } else {
         addMessage(data.type, data.data);
       }
@@ -133,15 +125,11 @@
       }
     }
     const timestamp = new Date();
-<<<<<<< HEAD
     const newMessage: Message = { type, content: displayContent, timestamp };
-=======
->>>>>>> 0e521716
 
   if (type === "heard") {
     console.log("Heard message received ", audioStateRef.current.state);
     if (audioStateRef.current.state === "listening") {
-<<<<<<< HEAD
       setCurrentMessage(newMessage);
     } else {
       setMessages((prev) => [newMessage, ...prev]);
@@ -159,48 +147,16 @@
   } else if (type === "vad") {
     setAudioState(prev => ({
       ...prev,
-=======
-      setCurrentMessage({ type, content: displayContent, timestamp });
-    } else {
-      setMessages((prev) => [
-        { type, content: displayContent, timestamp },
-      ...prev,
-    ]);
-  }
-} else {
-  setMessages((prev) => [
-    {
-      type,
-        content: String(displayContent),
-        timestamp,
-      },
-      ...prev,
-    ]);
-  }
-};
-
- const handleMic = (type: string, content: string | number) => {
-  console.log("handleMic received:", type, content);
-  if (type === "audioState") {
-    const newState = content as "idle" | "listening" | "saying";
-    setAudioState(prev => ({ ...prev, state: newState }));
-  } else if (type === "vad") {
-    setAudioState(prev => ({
-      ...prev,
->>>>>>> 0e521716
       vadLevel: typeof content === "number" ? content : Number.parseFloat(content as string),
     }));
   }
 };
-<<<<<<< HEAD
 useEffect(() => {
   if (audioState.state === "idle" && currentMessage) {
     setMessages(prevMsgs => [currentMessage, ...prevMsgs]);
     setCurrentMessage(null);
   }
 }, [audioState.state, currentMessage]);
-
-=======
 
 const handleMapMessage = (data: unknown) => {
   try {
@@ -217,15 +173,6 @@
     console.error("Error parsing map message:", error);
   }
 };
-
-useEffect(() => {
-  if (audioState.state === "idle" && currentMessage) {
-    setMessages(prevMsgs => [currentMessage, ...prevMsgs]);
-    setCurrentMessage(null);
-  }
-}, [audioState.state, currentMessage]);
-
->>>>>>> 0e521716
 
   useEffect(() => {
     messagesStartRef.current?.scrollIntoView({ behavior: "smooth" });
@@ -366,7 +313,14 @@
             : "No messages received"}
         </p>
       </div>
-<<<<<<< HEAD
+
+      {/* Map Modal */}
+      {showMapModal && mapData && (
+        <MapModal
+          mapData={mapData}
+          onClose={() => setShowMapModal(false)}
+        />
+      )}
       {modalOpen && question && (
         <div className="fixed inset-0 z-70 flex items-center justify-center bg-black/50">
           <div className="bg-white rounded-lg p-6 w-11/12 max-w-md"
@@ -417,16 +371,6 @@
         </div>
       )}
 
-=======
-
-      {/* Map Modal */}
-      {showMapModal && mapData && (
-        <MapModal
-          mapData={mapData}
-          onClose={() => setShowMapModal(false)}
-        />
-      )}
->>>>>>> 0e521716
     </div>
   );
 }
@@ -466,11 +410,7 @@
 
   // For listening state, show the mic centered
   return (
-<<<<<<< HEAD
   <div className="fixed inset-0 z-50 flex items-start justify-center bg-black/10 pointer-events-none pt-35 ">
-=======
-  <div className="fixed inset-0 z-50 flex items-start justify-center bg-black/10 pointer-events-none pt-60 ">
->>>>>>> 0e521716
     <div className="relative">
       <div className="absolute inset-0 rounded-full bg-[oklch(0.5_0.25_260)] opacity-10 animate-[pulse_3s_infinite] scale-110" />
       <div className="absolute inset-0 rounded-full bg-[oklch(0.5_0.25_260)] opacity-15 animate-[pulse_3s_infinite_1s] scale-125" />
