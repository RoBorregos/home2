--- conflicted
+++ resolved
@@ -54,13 +54,8 @@
 sudo chown -R $(id -u):$(id -g) .
 
 # pwd -> /workspace
-<<<<<<< HEAD
-colcon build --symlink-install --packages-select frida_interfaces speech
+colcon build --symlink-install --packages-select frida_interfaces speech nlp
 source install/setup.bash
-=======
-colcon build --symlink-install  --packages-select frida_interfaces speech nlp
-
->>>>>>> 9dafd095
 ```
 
 ## Running the project
