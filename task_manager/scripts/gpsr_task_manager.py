#!/usr/bin/env python3

"""
Task Manager for GPSR task of Robocup @Home 2025
"""

import rclpy
from rclpy.node import Node
from subtask_managers.gpsr_single_tasks import GPSRSingleTask
from subtask_managers.gpsr_tasks import GPSRTask
from subtask_managers.gpsr_test_commands import get_gpsr_comands
from utils.logger import Logger
from utils.status import Status
from utils.subtask_manager import SubtaskManager, Task

ATTEMPT_LIMIT = 3
MAX_COMMANDS = 3
START = "START"


def confirm_command(interpreted_text, target_info):
    return f"Did you say {target_info}?"


def search_command(command, objects: list[object]):
    for object in objects:
        if hasattr(object, command):
            method = getattr(object, command)
            if callable(method):
                return method
    return None


class GPSRTM(Node):
    """Class to manage the GPSR task"""

    class States:
        START = 0
        WAITING_FOR_COMMAND = 1
        EXECUTING_COMMAND = 2
        FINISHED_COMMAND = 3
        DONE = 4

    def __init__(self):
        """Initialize the node"""
        super().__init__("gpsr_task_manager")
        self.subtask_manager = SubtaskManager(self, task=Task.GPSR, mock_areas=[])
        self.gpsr_tasks = GPSRTask(self.subtask_manager)
        self.gpsr_individual_tasks = GPSRSingleTask(self.subtask_manager)

        self.current_state = GPSRTM.States.START
        self.running_task = True
        self.current_attempt = 0
        self.executed_commands = 0
        # self.commands = get_gpsr_comands("takeObjFromPlcmt")
        self.commands = get_gpsr_comands("custom")
        # self.commands = get_gpsr_comands("custom")

        Logger.info(self, "GPSRTMTaskManager has started.")

    def run(self):
        """State machine"""

        if self.current_state == GPSRTM.States.START:
            self.subtask_manager.manipulation.move_joint_positions(
                named_position="front_stare", velocity=0.5, degrees=True
            )
            self.subtask_manager.hri.say(
                "Hi, my name is Frida. I am a general purpose robot. I can help you with some tasks."
            )
            self.current_state = GPSRTM.States.WAITING_FOR_COMMAND
        elif self.current_state == GPSRTM.States.WAITING_FOR_COMMAND:
            if self.executed_commands >= MAX_COMMANDS:
                self.current_state = GPSRTM.States.DONE
                return

            self.subtask_manager.manipulation.move_joint_positions(
                named_position="front_stare", velocity=0.5, degrees=True
            )
<<<<<<< HEAD
            s, user_command = self.subtask_manager.hri.ask_and_confirm(
                "What is your command?",
                "command",
                context="The user was asked to say a command. We want to infer his complete instruction from the response",
                confirm_question=confirm_command,
                use_hotwords=False,
                retries=ATTEMPT_LIMIT,
                min_wait_between_retries=5.0,
            )
=======
            # s, user_command = self.subtask_manager.hri.ask_and_confirm(
            #     "What is your command?",
            #     "command",
            #     context="The user was asked to say a command. We want to infer his complete instruction from the response",
            #     confirm_question=confirm_command,
            #     use_hotwords=False,
            #     retries=ATTEMPT_LIMIT,
            #     min_wait_between_retries=5.0,
            # )
            # gesture_person_list = ["waving person", "person raising their left arm", "person raising their right arm",
            #                "person pointing to the left", "person pointing to the right"]
            # pose_person_plural_list = ["sitting persons", "standing persons", "lying persons"]

            s = Status.EXECUTION_SUCCESS
            # user_command = "go to the living room and count standing persons"
            # user_command = "Go to the kitchen table find Ale and tell her you"
            user_command = "tell me how many standing persons are in the living room"

>>>>>>> 4628d615
            if s != Status.EXECUTION_SUCCESS:
                self.subtask_manager.hri.say("I am sorry, I could not understand you.")
                self.current_attempt += 1
            else:
                self.subtask_manager.hri.say(
                    "I am planning how to perform your command, please wait a moment", wait=False
                )
                s, self.commands = self.subtask_manager.hri.command_interpreter(user_command)
                self.get_logger().info(
                    f"Interpreted command: {user_command} -> {str(self.commands)}"
                )
                self.subtask_manager.hri.say("I will now execute your command")
                self.current_state = GPSRTM.States.EXECUTING_COMMAND
        elif self.current_state == GPSRTM.States.EXECUTING_COMMAND:
            if len(self.commands) == 0:
                self.current_state = GPSRTM.States.FINISHED_COMMAND
            else:
                command = self.commands.pop(0)
                self.get_logger().info(f"Executing command: {str(command)}")
                exec_commad = search_command(
                    command.action,
                    [self.gpsr_tasks, self.gpsr_individual_tasks],
                )
                if exec_commad is None:
                    self.get_logger().error(
                        f"Command {command} is not implemented in GPSRTask or in the subtask managers."
                    )
                else:
                    # self.subtask_manager.hri.say(f"Executing command: {command}")
                    status, res = exec_commad(command)
                    self.get_logger().info(f"status-> {str(status)}")
                    self.get_logger().info(f"res-> {str(res)}")
                    status = -2

                    try:
                        status = status.value
                    except Exception:
                        try:
                            status = int(status)
                        except Exception:
                            pass

                    self.subtask_manager.hri.add_command_history(
                        command,
                        res,
                        status,
                    )

        elif self.current_state == GPSRTM.States.FINISHED_COMMAND:
            self.subtask_manager.hri.say(
                "I have finished executing your command. I will return to the start position to await for new commands.",
                wait=False,
            )
            self.executed_commands += 1
            self.current_state = GPSRTM.States.WAITING_FOR_COMMAND
            self.subtask_manager.manipulation.move_joint_positions(
                named_position="front_stare", velocity=0.5, degrees=True
            )
        elif self.current_state == GPSRTM.States.DONE:
            self.subtask_manager.hri.say(
                "I am done with the task. I will now return to my home position.",
                wait=False,
            )
            self.running_task = False


def main(args=None):
    """Main function"""
    rclpy.init(args=args)
    node = GPSRTM()

    try:
        while rclpy.ok() and node.running_task:
            rclpy.spin_once(node, timeout_sec=0.1)
            node.run()
    except KeyboardInterrupt:
        pass
    finally:
        node.destroy_node()
        rclpy.shutdown()


if __name__ == "__main__":
    main()<|MERGE_RESOLUTION|>--- conflicted
+++ resolved
@@ -77,17 +77,6 @@
             self.subtask_manager.manipulation.move_joint_positions(
                 named_position="front_stare", velocity=0.5, degrees=True
             )
-<<<<<<< HEAD
-            s, user_command = self.subtask_manager.hri.ask_and_confirm(
-                "What is your command?",
-                "command",
-                context="The user was asked to say a command. We want to infer his complete instruction from the response",
-                confirm_question=confirm_command,
-                use_hotwords=False,
-                retries=ATTEMPT_LIMIT,
-                min_wait_between_retries=5.0,
-            )
-=======
             # s, user_command = self.subtask_manager.hri.ask_and_confirm(
             #     "What is your command?",
             #     "command",
@@ -106,7 +95,6 @@
             # user_command = "Go to the kitchen table find Ale and tell her you"
             user_command = "tell me how many standing persons are in the living room"
 
->>>>>>> 4628d615
             if s != Status.EXECUTION_SUCCESS:
                 self.subtask_manager.hri.say("I am sorry, I could not understand you.")
                 self.current_attempt += 1
