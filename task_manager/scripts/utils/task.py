--- conflicted
+++ resolved
@@ -8,9 +8,6 @@
     GPSR = 3
     STORING_GROCERIES = 4
     CLEAN_TABLE = 5
-<<<<<<< HEAD
+    EGPSR = 6
     HAND = 7
-=======
-    EGPSR = 6
->>>>>>> f1b65db9
     DEBUG = 100