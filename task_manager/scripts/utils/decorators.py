"""
Decorators for subtask managers
"""

import time
from rclpy.action import ActionClient
import rclpy.client
from .logger import Logger


def mockable(return_value=None, delay=0, mock=False, _mock_callback=None):
    """
    Decorator to return mock values instead of performing
    the function.
    Args:
        return_value: Value to return if mock_data is True
        delay: Delay in seconds before returning the value
    """

    def decorator(func):
        def wrapper(self, *args, **kwargs):
            if getattr(self, "mock_data", False) or mock:
                if _mock_callback is not None:
<<<<<<< HEAD
                    return _mock_callback(self, *args, **kwargs)
=======
                    return _mock_callback(self, **kwargs)
>>>>>>> 118e7ba3
                if delay > 0:
                    time.sleep(delay)
                Logger.mock(self.node, f"{func.__name__}. Value: {return_value}")
                return return_value
            return func(self, *args, **kwargs)

        wrapper.__name__ = func.__name__

        return wrapper

    return decorator


def service_check(client, return_value=None, timeout=3.0):
    """
    Check if the service is available before calling the
    function and return a default value if not.
    Args:
        client: Name of the client to check (service or action service)
        return_value: Value to return if service is not available
        timeout: Timeout in seconds to wait for the service
    """

    def decorator(func):
        def wrapper(self, *args, **kwargs):
            service_client = getattr(self, client)

            if isinstance(service_client, rclpy.client.Client):
                if not service_client.wait_for_service(timeout_sec=timeout):
                    self.node.get_logger().error(f"Service not available for: {client}.")
                    return return_value

            elif isinstance(service_client, ActionClient):
                if not service_client.wait_for_server(timeout_sec=timeout):
                    self.node.get_logger().error(f"Action not available for: {client}.")
                    return return_value
            return func(self, *args, **kwargs)

        wrapper.__name__ = func.__name__
        return wrapper

    return decorator<|MERGE_RESOLUTION|>--- conflicted
+++ resolved
@@ -21,11 +21,7 @@
         def wrapper(self, *args, **kwargs):
             if getattr(self, "mock_data", False) or mock:
                 if _mock_callback is not None:
-<<<<<<< HEAD
-                    return _mock_callback(self, *args, **kwargs)
-=======
                     return _mock_callback(self, **kwargs)
->>>>>>> 118e7ba3
                 if delay > 0:
                     time.sleep(delay)
                 Logger.mock(self.node, f"{func.__name__}. Value: {return_value}")
