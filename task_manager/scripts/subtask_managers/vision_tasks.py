#!/usr/bin/env python3

"""
Node to detect people and find
available seats. Tasks for receptionist
commands.
"""

import time

import rclpy
from frida_constants.vision_classes import BBOX, ShelfDetection
from frida_constants.vision_constants import (
    BEVERAGE_TOPIC,
    CHECK_PERSON_TOPIC,
    COUNT_BY_COLOR_TOPIC,
    COUNT_BY_GESTURE_TOPIC,
    COUNT_BY_POSE_TOPIC,
    CROP_QUERY_TOPIC,
    DETECTION_HANDLER_TOPIC_SRV,
    FIND_SEAT_TOPIC,
    FOLLOW_BY_TOPIC,
    FOLLOW_TOPIC,
    PERSON_LIST_TOPIC,
    PERSON_NAME_TOPIC,
    POINTING_OBJECT_SERVICE,
    POSE_GESTURE_TOPIC,
    QUERY_TOPIC,
    SAVE_NAME_TOPIC,
    SET_TARGET_BY_TOPIC,
    SET_TARGET_TOPIC,
    SHELF_DETECTION_TOPIC,
    READ_QR_TOPIC,
    GET_CUSTOMER_TOPIC,
)
from frida_interfaces.action import DetectPerson
from frida_interfaces.msg import ObjectDetection, PersonList
from frida_interfaces.srv import (
    BeverageLocation,
    CountByColor,
    CountByPose,
    CropQuery,
    DetectionHandler,
    DetectPointingObject,
    FindSeat,
    PersonPoseGesture,
    Query,
    SaveName,
    ShelfDetectionHandler,
    TrackBy,
    ReadQr,
    Customer,
)
from geometry_msgs.msg import Point, PointStamped
from rclpy.action import ActionClient
from rclpy.node import Node
from std_msgs.msg import String
from std_srvs.srv import SetBool, Trigger
from utils.decorators import mockable, service_check
from utils.logger import Logger
from utils.status import Status
import math
from utils.task import Task


TIMEOUT = 8.0
TIMEOUT_WAIT_FOR_SERVICE = 1.0
IS_TRACKING_TOPIC = "/vision/is_tracking"

order_labels = ["first", "second", "third", "fourth", "fifth", "sixth", "seventh", "eighth"]


class VisionTasks:
    """Class to manage the vision tasks"""

    def __init__(self, task_manager: Node, task: Task, mock_data=False) -> None:
        """Initialize the class"""
        self.node = task_manager
        self.mock_data = mock_data
        self.task = task
        self.follow_face = {"x": None, "y": None}
        self.flag_active_face = False
        self.person_list = []
        self.person_name = ""

        self.face_subscriber = self.node.create_subscription(
            Point, FOLLOW_TOPIC, self.follow_callback, 10
        )
        self.face_list_subscriber = self.node.create_subscription(
            PersonList, PERSON_LIST_TOPIC, self.person_list_callback, 10
        )
        self.face_name_subscriber = self.node.create_subscription(
            String, PERSON_NAME_TOPIC, self.person_name_callback, 10
        )
        self.save_name_client = self.node.create_client(SaveName, SAVE_NAME_TOPIC)
        self.find_seat_client = self.node.create_client(FindSeat, FIND_SEAT_TOPIC)
        self.follow_by_name_client = self.node.create_client(SaveName, FOLLOW_BY_TOPIC)
        self.moondream_query_client = self.node.create_client(Query, QUERY_TOPIC)
        self.moondream_crop_query_client = self.node.create_client(CropQuery, CROP_QUERY_TOPIC)
        self.track_person_client = self.node.create_client(SetBool, SET_TARGET_TOPIC)
        self.track_person_by_client = self.node.create_client(TrackBy, SET_TARGET_BY_TOPIC)
        self.pointing_object_client = self.node.create_client(
            DetectPointingObject, POINTING_OBJECT_SERVICE
        )
        self.get_track_person_client = self.node.create_client(Trigger, IS_TRACKING_TOPIC)
        self.shelf_detections_client = self.node.create_client(
            ShelfDetectionHandler, SHELF_DETECTION_TOPIC
        )
        self.beverage_location_client = self.node.create_client(BeverageLocation, BEVERAGE_TOPIC)

        self.object_detector_client = self.node.create_client(
            DetectionHandler, DETECTION_HANDLER_TOPIC_SRV
        )

        self.customer_client = self.node.create_client(Customer, GET_CUSTOMER_TOPIC)

        self.detect_person_action_client = ActionClient(self.node, DetectPerson, CHECK_PERSON_TOPIC)

        self.count_by_pose_client = self.node.create_client(CountByPose, COUNT_BY_POSE_TOPIC)

        self.count_by_gesture_client = self.node.create_client(CountByPose, COUNT_BY_GESTURE_TOPIC)

        self.find_person_info_client = self.node.create_client(
            PersonPoseGesture, POSE_GESTURE_TOPIC
        )

        self.read_qr_client = self.node.create_client(ReadQr, READ_QR_TOPIC)

        self.count_by_color_client = self.node.create_client(CountByColor, COUNT_BY_COLOR_TOPIC)

        self.services = {
            Task.RECEPTIONIST: {
                "detect_person": {"client": self.detect_person_action_client, "type": "action"},
                "find_seat": {"client": self.find_seat_client, "type": "service"},
                "save_face_name": {
                    "client": self.save_name_client,
                    "type": "service",
                },
                "moondream_query": {"client": self.moondream_query_client, "type": "service"},
                "beverage_location": {"client": self.beverage_location_client, "type": "service"},
                "follow_by_name": {"client": self.follow_by_name_client, "type": "service"},
            },
            Task.HELP_ME_CARRY: {
                "track_person": {"client": self.track_person_client, "type": "service"},
                "moondream_crop_query": {
                    "client": self.moondream_crop_query_client,
                    "type": "service",
                },
                "pointing_object": {
                    "client": self.node.create_client(
                        DetectPointingObject, POINTING_OBJECT_SERVICE
                    ),
                    "type": "service",
                },
            },
            Task.GPSR: {
                "detect_person": {"client": self.detect_person_action_client, "type": "action"},
                "save_face_name": {
                    "client": self.save_name_client,
                    "type": "service",
                },
                "track_by": {
                    "client": self.track_person_by_client,
                    "type": "service",
                },
                "find_person_info": {
                    "client": self.find_person_info_client,
                    "type": "service",
                },
                "read_qr_client": {
                    "client": self.read_qr_client,
                    "type": "service",
                },
                "count_by_gesture": {
                    "client": self.count_by_gesture_client,
                    "type": "service",
                },
                "count_by_pose": {
                    "client": self.count_by_pose_client,
                    "type": "service",
                },
                "count_by_color": {
                    "client": self.count_by_color_client,
                    "type": "service",
                },
            },
            Task.STORING_GROCERIES: {
                "moondream_query": {"client": self.moondream_query_client, "type": "service"},
                "shelf_detections": {"client": self.shelf_detections_client, "type": "service"},
                "detect_objects": {"client": self.object_detector_client, "type": "service"},
            },
            Task.DEBUG: {
                "moondream_query": {"client": self.moondream_query_client, "type": "service"},
                "moondream_crop_query": {
                    "client": self.moondream_crop_query_client,
                    "type": "service",
                },
            },
        }

        if not self.mock_data:
            self.setup_services()

    def setup_services(self):
        """Initialize services and actions"""

        if self.task not in self.services:
            Logger.error(self.node, "Task not available")
            return

        for key, service in self.services[self.task].items():
            if service["type"] == "service":
                if not service["client"].wait_for_service(timeout_sec=TIMEOUT_WAIT_FOR_SERVICE):
                    Logger.warn(self.node, f"{key} service not initialized. ({self.task})")
            elif service["type"] == "action":
                if not service["client"].wait_for_server(timeout_sec=TIMEOUT_WAIT_FOR_SERVICE):
                    Logger.warn(self.node, f"{key} action server not initialized. ({self.task})")

    def follow_callback(self, msg: Point):
        """Callback for the face following subscriber"""
        self.follow_face["x"] = msg.x
        self.follow_face["y"] = msg.y
        self.flag_active_face = True

    def person_list_callback(self, msg: PersonList):
        """Callback for the face list subscriber"""
        self.person_list = msg.list

    def get_track_person(self):
        """Get the track person status"""
        Logger.info(self.node, "Getting track person status")
        request = Trigger.Request()
        try:
            future = self.get_track_person_client.call_async(request)
            rclpy.spin_until_future_complete(self.node, future, timeout_sec=TIMEOUT)
            result = future.result()

            if not result.success:
                Logger.warn(self.node, "No person found")
                return Status.TARGET_NOT_FOUND

        except Exception as e:
            Logger.error(self.node, f"Error getting track person status: {e}")
            return Status.EXECUTION_ERROR

        Logger.success(self.node, "Track person status success")
        return Status.EXECUTION_SUCCESS

    def person_name_callback(self, msg: String):
        """Callback for the face name subscriber"""
        self.person_name = msg.data

    def get_follow_face(self):
        """Get the face to follow"""
        if self.flag_active_face:
            self.flag_active_face = False
            return self.follow_face["x"], self.follow_face["y"]
        else:
            return None, None

    def get_person_name(self):
        """Get the name of the person detected"""
        if self.person_name != "":
            return Status.EXECUTION_SUCCESS, self.person_name
        return Status.TARGET_NOT_FOUND, None

    @mockable(return_value=100)
    @service_check(client="save_name_client", return_value=Status.TERMINAL_ERROR, timeout=TIMEOUT)
    def save_face_name(self, name: str) -> int:
        """Save the name of the person detected"""

        Logger.info(self.node, f"Saving name: {name}")
        request = SaveName.Request()
        request.name = name

        try:
            future = self.save_name_client.call_async(request)
            rclpy.spin_until_future_complete(self.node, future, timeout_sec=TIMEOUT)
            result = future.result()

            if not result.success:
                return Status.TARGET_NOT_FOUND

        except Exception as e:
            Logger.error(self.node, f"Error saving name: {e}")
            return Status.EXECUTION_ERROR

        Logger.success(self.node, f"Name saved: {name}")
        return Status.EXECUTION_SUCCESS

    @mockable(return_value=100)
    @service_check("find_seat_client", [Status.EXECUTION_ERROR, 0], TIMEOUT)
    def find_seat(self) -> tuple[int, float]:
        """Find an available seat and get the angle for the camera to point at"""

        Logger.info(self.node, "Finding available seat")
        request = FindSeat.Request()
        request.request = True

        try:
            future = self.find_seat_client.call_async(request)
            rclpy.spin_until_future_complete(self.node, future, timeout_sec=TIMEOUT)
            result = future.result()

            if not result.success:
                Logger.warn(self.node, "No seat found")
                return Status.TARGET_NOT_FOUND, 0

        except Exception as e:
            Logger.error(self.node, f"Error finding seat: {e}")
            return Status.EXECUTION_ERROR, 0

        Logger.success(self.node, f"Seat found: {result.angle}")
        return Status.EXECUTION_SUCCESS, result.angle

    @mockable(return_value=[Status.MOCKED, ""])
    @service_check("read_qr_client", [Status.EXECUTION_ERROR, ""], TIMEOUT)
    def read_qr(self) -> tuple[int, float]:
        """Find an available seat and get the angle for the camera to point at"""

        Logger.info(self.node, "Reading QR code")
        request = ReadQr.Request()
        request.request = True

        try:
            future = self.read_qr_client.call_async(request)
            rclpy.spin_until_future_complete(self.node, future, timeout_sec=TIMEOUT)
            result = future.result()

            if not result.success:
                Logger.warn(self.node, "No qr code found")
                return Status.TARGET_NOT_FOUND, ""

        except Exception as e:
            Logger.error(self.node, f"Error finding qr code: {e}")
            return Status.EXECUTION_ERROR, ""

        if len(result.result) == 0:
            Logger.warn(self.node, "QR code is empty")
            return Status.TARGET_NOT_FOUND, ""

        Logger.success(self.node, f"Qr code found: {result.result}")
        return Status.EXECUTION_SUCCESS, result.result

    @mockable(return_value=(Status.EXECUTION_SUCCESS, []), delay=2)
    # @service_check("shelf_detections_client", Status.EXECUTION_ERROR, TIMEOUT)
    def detect_shelf(self, timeout: float = TIMEOUT) -> tuple[Status, list[ShelfDetection]]:
        """Detect the shelf in the image"""
        Logger.info(self.node, "Waiting for shelf detection")
        request = ShelfDetectionHandler.Request()
        detections = []

        try:
            future = self.shelf_detections_client.call_async(request)
            rclpy.spin_until_future_complete(self.node, future, timeout_sec=timeout)
            result = future.result()

            if not result.success:
                Logger.warn(self.node, "No shelf detected")
                return Status.TARGET_NOT_FOUND, detections

            results = result.shelf_array.shelf_detections
            # for each result
            for detection in results:
                shelf_detection = ShelfDetection()
                shelf_detection.x1 = detection.xmin
                shelf_detection.x2 = detection.xmax
                shelf_detection.y1 = detection.ymin
                shelf_detection.y2 = detection.ymax
                shelf_detection.level = detection.level
                detections.append(shelf_detection)

        except Exception as e:
            Logger.error(self.node, f"Error detecting shelf: {e}")
            return Status.EXECUTION_ERROR, detections

        Logger.success(self.node, "Shelf detected")
        return Status.EXECUTION_SUCCESS, detections

    @mockable(return_value=(Status.EXECUTION_SUCCESS, []), delay=2)
    @service_check("object_detector_client", (Status.EXECUTION_ERROR, []), TIMEOUT)
    def detect_objects(
        self, timeout: float = TIMEOUT, ignore_labels: list[str] = []
    ) -> tuple[Status, list[BBOX]]:
        """Detect the object in the image"""
        Logger.info(self.node, "Waiting for object detection")
        request = DetectionHandler.Request()
        request.closest_object = False
        request.label = "all"
        detections: list[BBOX] = []
        try:
            future = self.object_detector_client.call_async(request)
            rclpy.spin_until_future_complete(self.node, future, timeout_sec=timeout)
            result = future.result()
            # print(f"result: {result}")

            if not result.success:
                Logger.warn(self.node, "No object detected")
                return Status.TARGET_NOT_FOUND, detections

            results2 = result.detection_array.detections
            """
            int32 label
            string label_text
            float32 score
            float32 ymin
            float32 xmin
            float32 ymax
            float32 xmax
            geometry_msgs/PointStamped point3d
            """
            # for each result
            for detection in results2:
                object_detection = BBOX()
                object_detection.x1 = detection.xmin
                object_detection.x2 = detection.xmax
                object_detection.y1 = detection.ymin
                object_detection.y2 = detection.ymax
                if detection.label_text in ignore_labels:
                    continue
                object_detection.classname = detection.label_text
                object_detection.h = detection.ymax - detection.ymin
                object_detection.w = detection.xmax - detection.xmin
                object_detection.x = (detection.xmin + detection.xmax) / 2
                object_detection.y = (detection.ymin + detection.ymax) / 2

                # TODO transorm if the frame_id is not 'zed...camera_frame'
                object_detection.distance = math.sqrt(
                    detection.point3d.point.x**2
                    + detection.point3d.point.y**2
                    + detection.point3d.point.z**2
                )
                object_detection.px = detection.point3d.point.x
                object_detection.py = detection.point3d.point.y
                object_detection.pz = detection.point3d.point.z
                object_detection.point3d = detection.point3d
                detections.append(object_detection)
        except Exception as e:
            Logger.error(self.node, f"Error detecting objects: {e}")
            return Status.EXECUTION_ERROR, detections
        Logger.success(self.node, "Objects detected")
        return Status.EXECUTION_SUCCESS, detections

    @mockable(return_value=Status.EXECUTION_SUCCESS, delay=2, mock=False)
    @service_check("detect_person_action_client", Status.EXECUTION_ERROR, TIMEOUT)
    def detect_person(self, timeout: float = TIMEOUT) -> int:
        """Returns true when a person is detected"""

        Logger.info(self.node, "Waiting for person detection")
        goal = DetectPerson.Goal()
        goal.request = True

        try:
            goal_future = self.detect_person_action_client.send_goal_async(goal)
            rclpy.spin_until_future_complete(self.node, goal_future, timeout_sec=timeout)

            goal_handle = goal_future.result()
            Logger.info(self.node, f"Goal future result: {goal_handle}")

            if goal_handle is None:
                raise Exception("Failed to get a valid goal handle")

            if not goal_handle.accepted:
                raise Exception("Goal rejected")

            result_future = goal_handle.get_result_async()
            rclpy.spin_until_future_complete(self.node, result_future, timeout_sec=timeout)
            result = result_future.result()

            if result and result.result.success:
                Logger.success(self.node, "Person detected")
                return Status.EXECUTION_SUCCESS
            else:
                Logger.warn(self.node, "No person detected")
                return Status.TARGET_NOT_FOUND
        except Exception as e:
            Logger.error(self.node, f"Error detecting person: {e}")
            return Status.EXECUTION_ERROR

    @mockable(return_value=True, delay=2)
    def detect_guest(self, name: str, timeout: float = TIMEOUT):
        """Returns true when the guest is detected"""
        pass

    def isPerson(self, name: str = ""):
        return self.person_name == name

    @mockable(return_value=True, delay=2)
    @service_check("beverage_location_client", [Status.EXECUTION_ERROR, ""], TIMEOUT)
    def find_drink(self, drink: str, timeout: float = TIMEOUT) -> tuple[int, str]:
        """Find if a drink is available and location"""
        Logger.info(self.node, f"Finding drink: {drink}")
        request = BeverageLocation.Request()
        request.beverage = drink

        try:
            future = self.beverage_location_client.call_async(request)
            rclpy.spin_until_future_complete(self.node, future, timeout_sec=timeout)
            result = future.result()

            if not result.success:
                Logger.warn(self.node, "No drink found")
                return Status.TARGET_NOT_FOUND, "not found"

        except Exception as e:
            Logger.error(self.node, f"Error finding drink: {e}")
            return Status.EXECUTION_ERROR, "not found"

        Logger.success(self.node, f"Found drink: {drink}")
        return Status.EXECUTION_SUCCESS, result.location

    @mockable(return_value=(Status.EXECUTION_ERROR, ""), delay=5, mock=False)
    @service_check("moondream_query_client", Status.EXECUTION_ERROR, TIMEOUT)
    def moondream_query(self, prompt: str, query_person: bool = False) -> tuple[int, str]:
        """Makes a query of the current image using moondream."""
        Logger.info(self.node, f"Querying image with prompt: {prompt}")
        request = Query.Request()
        request.query = prompt
        request.person = query_person

        try:
            future = self.moondream_query_client.call_async(request)
            rclpy.spin_until_future_complete(self.node, future, timeout_sec=TIMEOUT)
            result = future.result()

            if not result.success:
                Logger.warn(self.node, "No result generated")
                return Status.EXECUTION_ERROR, ""

        except Exception as e:
            Logger.error(self.node, f"Error requesting description: {e}")
            return Status.EXECUTION_ERROR, ""

        Logger.success(self.node, f"Result: {result.result}")
        return Status.EXECUTION_SUCCESS, result.result

    @mockable(return_value=(Status.EXECUTION_ERROR, ""), delay=5, mock=False)
    @service_check("moondream_crop_query_client", Status.EXECUTION_ERROR, TIMEOUT)
    def moondream_crop_query(self, prompt: str, bbox: BBOX, timeout=TIMEOUT) -> tuple[int, str]:
        """Makes a query of the current image using moondream."""
        Logger.info(self.node, f"Querying image with prompt: {prompt}")
        request = CropQuery.Request()
        request.query = prompt
        request.ymin = float(bbox.y1)
        request.xmin = float(bbox.x1)
        request.ymax = float(bbox.y2)
        request.xmax = float(bbox.x2)

        try:
            future = self.moondream_crop_query_client.call_async(request)
            rclpy.spin_until_future_complete(self.node, future, timeout_sec=60.0)
            result = future.result()

            if not result.success:
                Logger.warn(self.node, "No result generated")
                return Status.EXECUTION_ERROR, ""

        except Exception as e:
            Logger.error(self.node, f"Error requesting description: {e}")
            return Status.EXECUTION_ERROR, ""

        Logger.success(self.node, f"Result: {result.result}")
        return Status.EXECUTION_SUCCESS, result.result

    @mockable(return_value=(Status.EXECUTION_ERROR, ""), delay=5, mock=False)
    @service_check("moondream_query_client", Status.EXECUTION_ERROR, TIMEOUT)
    def moondream_query_async(self, prompt: str, query_person: bool = False, callback=None):
        """Makes a query of the current image using moondream. Runs asynchronously."""
        Logger.info(self.node, f"Querying image with prompt: {prompt}")
        request = Query.Request()
        request.query = prompt
        request.person = query_person

        try:
            future = self.moondream_query_client.call_async(request)
            future.add_done_callback(lambda fut: self._handle_moondream_response(fut, callback))

        except Exception as e:
            Logger.error(self.node, f"Error requesting description: {e}")

    def _handle_moondream_response(self, future, callback):
        """Callback to handle the response from the description service."""
        try:
            result = future.result()
            if result.success:
                Logger.success(self.node, f"Result: {result.result}")
                if callback:
                    callback(Status.EXECUTION_SUCCESS, result.result)
            else:
                Logger.warn(self.node, "No result generated")
                if callback:
                    callback(Status.EXECUTION_ERROR, "")
        except Exception as e:
            Logger.error(self.node, f"Error processing response: {e}")
            if callback:
                callback(Status.EXECUTION_ERROR, "")

    @mockable(return_value=None, delay=2)
    @service_check("follow_by_name_client", Status.EXECUTION_ERROR, TIMEOUT)
    def follow_by_name(self, name: str):
        """Follow a person by name or area"""
        Logger.info(self.node, f"Following face by: {name}")
        request = SaveName.Request()
        request.name = name

        try:
            future = self.follow_by_name_client.call_async(request)
            rclpy.spin_until_future_complete(self.node, future, timeout_sec=TIMEOUT)
            result = future.result()

            if not result.success:
                raise Exception("Service call failed")

        except Exception as e:
            Logger.error(self.node, f"Error following face by: {e}")
            return Status.EXECUTION_ERROR

        Logger.success(self.node, f"Following face success: {name}")
        return Status.EXECUTION_SUCCESS

    @mockable(return_value=Status.EXECUTION_SUCCESS, delay=2)
    @service_check("track_person_client", Status.EXECUTION_ERROR, TIMEOUT)
    def track_person(self, track: bool = True):
        """Track the person in the image"""
        Logger.info(self.node, "Tracking person")
        request = SetBool.Request()
        request.data = track

        try:
            future = self.track_person_client.call_async(request)
            rclpy.spin_until_future_complete(self.node, future, timeout_sec=TIMEOUT)
            result = future.result()

            if not result.success:
                Logger.warn(self.node, "No person found")
                return Status.TARGET_NOT_FOUND

        except Exception as e:
            Logger.error(self.node, f"Error tracking person: {e}")
            return Status.EXECUTION_ERROR

        Logger.success(self.node, "Person tracking success")
        return Status.EXECUTION_SUCCESS

    @mockable(return_value=Status.EXECUTION_SUCCESS, delay=2)
    @service_check("track_person_by_client", Status.EXECUTION_ERROR, TIMEOUT)
    def track_person_by(self, by: str, value: str, track: bool = True) -> int:
        """Track the person in the image"""
        Logger.info(self.node, f"Tracking person by {by} with value {value}")
        request = TrackBy.Request()
        request.track_enabled = track
        request.track_by = by
        request.value = value

        try:
            future = self.track_person_by_client.call_async(request)
            rclpy.spin_until_future_complete(self.node, future, timeout_sec=TIMEOUT)
            result = future.result()

            if not result.success:
                Logger.warn(self.node, "No person found")
                return Status.TARGET_NOT_FOUND

        except Exception as e:
            Logger.error(self.node, f"Error tracking person: {e}")
            return Status.EXECUTION_ERROR

        Logger.success(self.node, "Person tracking success")
        return Status.EXECUTION_SUCCESS

    @mockable(return_value=True, delay=2)
    @service_check("customer_client", False, TIMEOUT)
    def get_customer(self) -> int:
        """Track the person in the image"""
        Logger.info(self.node, "Searching customer")
        # request = TrackBy.Request()
        request = Customer.Request()

        try:
            future = self.customer_client.call_async(request)
            rclpy.spin_until_future_complete(self.node, future, timeout_sec=TIMEOUT)
            result = future.result()

            if not result.found:
                Logger.warn(self.node, "No person found")
                return Status.TARGET_NOT_FOUND, result.point

        except Exception as e:
            Logger.error(self.node, f"Error tracking person: {e}")
            return Status.EXECUTION_ERROR, result.point

        Logger.success(self.node, "Person tracking success")
        return Status.EXECUTION_SUCCESS, result.point

    @mockable(return_value=[Status.EXECUTION_SUCCESS, 100])
    @service_check("count_by_pose_client", [Status.EXECUTION_ERROR, 300], TIMEOUT)
    def count_by_pose(self, pose: str) -> tuple[int, int]:
        """Count the number of people with the requested pose or gesture"""

        Logger.info(self.node, "Counting people by pose or gesture")
        request = CountByPose.Request()
        request.pose_requested = pose
        request.request = True

        try:
            future = self.count_by_pose_client.call_async(request)
            rclpy.spin_until_future_complete(self.node, future, timeout_sec=TIMEOUT)
            result = future.result()

            if not result.success:
                return Status.TARGET_NOT_FOUND, 300

        except Exception as e:
            Logger.error(self.node, f"Error counting people by pose: {e}")
            return Status.EXECUTION_ERROR, 300

        Logger.success(self.node, f"People with pose {pose}: {result.count}")
        return Status.EXECUTION_SUCCESS, result.count

    @mockable(return_value=(Status.EXECUTION_SUCCESS, 100))
    @service_check("count_by_gesture_client", [Status.EXECUTION_ERROR, 300], TIMEOUT)
    def count_by_gesture(self, gesture: str) -> tuple[int, int]:
        """Count the number of people with the requested gesture"""

        Logger.info(self.node, "Counting people by gesture")
        request = CountByPose.Request()
        request.pose_requested = gesture
        request.request = True

        try:
            future = self.count_by_gesture_client.call_async(request)
            rclpy.spin_until_future_complete(self.node, future, timeout_sec=TIMEOUT)
            result = future.result()

            if not result.success:
                Logger.warn(self.node, "No gesture found")
                return Status.TARGET_NOT_FOUND, 300

        except Exception as e:
            Logger.error(self.node, f"Error counting people by gesture: {e}")
            return Status.EXECUTION_ERROR, 300

        Logger.success(self.node, f"People with gesture {gesture}: {result.count}")
        return Status.EXECUTION_SUCCESS, result.count

    @mockable(return_value=(Status.EXECUTION_SUCCESS, 100))
    @service_check("count_by_color_client", [Status.EXECUTION_ERROR, 300], TIMEOUT)
    def count_by_color(self, color: str, clothing: str) -> tuple[int, int]:
        """Count the number of people with the requested color and clothing"""

        Logger.info(self.node, "Counting people by pose")
        request = CountByColor.Request()
        request.color = color
        request.clothing = clothing
        request.request = True

        try:
            future = self.count_by_color_client.call_async(request)
            rclpy.spin_until_future_complete(self.node, future, timeout_sec=TIMEOUT)
            result = future.result()

            if not result.success:
                Logger.warn(self.node, f"No {color} {clothing} found")
                return Status.TARGET_NOT_FOUND, 300

        except Exception as e:
            Logger.error(self.node, f"Error counting people by color of clothing: {e}")
            return Status.EXECUTION_ERROR, 300

        Logger.success(self.node, f"People with {color} {clothing}: {result.count}")
        return Status.EXECUTION_SUCCESS, result.count

    @mockable(return_value=(Status.EXECUTION_SUCCESS, ""))
    @service_check("find_person_info_client", [Status.EXECUTION_ERROR, 300], TIMEOUT)
    def find_person_info(self, type_requested: str) -> tuple[int, str]:
        """Get the pose or gesture of the person in the image"""

        Logger.info(self.node, f"Detecting {type_requested}")
        request = PersonPoseGesture.Request()
        request.type_requested = type_requested
        request.request = True

        try:
            future = self.find_person_info_client.call_async(request)
            rclpy.spin_until_future_complete(self.node, future, timeout_sec=TIMEOUT)
            result = future.result()

            if not result.success or result.result == "unknown":
                Logger.warn(self.node, f"No {type_requested} detected.")
                return Status.TARGET_NOT_FOUND, ""

        except Exception as e:
            Logger.error(self.node, f"Error detecting {type_requested}: {e}")
            return Status.EXECUTION_ERROR, ""

        Logger.success(self.node, f"The person is: {result.result}")
        return Status.EXECUTION_SUCCESS, result.result

    def visual_info(self, description, object="object"):
        """Return the object matching the description"""
        Logger.info(self.node, "Detecting object matching description")
        prompt = f"What is the {description} {object} in the image?"
        return self.moondream_query(prompt, query_person=False)

    def detect_trash(self):
        """Return if there is trash in the floor"""
        Logger.info(self.node, "Detecting trash in the floor")
        prompt = "Reply only with 1 if there is trash on the floor. Otherwise, reply only with 0."
        status, response_q = self.moondream_query(prompt, query_person=False)
        if status:
            response_clean = response_q.strip()
            if response_clean == "1":
                response_clean = True
            else:
                response_clean = False
        return status, response_clean

    def count_objects(self, object: str):
        """Count the number of objects in the image"""
        Logger.info(self.node, "Counting objects")
        prompt = f"How many {object} are in the image? Please return only a number"
        return self.moondream_query(prompt, query_person=False)

    def describe_person(self, callback):
        """Describe the person in the image"""
        Logger.info(self.node, "Describing person")
<<<<<<< HEAD
        prompt = "Briefly describe 4 attributes of the the person in the image and only say the description: They are .... (Make sure to mention 4 attributes). For example: shirt color, clothes details, hair color, hair style, if the person has glasses"
=======
        prompt = "Briefly describe 4 attributes of the the person in the image and only say the description: They are .... (Make sure to mention 4 attributes). For example: shirt color, clothes details, hair color, hair style, if the person has glasses and if they look nice."
>>>>>>> c9693a77
        self.moondream_query_async(prompt, query_person=True, callback=callback)

    def get_pointing_bag(self, timeout: float = TIMEOUT) -> tuple[int, ObjectDetection]:
        time.sleep(TIMEOUT)
        """Get the bag in the image"""
        Logger.info(self.node, "Getting bag in the image")
        request = DetectPointingObject.Request()

        try:
            future = self.pointing_object_client.call_async(request)
            rclpy.spin_until_future_complete(self.node, future, timeout_sec=timeout)
            result = future.result()

            if not result.success:
                Logger.warn(self.node, "No bag found")
                return Status.TARGET_NOT_FOUND, BBOX(), PointStamped()
        except Exception as e:
            Logger.error(self.node, f"Error getting bag: {e}")
            return Status.EXECUTION_ERROR, BBOX(), PointStamped
        Logger.success(self.node, f"Bag found: {result.detection}")
        bbox = BBOX()
        bbox.x1 = result.detection.xmin
        bbox.x2 = result.detection.xmax
        bbox.y1 = result.detection.ymin
        bbox.y2 = result.detection.ymax
        return Status.EXECUTION_SUCCESS, bbox, result.detection.point3d

    def describe_bag(self, bbox: BBOX, timeout=TIMEOUT) -> tuple[int, str]:
        """Describe the person in the image"""
        Logger.info(self.node, "Describing the bag")
        prompt = "Please briefly describe the bag"
        return self.moondream_crop_query(prompt, bbox, timeout=timeout)

    def describe_bag_moondream(self):
        """Describe the bag using only moondream"""
        Logger.info(self.node, "Describing bag")
<<<<<<< HEAD
        prompt = "Describe the bag that the person is pointing at. Say what color it is."
=======
        prompt = "Describe the bag that the person is pointing at"
>>>>>>> c9693a77
        return self.moondream_query(prompt, query_person=False)

    def find_seat_moondream(self):
        """Find the seat using only moondream"""
        Logger.info(self.node, "Finding seat")
        prompt = """Check if there is an available seat in the image. 
        This could be an empty chair (the largest empty chair) or a space in a couch. 
        If there is no available seat, please return 300. 
        Else return the estimated angle of the person decimal from -1 to 1, where -1 is the image on the left and 1 is right.
        """
        return self.moondream_query(prompt, query_person=False)

    def describe_shelf(self):
        """Describe the shelf using only moondream"""
        Logger.info(self.node, "Describing shelf")
        prompt = "You are watching a shelf level with several items. Please give me a list of the items in the shelf"
        return self.moondream_query(prompt, query_person=False)

    def find_object(self, object: str) -> int:
        """Find the object using only moondream"""
        Logger.info(self.node, f"Finding object: {object}")
        prompt = f"Is there an {object} in the image? Please return 0(no) or 1(yes)"
        status, result = self.moondream_query(prompt, query_person=False)
        if status == Status.EXECUTION_SUCCESS:
            if result == "1":
                return Status.EXECUTION_SUCCESS
            else:
                return Status.TARGET_NOT_FOUND
        else:
            return Status.EXECUTION_ERROR

    def get_labels(self, detections: list[BBOX]) -> list[str]:
        """Get the labels of the detected objects"""
        labels = []
        for detection in detections:
            if hasattr(detection, "classname") and detection.classname:
                labels.append(detection.classname)
        return labels

    def get_drink_position(self, detections: list[BBOX], drink: str) -> tuple[int, str]:
        """Get the position of the drink in the detected objects"""
        # location = ""
        # for detection in detections:
        #     if detection.classname.lower() == drink.lower():
        #         if detection.x < 0.35:
        #             location = "left"
        #         elif detection.x > 0.65:
        #             location = "right"
        #         else:
        #             location = "center"

        #         if detection.y < 0.35:
        #             location += " top"
        #         elif detection.y > 0.65:
        #             location += " bottom"

        #         return Status.EXECUTION_SUCCESS, location

        # return Status.TARGET_NOT_FOUND, "Not found"
        x_pos = []
        drink_pos = None
        left_pos = None
        right_pos = None

        for i in range(len(detections)):
            x_pos.append((detections[i].x, i))
            if detections[i].classname.lower() == drink.lower():
                drink_pos = i

        if drink_pos is None:
            return Status.TARGET_NOT_FOUND, "Not found"

        x_pos.sort()

        for clx, (x, i) in enumerate(x_pos):
            if i == drink_pos:
                if clx > 0:
                    left_pos = x_pos[clx - 1][1]
                elif len(x_pos) > clx + 1:
                    right_pos = x_pos[clx + 1][1]
                if clx < len(order_labels):
                    location = f"the {order_labels[clx]} from left to right"
                break

        if left_pos is not None:
            if location != "":
                location += ", "
            location += f"to the right of the {detections[left_pos].classname.lower()}"
        elif right_pos is not None:
            if location != "":
                location += ", "
            location += f"to the left of the {detections[right_pos].classname.lower()}"

        return Status.EXECUTION_SUCCESS, location


if __name__ == "__main__":
    rclpy.init()
    node = Node("vision_tasks")
    vision_tasks = VisionTasks(node, task="RECEPTIONIST")

    try:
        rclpy.spin(node)
    except Exception as e:
        print(f"Error: {e}")<|MERGE_RESOLUTION|>--- conflicted
+++ resolved
@@ -6,6 +6,7 @@
 commands.
 """
 
+import math
 import time
 
 import rclpy
@@ -21,17 +22,17 @@
     FIND_SEAT_TOPIC,
     FOLLOW_BY_TOPIC,
     FOLLOW_TOPIC,
+    GET_CUSTOMER_TOPIC,
     PERSON_LIST_TOPIC,
     PERSON_NAME_TOPIC,
     POINTING_OBJECT_SERVICE,
     POSE_GESTURE_TOPIC,
     QUERY_TOPIC,
+    READ_QR_TOPIC,
     SAVE_NAME_TOPIC,
     SET_TARGET_BY_TOPIC,
     SET_TARGET_TOPIC,
     SHELF_DETECTION_TOPIC,
-    READ_QR_TOPIC,
-    GET_CUSTOMER_TOPIC,
 )
 from frida_interfaces.action import DetectPerson
 from frida_interfaces.msg import ObjectDetection, PersonList
@@ -40,16 +41,16 @@
     CountByColor,
     CountByPose,
     CropQuery,
+    Customer,
     DetectionHandler,
     DetectPointingObject,
     FindSeat,
     PersonPoseGesture,
     Query,
+    ReadQr,
     SaveName,
     ShelfDetectionHandler,
     TrackBy,
-    ReadQr,
-    Customer,
 )
 from geometry_msgs.msg import Point, PointStamped
 from rclpy.action import ActionClient
@@ -59,9 +60,7 @@
 from utils.decorators import mockable, service_check
 from utils.logger import Logger
 from utils.status import Status
-import math
 from utils.task import Task
-
 
 TIMEOUT = 8.0
 TIMEOUT_WAIT_FOR_SERVICE = 1.0
@@ -824,11 +823,7 @@
     def describe_person(self, callback):
         """Describe the person in the image"""
         Logger.info(self.node, "Describing person")
-<<<<<<< HEAD
         prompt = "Briefly describe 4 attributes of the the person in the image and only say the description: They are .... (Make sure to mention 4 attributes). For example: shirt color, clothes details, hair color, hair style, if the person has glasses"
-=======
-        prompt = "Briefly describe 4 attributes of the the person in the image and only say the description: They are .... (Make sure to mention 4 attributes). For example: shirt color, clothes details, hair color, hair style, if the person has glasses and if they look nice."
->>>>>>> c9693a77
         self.moondream_query_async(prompt, query_person=True, callback=callback)
 
     def get_pointing_bag(self, timeout: float = TIMEOUT) -> tuple[int, ObjectDetection]:
@@ -865,11 +860,7 @@
     def describe_bag_moondream(self):
         """Describe the bag using only moondream"""
         Logger.info(self.node, "Describing bag")
-<<<<<<< HEAD
         prompt = "Describe the bag that the person is pointing at. Say what color it is."
-=======
-        prompt = "Describe the bag that the person is pointing at"
->>>>>>> c9693a77
         return self.moondream_query(prompt, query_person=False)
 
     def find_seat_moondream(self):
