#!/usr/bin/env python3

"""
Node to detect people and find
available seats. Tasks for receptionist
commands.
"""

import time

import rclpy
from frida_constants.vision_classes import BBOX, ShelfDetection
from frida_constants.vision_constants import (  # COUNT_BY_GESTURE_TOPIC,
    BEVERAGE_TOPIC,
    CHECK_PERSON_TOPIC,
    COUNT_BY_COLOR_TOPIC,
    COUNT_BY_POSE_TOPIC,
    COUNT_BY_GESTURE_TOPIC,
    CROP_QUERY_TOPIC,
    DETECTION_HANDLER_TOPIC_SRV,
    FIND_SEAT_TOPIC,
    FOLLOW_BY_TOPIC,
    FOLLOW_TOPIC,
    PERSON_LIST_TOPIC,
    PERSON_NAME_TOPIC,
    POINTING_OBJECT_SERVICE,
    POSE_GESTURE_TOPIC,
    QUERY_TOPIC,
    SAVE_NAME_TOPIC,
    SET_TARGET_BY_TOPIC,
    SET_TARGET_TOPIC,
    SHELF_DETECTION_TOPIC,
<<<<<<< HEAD
=======
    SET_TARGET_BY_TOPIC,
    FIND_SEAT_TOPIC,
    CHECK_PERSON_TOPIC,
    QUERY_TOPIC,
    CROP_QUERY_TOPIC,
    BEVERAGE_TOPIC,
    POINTING_OBJECT_SERVICE,
    PERSON_LIST_TOPIC,
    COUNT_BY_POSE_TOPIC,
    POSE_GESTURE_TOPIC,
    COUNT_BY_COLOR_TOPIC,
    DETECTION_HANDLER_TOPIC_SRV,
>>>>>>> 20840cd1
)
from frida_interfaces.action import DetectPerson
from frida_interfaces.msg import ObjectDetection, PersonList
from frida_interfaces.srv import (
    BeverageLocation,
    CountByColor,
    CountByPose,
    CropQuery,
    DetectionHandler,
    DetectPointingObject,
    FindSeat,
    PersonPoseGesture,
    Query,
    SaveName,
    ShelfDetectionHandler,
    TrackBy,
<<<<<<< HEAD
=======
    CountByPose,
    CountByColor,
    PersonPoseGesture,
>>>>>>> 20840cd1
)
from geometry_msgs.msg import Point, PointStamped
from rclpy.action import ActionClient
from rclpy.node import Node
from std_msgs.msg import String
from std_srvs.srv import SetBool
from utils.decorators import mockable, service_check
from utils.logger import Logger
from utils.status import Status
from utils.task import Task

TIMEOUT = 5.0
DETECTION_HANDLER_TOPIC_SRV = DETECTION_HANDLER_TOPIC_SRV


class VisionTasks:
    """Class to manage the vision tasks"""

    def __init__(self, task_manager: Node, task: Task, mock_data=False) -> None:
        """Initialize the class"""
        self.node = task_manager
        self.mock_data = mock_data
        self.task = task
        self.follow_face = {"x": None, "y": None}
        self.flag_active_face = False
        self.person_list = []
        self.person_name = ""

        self.face_subscriber = self.node.create_subscription(
            Point, FOLLOW_TOPIC, self.follow_callback, 10
        )
        self.face_list_subscriber = self.node.create_subscription(
            PersonList, PERSON_LIST_TOPIC, self.person_list_callback, 10
        )
        self.face_name_subscriber = self.node.create_subscription(
            String, PERSON_NAME_TOPIC, self.person_name_callback, 10
        )
        self.save_name_client = self.node.create_client(SaveName, SAVE_NAME_TOPIC)
        self.find_seat_client = self.node.create_client(FindSeat, FIND_SEAT_TOPIC)
        self.follow_by_name_client = self.node.create_client(SaveName, FOLLOW_BY_TOPIC)
        self.moondream_query_client = self.node.create_client(Query, QUERY_TOPIC)
        self.moondream_crop_query_client = self.node.create_client(CropQuery, CROP_QUERY_TOPIC)
        self.track_person_client = self.node.create_client(SetBool, SET_TARGET_TOPIC)
        self.track_person_by_client = self.node.create_client(TrackBy, SET_TARGET_BY_TOPIC)
        self.pointing_object_client = self.node.create_client(
            DetectPointingObject, POINTING_OBJECT_SERVICE
        )
        self.shelf_detections_client = self.node.create_client(
            ShelfDetectionHandler, SHELF_DETECTION_TOPIC
        )
        self.beverage_location_client = self.node.create_client(BeverageLocation, BEVERAGE_TOPIC)

        self.object_detector_client = self.node.create_client(
            DetectionHandler, DETECTION_HANDLER_TOPIC_SRV
        )

        self.detect_person_action_client = ActionClient(self.node, DetectPerson, CHECK_PERSON_TOPIC)

        self.count_by_pose_client = self.node.create_client(CountByPose, COUNT_BY_POSE_TOPIC)

<<<<<<< HEAD
        self.count_by_gesture_client = self.node.create_client(CountByPose, COUNT_BY_GESTURE_TOPIC)

=======
>>>>>>> 20840cd1
        self.find_person_info_client = self.node.create_client(
            PersonPoseGesture, POSE_GESTURE_TOPIC
        )

        self.count_by_color_client = self.node.create_client(CountByColor, COUNT_BY_COLOR_TOPIC)

        self.services = {
            Task.RECEPTIONIST: {
                "detect_person": {"client": self.detect_person_action_client, "type": "action"},
                "find_seat": {"client": self.find_seat_client, "type": "service"},
                "save_face_name": {
                    "client": self.save_name_client,
                    "type": "service",
                },
                "moondream_query": {"client": self.moondream_query_client, "type": "service"},
                "beverage_location": {"client": self.beverage_location_client, "type": "service"},
                "follow_by_name": {"client": self.follow_by_name_client, "type": "service"},
            },
            Task.HELP_ME_CARRY: {
                "track_person": {"client": self.track_person_client, "type": "service"},
                "moondream_crop_query": {
                    "client": self.moondream_crop_query_client,
                    "type": "service",
                },
                "pointing_object": {
                    "client": self.node.create_client(
                        DetectPointingObject, POINTING_OBJECT_SERVICE
                    ),
                    "type": "service",
                },
            },
            Task.GPSR: {
                "detect_person": {"client": self.detect_person_action_client, "type": "action"},
                "save_face_name": {
                    "client": self.save_name_client,
                    "type": "service",
                },
                "track_by": {
                    "client": self.track_person_by_client,
                    "type": "service",
                },
                "find_person_info": {
                    "client": self.find_person_info_client,
                    "type": "service",
                },
<<<<<<< HEAD
                "count_by_gesture": {
                    "client": self.count_by_gesture_client,
=======
                "count_by_pose": {
                    "client": self.count_by_pose_client,
>>>>>>> 20840cd1
                    "type": "service",
                },
                "count_by_color": {
                    "client": self.count_by_color_client,
                    "type": "service",
                },
            },
            Task.STORING_GROCERIES: {
                "moondream_query": {"client": self.moondream_query_client, "type": "service"},
                "shelf_detections": {"client": self.shelf_detections_client, "type": "service"},
                "detect_objects": {"client": self.object_detector_client, "type": "service"},
            },
            Task.DEBUG: {
                "moondream_query": {"client": self.moondream_query_client, "type": "service"},
                "moondream_crop_query": {
                    "client": self.moondream_crop_query_client,
                    "type": "service",
                },
            },
        }

        if not self.mock_data:
            self.setup_services()

    def setup_services(self):
        """Initialize services and actions"""

        if self.task not in self.services:
            Logger.error(self.node, "Task not available")
            return

        for key, service in self.services[self.task].items():
            if service["type"] == "service":
                if not service["client"].wait_for_service(timeout_sec=TIMEOUT):
                    Logger.warn(self.node, f"{key} service not initialized. ({self.task})")
            elif service["type"] == "action":
                if not service["client"].wait_for_server(timeout_sec=TIMEOUT):
                    Logger.warn(self.node, f"{key} action server not initialized. ({self.task})")

    def follow_callback(self, msg: Point):
        """Callback for the face following subscriber"""
        self.follow_face["x"] = msg.x
        self.follow_face["y"] = msg.y
        self.flag_active_face = True

    def person_list_callback(self, msg: PersonList):
        """Callback for the face list subscriber"""
        self.person_list = msg.list

    def person_name_callback(self, msg: String):
        """Callback for the face name subscriber"""
        self.person_name = msg.data

    def get_follow_face(self):
        """Get the face to follow"""
        if self.flag_active_face:
            self.flag_active_face = False
            return self.follow_face["x"], self.follow_face["y"]
        else:
            return None, None

    def get_person_name(self):
        """Get the name of the person detected"""
        if self.person_name != "":
            return Status.EXECUTION_SUCCESS, self.person_name
        return Status.TARGET_NOT_FOUND, None

    @mockable(return_value=100)
    @service_check(client="save_name_client", return_value=Status.TERMINAL_ERROR, timeout=TIMEOUT)
    def save_face_name(self, name: str) -> int:
        """Save the name of the person detected"""

        Logger.info(self.node, f"Saving name: {name}")
        request = SaveName.Request()
        request.name = name

        try:
            future = self.save_name_client.call_async(request)
            rclpy.spin_until_future_complete(self.node, future, timeout_sec=TIMEOUT)
            result = future.result()

            if not result.success:
                return Status.TARGET_NOT_FOUND

        except Exception as e:
            Logger.error(self.node, f"Error saving name: {e}")
            return Status.EXECUTION_ERROR

        Logger.success(self.node, f"Name saved: {name}")
        return Status.EXECUTION_SUCCESS

    @mockable(return_value=100)
    @service_check("find_seat_client", [Status.EXECUTION_ERROR, 300], TIMEOUT)
    def find_seat(self) -> tuple[int, float]:
        """Find an available seat and get the angle for the camera to point at"""

        Logger.info(self.node, "Finding available seat")
        request = FindSeat.Request()
        request.request = True

        try:
            future = self.find_seat_client.call_async(request)
            rclpy.spin_until_future_complete(self.node, future, timeout_sec=TIMEOUT)
            result = future.result()

            if not result.success:
                Logger.warn(self.node, "No seat found")
                return Status.TARGET_NOT_FOUND, 300

        except Exception as e:
            Logger.error(self.node, f"Error finding seat: {e}")
            return Status.EXECUTION_ERROR, 300

        Logger.success(self.node, f"Seat found: {result.angle}")
        return Status.EXECUTION_SUCCESS, result.angle

    @mockable(return_value=(Status.EXECUTION_SUCCESS, []), delay=2)
    @service_check("shelf_detections_client", Status.EXECUTION_ERROR, TIMEOUT)
    def detect_shelf(self, timeout: float = TIMEOUT) -> tuple[Status, list[ShelfDetection]]:
        """Detect the shelf in the image"""
        Logger.info(self.node, "Waiting for shelf detection")
        request = ShelfDetectionHandler.Request()
        detections = []

        try:
            future = self.shelf_detections_client.call_async(request)
            rclpy.spin_until_future_complete(self.node, future, timeout_sec=timeout)
            result = future.result()

            if not result.success:
                Logger.warn(self.node, "No shelf detected")
                return Status.TARGET_NOT_FOUND, detections

            results = result.shelf_array.shelf_detections
            # for each result
            for detection in results:
                shelf_detection = ShelfDetection()
                shelf_detection.x1 = detection.xmin
                shelf_detection.x2 = detection.xmax
                shelf_detection.y1 = detection.ymin
                shelf_detection.y2 = detection.ymax
                shelf_detection.level = detection.level
                detections.append(shelf_detection)

        except Exception as e:
            Logger.error(self.node, f"Error detecting shelf: {e}")
            return Status.EXECUTION_ERROR, detections

        Logger.success(self.node, "Shelf detected")
        return Status.EXECUTION_SUCCESS, detections

    @mockable(return_value=(Status.EXECUTION_SUCCESS, []), delay=2)
    @service_check("object_detector_client", Status.EXECUTION_ERROR, TIMEOUT)
    def detect_objects(self, timeout: float = TIMEOUT) -> tuple[Status, list[BBOX]]:
        """Detect the object in the image"""
        Logger.info(self.node, "Waiting for object detection")
        request = DetectionHandler.Request()
        request.closest_object = False
        request.label = "all"
        detections: list[BBOX] = []
        try:
            future = self.object_detector_client.call_async(request)
            rclpy.spin_until_future_complete(self.node, future, timeout_sec=timeout)
            result = future.result()
            print(f"result: {result}")

            if not result.success:
                Logger.warn(self.node, "No object detected")
                return Status.TARGET_NOT_FOUND, detections

            results2 = result.detection_array.detections
            """
            int32 label
            string label_text
            float32 score
            float32 ymin
            float32 xmin
            float32 ymax
            float32 xmax
            geometry_msgs/PointStamped point3d
            """
            # for each result
            for detection in results2:
                object_detection = BBOX()
                object_detection.x1 = detection.xmin
                object_detection.x2 = detection.xmax
                object_detection.y1 = detection.ymin
                object_detection.y2 = detection.ymax
                object_detection.classname = detection.label_text
                object_detection.h = detection.ymax - detection.ymin
                object_detection.w = detection.xmax - detection.xmin
                object_detection.x = (detection.xmin + detection.xmax) / 2
                object_detection.y = (detection.ymin + detection.ymax) / 2

                # TODO transorm if the frame_id is not 'zed...camera_frame'
                object_detection.distance = detection.point3d.point.z
                object_detection.px = detection.point3d.point.x
                object_detection.py = detection.point3d.point.y
                object_detection.pz = detection.point3d.point.z
                print(f"example_detection: {detection}")
                detections.append(object_detection)
        except Exception as e:
            Logger.error(self.node, f"Error detecting objects: {e}")
            return Status.EXECUTION_ERROR, detections
        Logger.success(self.node, "Objects detected")
        return Status.EXECUTION_SUCCESS, detections

    @mockable(return_value=Status.EXECUTION_SUCCESS, delay=2, mock=False)
    @service_check("detect_person_action_client", Status.EXECUTION_ERROR, TIMEOUT)
    def detect_person(self, timeout: float = TIMEOUT) -> int:
        """Returns true when a person is detected"""

        Logger.info(self.node, "Waiting for person detection")
        goal = DetectPerson.Goal()
        goal.request = True

        try:
            goal_future = self.detect_person_action_client.send_goal_async(goal)
            rclpy.spin_until_future_complete(self.node, goal_future, timeout_sec=timeout)

            goal_handle = goal_future.result()
            Logger.info(self.node, f"Goal future result: {goal_handle}")

            if goal_handle is None:
                raise Exception("Failed to get a valid goal handle")

            if not goal_handle.accepted:
                raise Exception("Goal rejected")

            result_future = goal_handle.get_result_async()
            rclpy.spin_until_future_complete(self.node, result_future, timeout_sec=timeout)
            result = result_future.result()

            if result and result.result.success:
                Logger.success(self.node, "Person detected")
                return Status.EXECUTION_SUCCESS
            else:
                Logger.warn(self.node, "No person detected")
                return Status.TARGET_NOT_FOUND
        except Exception as e:
            Logger.error(self.node, f"Error detecting person: {e}")
            return Status.EXECUTION_ERROR

    @mockable(return_value=True, delay=2)
    def detect_guest(self, name: str, timeout: float = TIMEOUT):
        """Returns true when the guest is detected"""
        pass

    @mockable(return_value=True, delay=2)
    @service_check("beverage_location_client", [Status.EXECUTION_ERROR, ""], TIMEOUT)
    def find_drink(self, drink: str, timeout: float = TIMEOUT) -> tuple[int, str]:
        """Find if a drink is available and location"""
        Logger.info(self.node, f"Finding drink: {drink}")
        request = BeverageLocation.Request()
        request.beverage = drink

        try:
            future = self.beverage_location_client.call_async(request)
            rclpy.spin_until_future_complete(self.node, future, timeout_sec=timeout)
            result = future.result()

            if not result.success:
                Logger.warn(self.node, "No drink found")
                return Status.TARGET_NOT_FOUND, "not found"

        except Exception as e:
            Logger.error(self.node, f"Error finding drink: {e}")
            return Status.EXECUTION_ERROR, "not found"

        Logger.success(self.node, f"Found drink: {drink}")
        return Status.EXECUTION_SUCCESS, result.location

    @mockable(return_value=(Status.EXECUTION_ERROR, ""), delay=5, mock=False)
    @service_check("moondream_query_client", Status.EXECUTION_ERROR, TIMEOUT)
    def moondream_query(self, prompt: str, query_person: bool = False) -> tuple[int, str]:
        """Makes a query of the current image using moondream."""
        Logger.info(self.node, f"Querying image with prompt: {prompt}")
        request = Query.Request()
        request.query = prompt
        request.person = query_person

        try:
            future = self.moondream_query_client.call_async(request)
            rclpy.spin_until_future_complete(self.node, future, timeout_sec=TIMEOUT)
            result = future.result()

            if not result.success:
                Logger.warn(self.node, "No result generated")
                return Status.EXECUTION_ERROR, ""

        except Exception as e:
            Logger.error(self.node, f"Error requesting description: {e}")
            return Status.EXECUTION_ERROR, ""

        Logger.success(self.node, f"Result: {result.result}")
        return Status.EXECUTION_SUCCESS, result.result

    @mockable(return_value=(Status.EXECUTION_ERROR, ""), delay=5, mock=False)
    @service_check("moondream_crop_query_client", Status.EXECUTION_ERROR, TIMEOUT)
    def moondream_crop_query(self, prompt: str, bbox: BBOX, timeout=TIMEOUT) -> tuple[int, str]:
        """Makes a query of the current image using moondream."""
        Logger.info(self.node, f"Querying image with prompt: {prompt}")
        request = CropQuery.Request()
        request.query = prompt
        request.ymin = float(bbox.y1)
        request.xmin = float(bbox.x1)
        request.ymax = float(bbox.y2)
        request.xmax = float(bbox.x2)

        try:
            future = self.moondream_crop_query_client.call_async(request)
            rclpy.spin_until_future_complete(self.node, future, timeout_sec=60.0)
            result = future.result()

            if not result.success:
                Logger.warn(self.node, "No result generated")
                return Status.EXECUTION_ERROR, ""

        except Exception as e:
            Logger.error(self.node, f"Error requesting description: {e}")
            return Status.EXECUTION_ERROR, ""

        Logger.success(self.node, f"Result: {result.result}")
        return Status.EXECUTION_SUCCESS, result.result

    @mockable(return_value=(Status.EXECUTION_ERROR, ""), delay=5, mock=False)
    @service_check("moondream_query_client", Status.EXECUTION_ERROR, TIMEOUT)
    def moondream_query_async(self, prompt: str, query_person: bool = False, callback=None):
        """Makes a query of the current image using moondream. Runs asynchronously."""
        Logger.info(self.node, f"Querying image with prompt: {prompt}")
        request = Query.Request()
        request.query = prompt
        request.person = query_person

        try:
            future = self.moondream_query_client.call_async(request)
            future.add_done_callback(lambda fut: self._handle_moondream_response(fut, callback))

        except Exception as e:
            Logger.error(self.node, f"Error requesting description: {e}")

    def _handle_moondream_response(self, future, callback):
        """Callback to handle the response from the description service."""
        try:
            result = future.result()
            if result.success:
                Logger.success(self.node, f"Result: {result.result}")
                if callback:
                    callback(Status.EXECUTION_SUCCESS, result.result)
            else:
                Logger.warn(self.node, "No result generated")
                if callback:
                    callback(Status.EXECUTION_ERROR, "")
        except Exception as e:
            Logger.error(self.node, f"Error processing response: {e}")
            if callback:
                callback(Status.EXECUTION_ERROR, "")

    @mockable(return_value=None, delay=2)
    @service_check("follow_by_name_client", Status.EXECUTION_ERROR, TIMEOUT)
    def follow_by_name(self, name: str):
        """Follow a person by name or area"""
        Logger.info(self.node, f"Following face by: {name}")
        request = SaveName.Request()
        request.name = name

        try:
            future = self.follow_by_name_client.call_async(request)
            rclpy.spin_until_future_complete(self.node, future, timeout_sec=TIMEOUT)
            result = future.result()

            if not result.success:
                raise Exception("Service call failed")

        except Exception as e:
            Logger.error(self.node, f"Error following face by: {e}")
            return Status.EXECUTION_ERROR

        Logger.success(self.node, f"Following face success: {name}")
        return Status.EXECUTION_SUCCESS

    @mockable(return_value=Status.EXECUTION_SUCCESS, delay=2)
    @service_check("track_person_client", Status.EXECUTION_ERROR, TIMEOUT)
    def track_person(self, track: bool = True):
        """Track the person in the image"""
        Logger.info(self.node, "Tracking person")
        request = SetBool.Request()
        request.data = track

        try:
            future = self.track_person_client.call_async(request)
            rclpy.spin_until_future_complete(self.node, future, timeout_sec=TIMEOUT)
            result = future.result()

            if not result.success:
                Logger.warn(self.node, "No person found")
                return Status.TARGET_NOT_FOUND

        except Exception as e:
            Logger.error(self.node, f"Error tracking person: {e}")
            return Status.EXECUTION_ERROR

        Logger.success(self.node, "Person tracking success")
        return Status.EXECUTION_SUCCESS

    @mockable(return_value=Status.EXECUTION_SUCCESS, delay=2)
    @service_check("track_person_by_client", Status.EXECUTION_ERROR, TIMEOUT)
    def track_person_by(self, by: str, value: str, track: bool = True) -> int:
        """Track the person in the image"""
        Logger.info(self.node, f"Tracking person by {by} with value {value}")
        request = TrackBy.Request()
        request.track_enabled = track
        request.track_by = by
        request.value = value

        try:
            future = self.track_person_by_client.call_async(request)
            rclpy.spin_until_future_complete(self.node, future, timeout_sec=TIMEOUT)
            result = future.result()

            if not result.success:
                Logger.warn(self.node, "No person found")
                return Status.TARGET_NOT_FOUND

        except Exception as e:
            Logger.error(self.node, f"Error tracking person: {e}")
            return Status.EXECUTION_ERROR

        Logger.success(self.node, "Person tracking success")
        return Status.EXECUTION_SUCCESS

    @mockable(return_value=[Status.EXECUTION_SUCCESS, 100])
    @service_check("count_by_pose_client", [Status.EXECUTION_ERROR, 300], TIMEOUT)
    def count_by_pose(self, pose: str, type_requested: str) -> tuple[int, int]:
        """Count the number of people with the requested pose or gesture"""

        Logger.info(self.node, "Counting people by pose or gesture")
        request = CountByPose.Request()
        request.type_requested = type_requested
        request.pose_requested = pose
        request.request = True

        try:
            future = self.count_by_pose_client.call_async(request)
            rclpy.spin_until_future_complete(self.node, future, timeout_sec=TIMEOUT)
            result = future.result()

            if not result.success:
<<<<<<< HEAD
                return Status.TARGET_NOT_FOUND, 300

        except Exception as e:
            Logger.error(self.node, f"Error counting people by pose: {e}")
            return Status.EXECUTION_ERROR, 300

        Logger.success(self.node, f"People with pose {pose}: {result.count}")
        return Status.EXECUTION_SUCCESS, result.count

    @mockable(return_value=(Status.EXECUTION_SUCCESS, 100))
    @service_check("count_by_gesture_client", [Status.EXECUTION_ERROR, 300], TIMEOUT)
    def count_by_gesture(self, gesture: str) -> tuple[int, int]:
        """Count the number of people with the requested gesture"""

        Logger.info(self.node, "Counting people by gesture")
        request = CountByPose.Request()
        request.pose_requested = gesture
        request.request = True

        try:
            future = self.count_by_gesture_client.call_async(request)
            rclpy.spin_until_future_complete(self.node, future, timeout_sec=TIMEOUT)
            result = future.result()

            if not result.success:
                Logger.warn(self.node, "No gesture found")
=======
                Logger.warn(self.node, f"No {type_requested} found")
>>>>>>> 20840cd1
                return Status.TARGET_NOT_FOUND, 300

        except Exception as e:
            Logger.error(self.node, f"Error counting people by {type_requested}: {e}")
            return Status.EXECUTION_ERROR, 300

        Logger.success(self.node, f"People with {type_requested} {pose}: {result.count}")
        return Status.EXECUTION_SUCCESS, result.count

    @mockable(return_value=(Status.EXECUTION_SUCCESS, 100))
    @service_check("count_by_color_client", [Status.EXECUTION_ERROR, 300], TIMEOUT)
    def count_by_color(self, color: str, clothing: str) -> tuple[int, int]:
        """Count the number of people with the requested color and clothing"""

        Logger.info(self.node, "Counting people by pose")
        request = CountByColor.Request()
        request.color = color
        request.clothing = clothing
        request.request = True

        try:
            future = self.count_by_color_client.call_async(request)
            rclpy.spin_until_future_complete(self.node, future, timeout_sec=TIMEOUT)
            result = future.result()

            if not result.success:
                Logger.warn(self.node, f"No {color} {clothing} found")
                return Status.TARGET_NOT_FOUND, 300

        except Exception as e:
            Logger.error(self.node, f"Error counting people by color of clothing: {e}")
            return Status.EXECUTION_ERROR, 300

        Logger.success(self.node, f"People with {color} {clothing}: {result.count}")
        return Status.EXECUTION_SUCCESS, result.count

    @mockable(return_value=(Status.EXECUTION_SUCCESS, ""))
    @service_check("find_person_info_client", [Status.EXECUTION_ERROR, 300], TIMEOUT)
    def find_person_info(self, type_requested: str) -> tuple[int, str]:
        """Get the pose or gesture of the person in the image"""

        Logger.info(self.node, f"Detecting {type_requested}")
        request = PersonPoseGesture.Request()
        request.type_requested = type_requested
        request.request = True

        try:
            future = self.find_person_info_client.call_async(request)
            rclpy.spin_until_future_complete(self.node, future, timeout_sec=TIMEOUT)
            result = future.result()

            if not result.success:
                Logger.warn(self.node, f"No {type_requested} detected")
                return Status.TARGET_NOT_FOUND, ""

        except Exception as e:
            Logger.error(self.node, f"Error detecting {type_requested}: {e}")
            return Status.EXECUTION_ERROR, ""

        Logger.success(self.node, f"The person is: {result.result}")
        return Status.EXECUTION_SUCCESS, result.result

    def visual_info(self, description, object="object"):
        """Return the object matching the description"""
        Logger.info(self.node, "Detecting object matching description")
        prompt = f"What is the {description} {object} in the image?"
        return self.moondream_query(prompt, query_person=False)

    def describe_person(self, callback):
        """Describe the person in the image"""
        Logger.info(self.node, "Describing person")
        prompt = "Briefly describe the person in the image and only say the description: They are .... Mention 4 attributes. For example: shirt color, clothes details, hair color, if the person has glasses"
        prompt = "Briefly describe the person in the image and only say the description: They are .... Mention 4 attributes. For example: shirt color, clothes details, hair color, if the person has glasses"
        self.moondream_query_async(prompt, query_person=True, callback=callback)

    def get_pointing_bag(self, timeout: float = TIMEOUT) -> tuple[int, ObjectDetection]:
        time.sleep(TIMEOUT)
        """Get the bag in the image"""
        Logger.info(self.node, "Getting bag in the image")
        request = DetectPointingObject.Request()

        try:
            future = self.pointing_object_client.call_async(request)
            rclpy.spin_until_future_complete(self.node, future, timeout_sec=timeout)
            result = future.result()

            if not result.success:
                Logger.warn(self.node, "No bag found")
                return Status.TARGET_NOT_FOUND, BBOX(), PointStamped()
        except Exception as e:
            Logger.error(self.node, f"Error getting bag: {e}")
            return Status.EXECUTION_ERROR, BBOX(), PointStamped
        Logger.success(self.node, f"Bag found: {result.detection}")
        bbox = BBOX()
        bbox.x1 = result.detection.xmin
        bbox.x2 = result.detection.xmax
        bbox.y1 = result.detection.ymin
        bbox.y2 = result.detection.ymax
        return Status.EXECUTION_SUCCESS, bbox, result.detection.point3d

    def describe_bag(self, bbox: BBOX, timeout=TIMEOUT) -> tuple[int, str]:
        """Describe the person in the image"""
        Logger.info(self.node, "Describing the bag")
        prompt = "Please briefly describe the bag"
        return self.moondream_crop_query(prompt, bbox, timeout=timeout)

    def describe_bag_moondream(self):
        """Describe the bag using only moondream"""
        Logger.info(self.node, "Describing bag")
        prompt = "Describe the bag that the person is pointing at using the folling format: the bag on your left is small and green"
        return self.moondream_query(prompt, query_person=False)

    def find_seat_moondream(self):
        """Find the seat using only moondream"""
        Logger.info(self.node, "Finding seat")
        prompt = """Check if there is an available seat in the image. 
        This could be an empty chair (the largest empty chair) or a space in a couch. 
        If there is no available seat, please return 300. 
        Else return the estimated angle of the person decimal from -1 to 1, where -1 is the image on the left and 1 is right.
        """
        return self.moondream_query(prompt, query_person=False)

    def describe_shelf(self):
        """Describe the shelf using only moondream"""
        Logger.info(self.node, "Describing shelf")
        prompt = "You are watching a shelf level with several items. Please give me a list of the items in the shelf"
        return self.moondream_query(prompt, query_person=False)

    def find_object(self, object: str) -> int:
        """Find the object using only moondream"""
        Logger.info(self.node, f"Finding object: {object}")
        prompt = f"Is there an {object} in the image? Please return 0(no) or 1(yes)"
        status, result = self.moondream_query(prompt, query_person=False)
        if status == Status.EXECUTION_SUCCESS:
            if result == "1":
                return Status.EXECUTION_SUCCESS
            else:
                return Status.TARGET_NOT_FOUND
        else:
            return Status.EXECUTION_ERROR

    def get_labels(self, detections: list[BBOX]) -> list[str]:
        """Get the labels of the detected objects"""
        labels = []
        for detection in detections:
            labels.append(detection.classname)
        return labels


if __name__ == "__main__":
    rclpy.init()
    node = Node("vision_tasks")
    vision_tasks = VisionTasks(node, task="RECEPTIONIST")

    try:
        rclpy.spin(node)
    except Exception as e:
        print(f"Error: {e}")<|MERGE_RESOLUTION|>--- conflicted
+++ resolved
@@ -10,7 +10,7 @@
 
 import rclpy
 from frida_constants.vision_classes import BBOX, ShelfDetection
-from frida_constants.vision_constants import (  # COUNT_BY_GESTURE_TOPIC,
+from frida_constants.vision_constants import (  
     BEVERAGE_TOPIC,
     CHECK_PERSON_TOPIC,
     COUNT_BY_COLOR_TOPIC,
@@ -30,21 +30,6 @@
     SET_TARGET_BY_TOPIC,
     SET_TARGET_TOPIC,
     SHELF_DETECTION_TOPIC,
-<<<<<<< HEAD
-=======
-    SET_TARGET_BY_TOPIC,
-    FIND_SEAT_TOPIC,
-    CHECK_PERSON_TOPIC,
-    QUERY_TOPIC,
-    CROP_QUERY_TOPIC,
-    BEVERAGE_TOPIC,
-    POINTING_OBJECT_SERVICE,
-    PERSON_LIST_TOPIC,
-    COUNT_BY_POSE_TOPIC,
-    POSE_GESTURE_TOPIC,
-    COUNT_BY_COLOR_TOPIC,
-    DETECTION_HANDLER_TOPIC_SRV,
->>>>>>> 20840cd1
 )
 from frida_interfaces.action import DetectPerson
 from frida_interfaces.msg import ObjectDetection, PersonList
@@ -61,12 +46,6 @@
     SaveName,
     ShelfDetectionHandler,
     TrackBy,
-<<<<<<< HEAD
-=======
-    CountByPose,
-    CountByColor,
-    PersonPoseGesture,
->>>>>>> 20840cd1
 )
 from geometry_msgs.msg import Point, PointStamped
 from rclpy.action import ActionClient
@@ -127,11 +106,8 @@
 
         self.count_by_pose_client = self.node.create_client(CountByPose, COUNT_BY_POSE_TOPIC)
 
-<<<<<<< HEAD
         self.count_by_gesture_client = self.node.create_client(CountByPose, COUNT_BY_GESTURE_TOPIC)
 
-=======
->>>>>>> 20840cd1
         self.find_person_info_client = self.node.create_client(
             PersonPoseGesture, POSE_GESTURE_TOPIC
         )
@@ -177,13 +153,12 @@
                     "client": self.find_person_info_client,
                     "type": "service",
                 },
-<<<<<<< HEAD
                 "count_by_gesture": {
                     "client": self.count_by_gesture_client,
-=======
+                    "type": "service",
+                },
                 "count_by_pose": {
                     "client": self.count_by_pose_client,
->>>>>>> 20840cd1
                     "type": "service",
                 },
                 "count_by_color": {
@@ -632,7 +607,6 @@
             result = future.result()
 
             if not result.success:
-<<<<<<< HEAD
                 return Status.TARGET_NOT_FOUND, 300
 
         except Exception as e:
@@ -659,9 +633,6 @@
 
             if not result.success:
                 Logger.warn(self.node, "No gesture found")
-=======
-                Logger.warn(self.node, f"No {type_requested} found")
->>>>>>> 20840cd1
                 return Status.TARGET_NOT_FOUND, 300
 
         except Exception as e:
