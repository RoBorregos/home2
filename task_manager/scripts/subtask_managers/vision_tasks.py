#!/usr/bin/env python3

"""
Node to detect people and find
available seats. Tasks for receptionist
commands.
"""

import rclpy
from frida_constants.vision_classes import BBOX, ShelfDetection
from frida_constants.vision_constants import (
    FOLLOW_BY_TOPIC,
    FOLLOW_TOPIC,
    PERSON_NAME_TOPIC,
    SAVE_NAME_TOPIC,
    SET_TARGET_TOPIC,
    SHELF_DETECTION_TOPIC,
    DETECTION_HANDLER_TOPIC_SRV,
    FIND_SEAT_TOPIC,
    CHECK_PERSON_TOPIC,
    QUERY_TOPIC,
    CROP_QUERY_TOPIC,
    BEVERAGE_TOPIC,
    POINTING_OBJECT_SERVICE,
    PERSON_LIST_TOPIC,
    COUNT_BY_GESTURES_TOPIC,
    COUNT_BY_POSE_TOPIC,
    POSE_GESTURE_TOPIC,
)
from frida_interfaces.action import DetectPerson
from frida_interfaces.msg import ObjectDetection, PersonList
from frida_interfaces.srv import (
    BeverageLocation,
    CropQuery,
    DetectPointingObject,
    FindSeat,
    Query,
    SaveName,
    ShelfDetectionHandler,
    DetectionHandler,
    CountByPose,
    CountByGesture,
    # CountByColor,
    PersonPoseGesture,
)
from geometry_msgs.msg import Point, PointStamped
from rclpy.action import ActionClient
from rclpy.node import Node
from std_msgs.msg import String
from std_srvs.srv import SetBool
from utils.decorators import mockable, service_check
from utils.logger import Logger
from utils.status import Status
import time

from utils.task import Task

TIMEOUT = 5.0


class VisionTasks:
    """Class to manage the vision tasks"""

    def __init__(self, task_manager: Node, task: Task, mock_data=False) -> None:
        """Initialize the class"""
        self.node = task_manager
        self.mock_data = mock_data
        self.task = task
        self.follow_face = {"x": None, "y": None}
        self.flag_active_face = False
        self.person_list = []
        self.person_name = ""

        self.face_subscriber = self.node.create_subscription(
            Point, FOLLOW_TOPIC, self.follow_callback, 10
        )
        self.face_list_subscriber = self.node.create_subscription(
            PersonList, PERSON_LIST_TOPIC, self.person_list_callback, 10
        )
        self.face_name_subscriber = self.node.create_subscription(
            String, PERSON_NAME_TOPIC, self.person_name_callback, 10
        )
        self.save_name_client = self.node.create_client(SaveName, SAVE_NAME_TOPIC)
        self.find_seat_client = self.node.create_client(FindSeat, FIND_SEAT_TOPIC)
        self.follow_by_name_client = self.node.create_client(SaveName, FOLLOW_BY_TOPIC)
        self.moondream_query_client = self.node.create_client(Query, QUERY_TOPIC)
        self.moondream_crop_query_client = self.node.create_client(CropQuery, CROP_QUERY_TOPIC)
        self.track_person_client = self.node.create_client(SetBool, SET_TARGET_TOPIC)
        self.pointing_object_client = self.node.create_client(
            DetectPointingObject, POINTING_OBJECT_SERVICE
        )
        self.shelf_detections_client = self.node.create_client(
            ShelfDetectionHandler, SHELF_DETECTION_TOPIC
        )
        self.beverage_location_client = self.node.create_client(BeverageLocation, BEVERAGE_TOPIC)

        self.object_detector_client = self.node.create_client(
            DetectionHandler, DETECTION_HANDLER_TOPIC_SRV
        )

        self.detect_person_action_client = ActionClient(self.node, DetectPerson, CHECK_PERSON_TOPIC)

        self.count_by_pose_client = self.node.create_client(CountByPose, COUNT_BY_POSE_TOPIC)
        self.count_by_gesture_client = self.node.create_client(
            CountByGesture, COUNT_BY_GESTURES_TOPIC
        )
        self.find_person_info_client = self.node.create_client(
            PersonPoseGesture, POSE_GESTURE_TOPIC
        )

        self.services = {
            Task.RECEPTIONIST: {
                "detect_person": {"client": self.detect_person_action_client, "type": "action"},
                "find_seat": {"client": self.find_seat_client, "type": "service"},
                "save_face_name": {
                    "client": self.save_name_client,
                    "type": "service",
                },
                "moondream_query": {"client": self.moondream_query_client, "type": "service"},
                "beverage_location": {"client": self.beverage_location_client, "type": "service"},
                "follow_by_name": {"client": self.follow_by_name_client, "type": "service"},
            },
            Task.HELP_ME_CARRY: {
                "track_person": {"client": self.track_person_client, "type": "service"},
                "moondream_crop_query": {
                    "client": self.moondream_crop_query_client,
                    "type": "service",
                },
                "pointing_object": {
                    "client": self.node.create_client(
                        DetectPointingObject, POINTING_OBJECT_SERVICE
                    ),
                    "type": "service",
                },
            },
            Task.GPSR: {
                "detect_person": {"client": self.detect_person_action_client, "type": "action"},
                "save_face_name": {
                    "client": self.save_name_client,
                    "type": "service",
                },
                "find_person_info": {
                    "client": self.person_info_client,
                    "type": "service",
                },
                "count_by_pose": {
                    "client": self.count_by_pose_client,
                    "type": "service",
                },
                "count_by_gesture": {
                    "client": self.count_by_gesture_client,
                    "type": "service",
                },
                # "count_by_color": {
                #     "client": self.count_by_color,
                #     "type": "service",
                # },
            },
            Task.STORING_GROCERIES: {
                "moondream_query": {"client": self.moondream_query_client, "type": "service"},
                "shelf_detections": {"client": self.shelf_detections_client, "type": "service"},
                "detect_objects": {"client": self.object_detector_client, "type": "service"},
            },
            Task.DEBUG: {
                "moondream_query": {"client": self.moondream_query_client, "type": "service"},
                "moondream_crop_query": {
                    "client": self.moondream_crop_query_client,
                    "type": "service",
                },
            },
        }

        if not self.mock_data:
            self.setup_services()

    def setup_services(self):
        """Initialize services and actions"""

        if self.task not in self.services:
            Logger.error(self.node, "Task not available")
            return

        for key, service in self.services[self.task].items():
            if service["type"] == "service":
                if not service["client"].wait_for_service(timeout_sec=TIMEOUT):
                    Logger.warn(self.node, f"{key} service not initialized. ({self.task})")
            elif service["type"] == "action":
                if not service["client"].wait_for_server(timeout_sec=TIMEOUT):
                    Logger.warn(self.node, f"{key} action server not initialized. ({self.task})")

    def follow_callback(self, msg: Point):
        """Callback for the face following subscriber"""
        self.follow_face["x"] = msg.x
        self.follow_face["y"] = msg.y
        self.flag_active_face = True

    def person_list_callback(self, msg: PersonList):
        """Callback for the face list subscriber"""
        self.person_list = msg.list

    def person_name_callback(self, msg: String):
        """Callback for the face name subscriber"""
        self.person_name = msg.data

    def get_follow_face(self):
        """Get the face to follow"""
        if self.flag_active_face:
            self.flag_active_face = False
            return self.follow_face["x"], self.follow_face["y"]
        else:
            return None, None

    def get_person_name(self):
        """Get the name of the person detected"""
        if self.person_name != "":
            return Status.EXECUTION_SUCCESS, self.person_name
        return Status.TARGET_NOT_FOUND, None

    @mockable(return_value=100)
    @service_check(client="save_name_client", return_value=Status.TERMINAL_ERROR, timeout=TIMEOUT)
    def save_face_name(self, name: str) -> int:
        """Save the name of the person detected"""

        Logger.info(self.node, f"Saving name: {name}")
        request = SaveName.Request()
        request.name = name

        try:
            future = self.save_name_client.call_async(request)
            rclpy.spin_until_future_complete(self.node, future, timeout_sec=TIMEOUT)
            result = future.result()

            if not result.success:
                raise Exception("Service call failed")

        except Exception as e:
            Logger.error(self.node, f"Error saving name: {e}")
            return Status.EXECUTION_ERROR

        Logger.success(self.node, f"Name saved: {name}")
        return Status.EXECUTION_SUCCESS

    @mockable(return_value=100)
    @service_check("find_seat_client", [Status.EXECUTION_ERROR, 300], TIMEOUT)
    def find_seat(self) -> tuple[int, float]:
        """Find an available seat and get the angle for the camera to point at"""

        Logger.info(self.node, "Finding available seat")
        request = FindSeat.Request()
        request.request = True

        try:
            future = self.find_seat_client.call_async(request)
            rclpy.spin_until_future_complete(self.node, future, timeout_sec=TIMEOUT)
            result = future.result()

            if not result.success:
                Logger.warn(self.node, "No seat found")
                return Status.TARGET_NOT_FOUND, 300

        except Exception as e:
            Logger.error(self.node, f"Error finding seat: {e}")
            return Status.EXECUTION_ERROR, 300

        Logger.success(self.node, f"Seat found: {result.angle}")
        return Status.EXECUTION_SUCCESS, result.angle

    @mockable(return_value=(Status.EXECUTION_SUCCESS, []), delay=2)
    @service_check("shelf_detections_client", Status.EXECUTION_ERROR, TIMEOUT)
    def detect_shelf(self, timeout: float = TIMEOUT) -> tuple[Status, list[ShelfDetection]]:
        """Detect the shelf in the image"""
        Logger.info(self.node, "Waiting for shelf detection")
        request = ShelfDetectionHandler.Request()
        detections = []

        try:
            future = self.shelf_detections_client.call_async(request)
            rclpy.spin_until_future_complete(self.node, future, timeout_sec=timeout)
            result = future.result()

            if not result.success:
                Logger.warn(self.node, "No shelf detected")
                return Status.TARGET_NOT_FOUND, detections

            results = result.shelf_array.shelf_detections
            # for each result
            for detection in results:
                shelf_detection = ShelfDetection()
                shelf_detection.x1 = detection.xmin
                shelf_detection.x2 = detection.xmax
                shelf_detection.y1 = detection.ymin
                shelf_detection.y2 = detection.ymax
                shelf_detection.level = detection.level
                detections.append(shelf_detection)

        except Exception as e:
            Logger.error(self.node, f"Error detecting shelf: {e}")
            return Status.EXECUTION_ERROR, detections

        Logger.success(self.node, "Shelf detected")
        return Status.EXECUTION_SUCCESS, detections

    @mockable(return_value=(Status.EXECUTION_SUCCESS, []), delay=2)
    @service_check("object_detector_client", Status.EXECUTION_ERROR, TIMEOUT)
    def detect_objects(self, timeout: float = TIMEOUT) -> tuple[Status, list[BBOX]]:
        """Detect the object in the image"""
        Logger.info(self.node, "Waiting for object detection")
        request = DetectionHandler.Request()
        request.closest_object = False
        request.label = "all"
        detections: list[BBOX] = []
        try:
            future = self.object_detector_client.call_async(request)
            rclpy.spin_until_future_complete(self.node, future, timeout_sec=timeout)
            result: DetectionHandler.Response = future.result()

            if not result.success:
                Logger.warn(self.node, "No object detected")
                return Status.TARGET_NOT_FOUND, detections

            results2 = result.detection_array.detections
            """
            int32 label
            string label_text
            float32 score
            float32 ymin
            float32 xmin
            float32 ymax
            float32 xmax
            geometry_msgs/PointStamped point3d
            """
            # for each result
            for detection in results2:
                object_detection = BBOX()
                object_detection.x1 = detection.xmin
                object_detection.x2 = detection.xmax
                object_detection.y1 = detection.ymin
                object_detection.y2 = detection.ymax
                object_detection.classname = detection.label_text
                object_detection.h = detection.ymax - detection.ymin
                object_detection.w = detection.xmax - detection.xmin
                object_detection.x = (detection.xmin + detection.xmax) / 2
                object_detection.y = (detection.ymin + detection.ymax) / 2

                # TODO transorm if the frame_id is not 'zed...camera_frame'
                object_detection.distance = detection.point3d.point.z
                object_detection.px = detection.point3d.point.x
                object_detection.py = detection.point3d.point.y
                object_detection.pz = detection.point3d.point.z
                print(f"example_detection: {detection}")
                detections.append(object_detection)
        except Exception as e:
            Logger.error(self.node, f"Error detecting objects: {e}")
            return Status.EXECUTION_ERROR, detections
        Logger.success(self.node, "Objects detected")
        return Status.EXECUTION_SUCCESS, detections

    @mockable(return_value=Status.EXECUTION_SUCCESS, delay=2, mock=False)
    @service_check("detect_person_action_client", Status.EXECUTION_ERROR, TIMEOUT)
    def detect_person(self, timeout: float = TIMEOUT) -> int:
        """Returns true when a person is detected"""

        Logger.info(self.node, "Waiting for person detection")
        goal = DetectPerson.Goal()
        goal.request = True

        try:
            goal_future = self.detect_person_action_client.send_goal_async(goal)
            rclpy.spin_until_future_complete(self.node, goal_future, timeout_sec=timeout)

            goal_handle = goal_future.result()
            Logger.info(self.node, f"Goal future result: {goal_handle}")

            if goal_handle is None:
                raise Exception("Failed to get a valid goal handle")

            if not goal_handle.accepted:
                raise Exception("Goal rejected")

            result_future = goal_handle.get_result_async()
            rclpy.spin_until_future_complete(self.node, result_future, timeout_sec=timeout)
            result = result_future.result()

            if result and result.result.success:
                Logger.success(self.node, "Person detected")
                return Status.EXECUTION_SUCCESS
            else:
                Logger.warn(self.node, "No person detected")
                return Status.TARGET_NOT_FOUND
        except Exception as e:
            Logger.error(self.node, f"Error detecting person: {e}")
            return Status.EXECUTION_ERROR

    @mockable(return_value=True, delay=2)
    def detect_guest(self, name: str, timeout: float = TIMEOUT):
        """Returns true when the guest is detected"""
        pass

    @mockable(return_value=True, delay=2)
    @service_check("beverage_location_client", [Status.EXECUTION_ERROR, ""], TIMEOUT)
    def find_drink(self, drink: str, timeout: float = TIMEOUT) -> tuple[int, str]:
        """Find if a drink is available and location"""
        Logger.info(self.node, f"Finding drink: {drink}")
        request = BeverageLocation.Request()
        request.beverage = drink

        try:
            future = self.beverage_location_client.call_async(request)
            rclpy.spin_until_future_complete(self.node, future, timeout_sec=timeout)
            result = future.result()

            if not result.success:
                Logger.warn(self.node, "No drink found")
                return Status.TARGET_NOT_FOUND, "not found"

        except Exception as e:
            Logger.error(self.node, f"Error finding drink: {e}")
            return Status.EXECUTION_ERROR, "not found"

        Logger.success(self.node, f"Found drink: {drink}")
        return Status.EXECUTION_SUCCESS, result.location

    @mockable(return_value=(Status.EXECUTION_ERROR, ""), delay=5, mock=False)
    @service_check("moondream_query_client", Status.EXECUTION_ERROR, TIMEOUT)
    def moondream_query(self, prompt: str, query_person: bool = False) -> tuple[int, str]:
        """Makes a query of the current image using moondream."""
        Logger.info(self.node, f"Querying image with prompt: {prompt}")
        request = Query.Request()
        request.query = prompt
        request.person = query_person

        try:
            future = self.moondream_query_client.call_async(request)
            rclpy.spin_until_future_complete(self.node, future, timeout_sec=TIMEOUT)
            result = future.result()

            if not result.success:
                Logger.warn(self.node, "No result generated")
                return Status.EXECUTION_ERROR, ""

        except Exception as e:
            Logger.error(self.node, f"Error requesting description: {e}")
            return Status.EXECUTION_ERROR, ""

        Logger.success(self.node, f"Result: {result.result}")
        return Status.EXECUTION_SUCCESS, result.result

    @mockable(return_value=(Status.EXECUTION_ERROR, ""), delay=5, mock=False)
    @service_check("moondream_crop_query_client", Status.EXECUTION_ERROR, TIMEOUT)
    def moondream_crop_query(self, prompt: str, bbox: BBOX, timeout=TIMEOUT) -> tuple[int, str]:
        """Makes a query of the current image using moondream."""
        Logger.info(self.node, f"Querying image with prompt: {prompt}")
        request = CropQuery.Request()
        request.query = prompt
        request.ymin = float(bbox.y1)
        request.xmin = float(bbox.x1)
        request.ymax = float(bbox.y2)
        request.xmax = float(bbox.x2)

        try:
            future = self.moondream_crop_query_client.call_async(request)
            rclpy.spin_until_future_complete(self.node, future, timeout_sec=60.0)
            result = future.result()

            if not result.success:
                Logger.warn(self.node, "No result generated")
                return Status.EXECUTION_ERROR, ""

        except Exception as e:
            Logger.error(self.node, f"Error requesting description: {e}")
            return Status.EXECUTION_ERROR, ""

        Logger.success(self.node, f"Result: {result.result}")
        return Status.EXECUTION_SUCCESS, result.result

    @mockable(return_value=(Status.EXECUTION_ERROR, ""), delay=5, mock=False)
    @service_check("moondream_query_client", Status.EXECUTION_ERROR, TIMEOUT)
    def moondream_query_async(self, prompt: str, query_person: bool = False, callback=None):
        """Makes a query of the current image using moondream. Runs asynchronously."""
        Logger.info(self.node, f"Querying image with prompt: {prompt}")
        request = Query.Request()
        request.query = prompt
        request.person = query_person

        try:
            future = self.moondream_query_client.call_async(request)
            future.add_done_callback(lambda fut: self._handle_moondream_response(fut, callback))

        except Exception as e:
            Logger.error(self.node, f"Error requesting description: {e}")

    def _handle_moondream_response(self, future, callback):
        """Callback to handle the response from the description service."""
        try:
            result = future.result()
            if result.success:
                Logger.success(self.node, f"Result: {result.result}")
                if callback:
                    callback(Status.EXECUTION_SUCCESS, result.result)
            else:
                Logger.warn(self.node, "No result generated")
                if callback:
                    callback(Status.EXECUTION_ERROR, "")
        except Exception as e:
            Logger.error(self.node, f"Error processing response: {e}")
            if callback:
                callback(Status.EXECUTION_ERROR, "")

    @mockable(return_value=None, delay=2)
    @service_check("follow_by_name_client", Status.EXECUTION_ERROR, TIMEOUT)
    def follow_by_name(self, name: str):
        """Follow a person by name or area"""
        Logger.info(self.node, f"Following face by: {name}")
        request = SaveName.Request()
        request.name = name

        try:
            future = self.follow_by_name_client.call_async(request)
            rclpy.spin_until_future_complete(self.node, future, timeout_sec=TIMEOUT)
            result = future.result()

            if not result.success:
                raise Exception("Service call failed")

        except Exception as e:
            Logger.error(self.node, f"Error following face by: {e}")
            return Status.EXECUTION_ERROR

        Logger.success(self.node, f"Following face success: {name}")
        return Status.EXECUTION_SUCCESS

    @mockable(return_value=Status.EXECUTION_SUCCESS, delay=2)
    @service_check("track_person_client", Status.EXECUTION_ERROR, TIMEOUT)
    def track_person(self):
        """Track the person in the image"""
        Logger.info(self.node, "Tracking person")
        request = SetBool.Request()
        request.data = True

        try:
            future = self.track_person_client.call_async(request)
            rclpy.spin_until_future_complete(self.node, future, timeout_sec=TIMEOUT)
            result = future.result()

            if not result.success:
                raise Exception("Service call failed")

        except Exception as e:
            Logger.error(self.node, f"Error tracking person: {e}")
            return Status.EXECUTION_ERROR

        Logger.success(self.node, "Person tracking success")
        return Status.EXECUTION_SUCCESS
<<<<<<< HEAD

    @mockable(return_value=100)
=======
    
    @mockable(return_value=[Status.EXECUTION_SUCCESS, 100])
>>>>>>> e868cf39
    @service_check("count_by_pose_client", [Status.EXECUTION_ERROR, 300], TIMEOUT)
    def count_by_pose(self, pose: str) -> tuple[int, int]:
        """Count the number of people with the requested pose"""

        Logger.info(self.node, "Counting people by pose")
        request = CountByPose.Request()
        request.pose_requested = pose
        request.request = True

        try:
            future = self.count_by_pose_client.call_async(request)
            rclpy.spin_until_future_complete(self.node, future, timeout_sec=TIMEOUT)
            result = future.result()

            if not result.success:
                Logger.warn(self.node, "No pose found")
                return Status.TARGET_NOT_FOUND, 300

        except Exception as e:
            Logger.error(self.node, f"Error counting people by pose: {e}")
            return Status.EXECUTION_ERROR, 300

        Logger.success(self.node, f"People with pose {pose}: {result.count}")
        return Status.EXECUTION_SUCCESS, result.count

    @mockable(return_value=100)
    @service_check("count_by_gesture_client", [Status.EXECUTION_ERROR, 300], TIMEOUT)
    def count_by_gesture(self, gesture: str) -> tuple[int, int]:
        """Count the number of people with the requested gesture"""

        Logger.info(self.node, "Counting people by gesture")
        request = CountByPose.Request()
        request.gesture_requested = gesture
        request.request = True

        try:
            future = self.count_by_gesture_client.call_async(request)
            rclpy.spin_until_future_complete(self.node, future, timeout_sec=TIMEOUT)
            result = future.result()

            if not result.success:
                Logger.warn(self.node, "No gesture found")
                return Status.TARGET_NOT_FOUND, 300

        except Exception as e:
            Logger.error(self.node, f"Error counting people by gesture: {e}")
            return Status.EXECUTION_ERROR, 300

        Logger.success(self.node, f"People with gesture {gesture}: {result.count}")
        return Status.EXECUTION_SUCCESS, result.count

    # @mockable(return_value=100)
    # @service_check("count_by_color_client", [Status.EXECUTION_ERROR, 300], TIMEOUT)
    # def count_by_color(self, color: str, clothing: str) -> tuple[int, int]:
    #     """Count the number of people with the requested color and clothing"""

    #     Logger.info(self.node, "Counting people by pose")
    #     request = CountByColor.Request()
    #     request.color = color
    #     request.clothing = clothing
    #     request.request = True

    #     try:
    #         future = self.count_by_color_client.call_async(request)
    #         rclpy.spin_until_future_complete(self.node, future, timeout_sec=TIMEOUT)
    #         result = future.result()

    #         if not result.success:
    #             Logger.warn(self.node, f"No {color} {clothing} found")
    #             return Status.TARGET_NOT_FOUND, 300

    #     except Exception as e:
    #         Logger.error(self.node, f"Error counting people by color: {e}")
    #         return Status.EXECUTION_ERROR, 300

    #     Logger.success(self.node, f"People with {clothing} {color}: {result.count}")
    #     return Status.EXECUTION_SUCCESS, result.count

    @mockable(return_value=100)
    @service_check("find_person_info_client", [Status.EXECUTION_ERROR, 300], TIMEOUT)
    def find_person_info(self, type_requested: str) -> tuple[int, str]:
        """Get the pose or gesture of the person in the image"""

        Logger.info(self.node, f"Detecting {type_requested}")
        request = PersonPoseGesture.Request()
        request.type_requested = type_requested
        request.request = True

        try:
            future = self.find_person_info_client.call_async(request)
            rclpy.spin_until_future_complete(self.node, future, timeout_sec=TIMEOUT)
            result = future.result()

            if not result.success:
                Logger.warn(self.node, f"No {type_requested} detected")
                return Status.TARGET_NOT_FOUND, ""

        except Exception as e:
            Logger.error(self.node, f"Error detecting {type_requested}: {e}")
            return Status.EXECUTION_ERROR, ""

        Logger.success(self.node, f"The person is: {result.result}")
        return Status.EXECUTION_SUCCESS, result.result

    def visual_info(self, description, object="object"):
        """Return the object matching the description"""
        Logger.info(self.node, "Detecting object matching description")
        prompt = f"What is the {description} {object} in the image?"
        return self.moondream_query(prompt, query_person=False)

    def describe_person(self, callback):
        """Describe the person in the image"""
        Logger.info(self.node, "Describing person")
        prompt = "Briefly describe the person in the image and only say the description: They are .... Mention 4 attributes. For example: shirt color, clothes details, hair color, if the person has glasses"
        self.moondream_query_async(prompt, query_person=True, callback=callback)

    def get_pointing_bag(self, timeout: float = TIMEOUT) -> tuple[int, ObjectDetection]:
        time.sleep(TIMEOUT)
        """Get the bag in the image"""
        Logger.info(self.node, "Getting bag in the image")
        request = DetectPointingObject.Request()

        try:
            future = self.pointing_object_client.call_async(request)
            rclpy.spin_until_future_complete(self.node, future, timeout_sec=timeout)
            result = future.result()

            if not result.success:
                Logger.warn(self.node, "No bag found")
                return Status.TARGET_NOT_FOUND, BBOX(), PointStamped()
        except Exception as e:
            Logger.error(self.node, f"Error getting bag: {e}")
            return Status.EXECUTION_ERROR, BBOX(), PointStamped
        Logger.success(self.node, f"Bag found: {result.detection}")
        bbox = BBOX()
        bbox.x1 = result.detection.xmin
        bbox.x2 = result.detection.xmax
        bbox.y1 = result.detection.ymin
        bbox.y2 = result.detection.ymax
        return Status.EXECUTION_SUCCESS, bbox, result.detection.point3d

    def describe_bag(self, bbox: BBOX, timeout=TIMEOUT) -> tuple[int, str]:
        """Describe the person in the image"""
        Logger.info(self.node, "Describing the bag")
        prompt = "Please briefly describe the bag"
        return self.moondream_crop_query(prompt, bbox, timeout=timeout)

    def describe_bag_moondream(self):
        """Describe the bag using only moondream"""
        Logger.info(self.node, "Describing bag")
        prompt = "Describe the bag that the person is pointing at using the folling format: the bag on your left is small and green"
        return self.moondream_query(prompt, query_person=False)

    def find_seat_moondream(self):
        """Find the seat using only moondream"""
        Logger.info(self.node, "Finding seat")
        prompt = """Check if there is an available seat in the image. 
        This could be an empty chair (the largest empty chair) or a space in a couch. 
        If there is no available seat, please return 300. 
        Else return the estimated angle of the person decimal from -1 to 1, where -1 is the image on the left and 1 is right.
        """
        return self.moondream_query(prompt, query_person=False)

    def describe_shelf(self):
        """Describe the shelf using only moondream"""
        Logger.info(self.node, "Describing shelf")
        prompt = "You are watching a shelf level with several items. Please give me a list of the items in the shelf"
        return self.moondream_query(prompt, query_person=False)


if __name__ == "__main__":
    rclpy.init()
    node = Node("vision_tasks")
    vision_tasks = VisionTasks(node, task="RECEPTIONIST")

    try:
        rclpy.spin(node)
    except Exception as e:
        print(f"Error: {e}")<|MERGE_RESOLUTION|>--- conflicted
+++ resolved
@@ -551,13 +551,8 @@
 
         Logger.success(self.node, "Person tracking success")
         return Status.EXECUTION_SUCCESS
-<<<<<<< HEAD
-
-    @mockable(return_value=100)
-=======
     
     @mockable(return_value=[Status.EXECUTION_SUCCESS, 100])
->>>>>>> e868cf39
     @service_check("count_by_pose_client", [Status.EXECUTION_ERROR, 300], TIMEOUT)
     def count_by_pose(self, pose: str) -> tuple[int, int]:
         """Count the number of people with the requested pose"""
