--- conflicted
+++ resolved
@@ -55,12 +55,8 @@
 from utils.decorators import mockable, service_check
 from utils.logger import Logger
 from utils.status import Status
-<<<<<<< HEAD
 import time
 import math
-
-=======
->>>>>>> 10eef5c6
 from utils.task import Task
 
 
