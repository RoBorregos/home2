#!/usr/bin/env python3

"""
Node to detect people and find
available seats. Tasks for receptionist
commands.
"""

import rclpy
from frida_constants.vision_classes import BBOX, ShelfDetection
from frida_constants.vision_constants import (
    FOLLOW_BY_TOPIC,
    FOLLOW_TOPIC,
    PERSON_NAME_TOPIC,
    SAVE_NAME_TOPIC,
    SET_TARGET_TOPIC,
    SHELF_DETECTION_TOPIC,
    SET_TARGET_BY_TOPIC,
    FIND_SEAT_TOPIC,
    CHECK_PERSON_TOPIC,
    QUERY_TOPIC,
    CROP_QUERY_TOPIC,
    BEVERAGE_TOPIC,
    POINTING_OBJECT_SERVICE,
    PERSON_LIST_TOPIC,
    COUNT_BY_POSE_TOPIC,
    POSE_GESTURE_TOPIC,
    COUNT_BY_COLOR_TOPIC,
    DETECTION_HANDLER_TOPIC_SRV,
)
from frida_interfaces.action import DetectPerson
from frida_interfaces.msg import ObjectDetection, PersonList
from frida_interfaces.srv import (
    BeverageLocation,
    CropQuery,
    DetectPointingObject,
    FindSeat,
    Query,
    SaveName,
    ShelfDetectionHandler,
    DetectionHandler,
    TrackBy,
    CountByPose,
    CountByColor,
    PersonPoseGesture,
)
from geometry_msgs.msg import Point, PointStamped
from rclpy.action import ActionClient
from rclpy.node import Node
from std_msgs.msg import String
from std_srvs.srv import SetBool
from utils.decorators import mockable, service_check
from utils.logger import Logger
from utils.status import Status
import time

from utils.task import Task

TIMEOUT = 5.0
DETECTION_HANDLER_TOPIC_SRV = DETECTION_HANDLER_TOPIC_SRV


class VisionTasks:
    """Class to manage the vision tasks"""

    def __init__(self, task_manager: Node, task: Task, mock_data=False) -> None:
        """Initialize the class"""
        self.node = task_manager
        self.mock_data = mock_data
        self.task = task
        self.follow_face = {"x": None, "y": None}
        self.flag_active_face = False
        self.person_list = []
        self.person_name = ""

        self.face_subscriber = self.node.create_subscription(
            Point, FOLLOW_TOPIC, self.follow_callback, 10
        )
        self.face_list_subscriber = self.node.create_subscription(
            PersonList, PERSON_LIST_TOPIC, self.person_list_callback, 10
        )
        self.face_name_subscriber = self.node.create_subscription(
            String, PERSON_NAME_TOPIC, self.person_name_callback, 10
        )
        self.save_name_client = self.node.create_client(SaveName, SAVE_NAME_TOPIC)
        self.find_seat_client = self.node.create_client(FindSeat, FIND_SEAT_TOPIC)
        self.follow_by_name_client = self.node.create_client(SaveName, FOLLOW_BY_TOPIC)
        self.moondream_query_client = self.node.create_client(Query, QUERY_TOPIC)
        self.moondream_crop_query_client = self.node.create_client(CropQuery, CROP_QUERY_TOPIC)
        self.track_person_client = self.node.create_client(SetBool, SET_TARGET_TOPIC)
        self.track_person_by_client = self.node.create_client(TrackBy, SET_TARGET_BY_TOPIC)
        self.pointing_object_client = self.node.create_client(
            DetectPointingObject, POINTING_OBJECT_SERVICE
        )
        self.shelf_detections_client = self.node.create_client(
            ShelfDetectionHandler, SHELF_DETECTION_TOPIC
        )
        self.beverage_location_client = self.node.create_client(BeverageLocation, BEVERAGE_TOPIC)

        self.object_detector_client = self.node.create_client(
            DetectionHandler, DETECTION_HANDLER_TOPIC_SRV
        )

        self.detect_person_action_client = ActionClient(self.node, DetectPerson, CHECK_PERSON_TOPIC)

        self.count_by_pose_client = self.node.create_client(CountByPose, COUNT_BY_POSE_TOPIC)

        self.find_person_info_client = self.node.create_client(
            PersonPoseGesture, POSE_GESTURE_TOPIC
        )
        self.count_by_color_client = self.node.create_client(CountByColor, COUNT_BY_COLOR_TOPIC)

        self.services = {
            Task.RECEPTIONIST: {
                "detect_person": {"client": self.detect_person_action_client, "type": "action"},
                "find_seat": {"client": self.find_seat_client, "type": "service"},
                "save_face_name": {
                    "client": self.save_name_client,
                    "type": "service",
                },
                "moondream_query": {"client": self.moondream_query_client, "type": "service"},
                "beverage_location": {"client": self.beverage_location_client, "type": "service"},
                "follow_by_name": {"client": self.follow_by_name_client, "type": "service"},
            },
            Task.HELP_ME_CARRY: {
                "track_person": {"client": self.track_person_client, "type": "service"},
                "moondream_crop_query": {
                    "client": self.moondream_crop_query_client,
                    "type": "service",
                },
                "pointing_object": {
                    "client": self.node.create_client(
                        DetectPointingObject, POINTING_OBJECT_SERVICE
                    ),
                    "type": "service",
                },
            },
            Task.GPSR: {
                "detect_person": {"client": self.detect_person_action_client, "type": "action"},
                "save_face_name": {
                    "client": self.save_name_client,
                    "type": "service",
                },
                "track_by": {
                    "client": self.track_person_by_client,
                    "type": "service",
                },
                "find_person_info": {
                    "client": self.find_person_info_client,
                    "type": "service",
                },
                "count_by_pose": {
                    "client": self.count_by_pose_client,
                    "type": "service",
                },
                "count_by_color": {
                    "client": self.count_by_color_client,
                    "type": "service",
                },
            },
            Task.STORING_GROCERIES: {
                "moondream_query": {"client": self.moondream_query_client, "type": "service"},
                "shelf_detections": {"client": self.shelf_detections_client, "type": "service"},
                "detect_objects": {"client": self.object_detector_client, "type": "service"},
            },
            Task.DEBUG: {
                "moondream_query": {"client": self.moondream_query_client, "type": "service"},
                "moondream_crop_query": {
                    "client": self.moondream_crop_query_client,
                    "type": "service",
                },
            },
        }

        if not self.mock_data:
            self.setup_services()

    def setup_services(self):
        """Initialize services and actions"""

        if self.task not in self.services:
            Logger.error(self.node, "Task not available")
            return

        for key, service in self.services[self.task].items():
            if service["type"] == "service":
                if not service["client"].wait_for_service(timeout_sec=TIMEOUT):
                    Logger.warn(self.node, f"{key} service not initialized. ({self.task})")
            elif service["type"] == "action":
                if not service["client"].wait_for_server(timeout_sec=TIMEOUT):
                    Logger.warn(self.node, f"{key} action server not initialized. ({self.task})")

    def follow_callback(self, msg: Point):
        """Callback for the face following subscriber"""
        self.follow_face["x"] = msg.x
        self.follow_face["y"] = msg.y
        self.flag_active_face = True

    def person_list_callback(self, msg: PersonList):
        """Callback for the face list subscriber"""
        self.person_list = msg.list

    def person_name_callback(self, msg: String):
        """Callback for the face name subscriber"""
        self.person_name = msg.data

    def get_follow_face(self):
        """Get the face to follow"""
        if self.flag_active_face:
            self.flag_active_face = False
            return self.follow_face["x"], self.follow_face["y"]
        else:
            return None, None

    def get_person_name(self):
        """Get the name of the person detected"""
        if self.person_name != "":
            return Status.EXECUTION_SUCCESS, self.person_name
        return Status.TARGET_NOT_FOUND, None

    @mockable(return_value=100)
    @service_check(client="save_name_client", return_value=Status.TERMINAL_ERROR, timeout=TIMEOUT)
    def save_face_name(self, name: str) -> int:
        """Save the name of the person detected"""

        Logger.info(self.node, f"Saving name: {name}")
        request = SaveName.Request()
        request.name = name

        try:
            future = self.save_name_client.call_async(request)
            rclpy.spin_until_future_complete(self.node, future, timeout_sec=TIMEOUT)
            result = future.result()

            if not result.success:
                return Status.TARGET_NOT_FOUND

        except Exception as e:
            Logger.error(self.node, f"Error saving name: {e}")
            return Status.EXECUTION_ERROR

        Logger.success(self.node, f"Name saved: {name}")
        return Status.EXECUTION_SUCCESS

    @mockable(return_value=100)
    @service_check("find_seat_client", [Status.EXECUTION_ERROR, 300], TIMEOUT)
    def find_seat(self) -> tuple[int, float]:
        """Find an available seat and get the angle for the camera to point at"""

        Logger.info(self.node, "Finding available seat")
        request = FindSeat.Request()
        request.request = True

        try:
            future = self.find_seat_client.call_async(request)
            rclpy.spin_until_future_complete(self.node, future, timeout_sec=TIMEOUT)
            result = future.result()

            if not result.success:
                Logger.warn(self.node, "No seat found")
                return Status.TARGET_NOT_FOUND, 300

        except Exception as e:
            Logger.error(self.node, f"Error finding seat: {e}")
            return Status.EXECUTION_ERROR, 300

        Logger.success(self.node, f"Seat found: {result.angle}")
        return Status.EXECUTION_SUCCESS, result.angle

    @mockable(return_value=(Status.EXECUTION_SUCCESS, []), delay=2)
    @service_check("shelf_detections_client", Status.EXECUTION_ERROR, TIMEOUT)
    def detect_shelf(self, timeout: float = TIMEOUT) -> tuple[Status, list[ShelfDetection]]:
        """Detect the shelf in the image"""
        Logger.info(self.node, "Waiting for shelf detection")
        request = ShelfDetectionHandler.Request()
        detections = []

        try:
            future = self.shelf_detections_client.call_async(request)
            rclpy.spin_until_future_complete(self.node, future, timeout_sec=timeout)
            result = future.result()

            if not result.success:
                Logger.warn(self.node, "No shelf detected")
                return Status.TARGET_NOT_FOUND, detections

            results = result.shelf_array.shelf_detections
            # for each result
            for detection in results:
                shelf_detection = ShelfDetection()
                shelf_detection.x1 = detection.xmin
                shelf_detection.x2 = detection.xmax
                shelf_detection.y1 = detection.ymin
                shelf_detection.y2 = detection.ymax
                shelf_detection.level = detection.level
                detections.append(shelf_detection)

        except Exception as e:
            Logger.error(self.node, f"Error detecting shelf: {e}")
            return Status.EXECUTION_ERROR, detections

        Logger.success(self.node, "Shelf detected")
        return Status.EXECUTION_SUCCESS, detections

    @mockable(return_value=(Status.EXECUTION_SUCCESS, []), delay=2)
    @service_check("object_detector_client", Status.EXECUTION_ERROR, TIMEOUT)
    def detect_objects(self, timeout: float = TIMEOUT) -> tuple[Status, list[BBOX]]:
        """Detect the object in the image"""
        Logger.info(self.node, "Waiting for object detection")
        request = DetectionHandler.Request()
        request.closest_object = False
        request.label = "all"
        detections: list[BBOX] = []
        try:
            future = self.object_detector_client.call_async(request)
            rclpy.spin_until_future_complete(self.node, future, timeout_sec=timeout)
            result = future.result()
            print(f"result: {result}")

            if not result.success:
                Logger.warn(self.node, "No object detected")
                return Status.TARGET_NOT_FOUND, detections

            results2 = result.detection_array.detections
            """
            int32 label
            string label_text
            float32 score
            float32 ymin
            float32 xmin
            float32 ymax
            float32 xmax
            geometry_msgs/PointStamped point3d
            """
            # for each result
            for detection in results2:
                object_detection = BBOX()
                object_detection.x1 = detection.xmin
                object_detection.x2 = detection.xmax
                object_detection.y1 = detection.ymin
                object_detection.y2 = detection.ymax
                object_detection.classname = detection.label_text
                object_detection.h = detection.ymax - detection.ymin
                object_detection.w = detection.xmax - detection.xmin
                object_detection.x = (detection.xmin + detection.xmax) / 2
                object_detection.y = (detection.ymin + detection.ymax) / 2

                # TODO transorm if the frame_id is not 'zed...camera_frame'
                object_detection.distance = detection.point3d.point.z
                object_detection.px = detection.point3d.point.x
                object_detection.py = detection.point3d.point.y
                object_detection.pz = detection.point3d.point.z
                print(f"example_detection: {detection}")
                detections.append(object_detection)
        except Exception as e:
            Logger.error(self.node, f"Error detecting objects: {e}")
            return Status.EXECUTION_ERROR, detections
        Logger.success(self.node, "Objects detected")
        return Status.EXECUTION_SUCCESS, detections

    @mockable(return_value=Status.EXECUTION_SUCCESS, delay=2, mock=False)
    @service_check("detect_person_action_client", Status.EXECUTION_ERROR, TIMEOUT)
    def detect_person(self, timeout: float = TIMEOUT) -> int:
        """Returns true when a person is detected"""

        Logger.info(self.node, "Waiting for person detection")
        goal = DetectPerson.Goal()
        goal.request = True

        try:
            goal_future = self.detect_person_action_client.send_goal_async(goal)
            rclpy.spin_until_future_complete(self.node, goal_future, timeout_sec=timeout)

            goal_handle = goal_future.result()
            Logger.info(self.node, f"Goal future result: {goal_handle}")

            if goal_handle is None:
                raise Exception("Failed to get a valid goal handle")

            if not goal_handle.accepted:
                raise Exception("Goal rejected")

            result_future = goal_handle.get_result_async()
            rclpy.spin_until_future_complete(self.node, result_future, timeout_sec=timeout)
            result = result_future.result()

            if result and result.result.success:
                Logger.success(self.node, "Person detected")
                return Status.EXECUTION_SUCCESS
            else:
                Logger.warn(self.node, "No person detected")
                return Status.TARGET_NOT_FOUND
        except Exception as e:
            Logger.error(self.node, f"Error detecting person: {e}")
            return Status.EXECUTION_ERROR

    @mockable(return_value=True, delay=2)
    def detect_guest(self, name: str, timeout: float = TIMEOUT):
        """Returns true when the guest is detected"""
        pass

    @mockable(return_value=True, delay=2)
    @service_check("beverage_location_client", [Status.EXECUTION_ERROR, ""], TIMEOUT)
    def find_drink(self, drink: str, timeout: float = TIMEOUT) -> tuple[int, str]:
        """Find if a drink is available and location"""
        Logger.info(self.node, f"Finding drink: {drink}")
        request = BeverageLocation.Request()
        request.beverage = drink

        try:
            future = self.beverage_location_client.call_async(request)
            rclpy.spin_until_future_complete(self.node, future, timeout_sec=timeout)
            result = future.result()

            if not result.success:
                Logger.warn(self.node, "No drink found")
                return Status.TARGET_NOT_FOUND, "not found"

        except Exception as e:
            Logger.error(self.node, f"Error finding drink: {e}")
            return Status.EXECUTION_ERROR, "not found"

        Logger.success(self.node, f"Found drink: {drink}")
        return Status.EXECUTION_SUCCESS, result.location

    @mockable(return_value=(Status.EXECUTION_ERROR, ""), delay=5, mock=False)
    @service_check("moondream_query_client", Status.EXECUTION_ERROR, TIMEOUT)
    def moondream_query(self, prompt: str, query_person: bool = False) -> tuple[int, str]:
        """Makes a query of the current image using moondream."""
        Logger.info(self.node, f"Querying image with prompt: {prompt}")
        request = Query.Request()
        request.query = prompt
        request.person = query_person

        try:
            future = self.moondream_query_client.call_async(request)
            rclpy.spin_until_future_complete(self.node, future, timeout_sec=TIMEOUT)
            result = future.result()

            if not result.success:
                Logger.warn(self.node, "No result generated")
                return Status.EXECUTION_ERROR, ""

        except Exception as e:
            Logger.error(self.node, f"Error requesting description: {e}")
            return Status.EXECUTION_ERROR, ""

        Logger.success(self.node, f"Result: {result.result}")
        return Status.EXECUTION_SUCCESS, result.result

    @mockable(return_value=(Status.EXECUTION_ERROR, ""), delay=5, mock=False)
    @service_check("moondream_crop_query_client", Status.EXECUTION_ERROR, TIMEOUT)
    def moondream_crop_query(self, prompt: str, bbox: BBOX, timeout=TIMEOUT) -> tuple[int, str]:
        """Makes a query of the current image using moondream."""
        Logger.info(self.node, f"Querying image with prompt: {prompt}")
        request = CropQuery.Request()
        request.query = prompt
        request.ymin = float(bbox.y1)
        request.xmin = float(bbox.x1)
        request.ymax = float(bbox.y2)
        request.xmax = float(bbox.x2)

        try:
            future = self.moondream_crop_query_client.call_async(request)
            rclpy.spin_until_future_complete(self.node, future, timeout_sec=60.0)
            result = future.result()

            if not result.success:
                Logger.warn(self.node, "No result generated")
                return Status.EXECUTION_ERROR, ""

        except Exception as e:
            Logger.error(self.node, f"Error requesting description: {e}")
            return Status.EXECUTION_ERROR, ""

        Logger.success(self.node, f"Result: {result.result}")
        return Status.EXECUTION_SUCCESS, result.result

    @mockable(return_value=(Status.EXECUTION_ERROR, ""), delay=5, mock=False)
    @service_check("moondream_query_client", Status.EXECUTION_ERROR, TIMEOUT)
    def moondream_query_async(self, prompt: str, query_person: bool = False, callback=None):
        """Makes a query of the current image using moondream. Runs asynchronously."""
        Logger.info(self.node, f"Querying image with prompt: {prompt}")
        request = Query.Request()
        request.query = prompt
        request.person = query_person

        try:
            future = self.moondream_query_client.call_async(request)
            future.add_done_callback(lambda fut: self._handle_moondream_response(fut, callback))

        except Exception as e:
            Logger.error(self.node, f"Error requesting description: {e}")

    def _handle_moondream_response(self, future, callback):
        """Callback to handle the response from the description service."""
        try:
            result = future.result()
            if result.success:
                Logger.success(self.node, f"Result: {result.result}")
                if callback:
                    callback(Status.EXECUTION_SUCCESS, result.result)
            else:
                Logger.warn(self.node, "No result generated")
                if callback:
                    callback(Status.EXECUTION_ERROR, "")
        except Exception as e:
            Logger.error(self.node, f"Error processing response: {e}")
            if callback:
                callback(Status.EXECUTION_ERROR, "")

    @mockable(return_value=None, delay=2)
    @service_check("follow_by_name_client", Status.EXECUTION_ERROR, TIMEOUT)
    def follow_by_name(self, name: str):
        """Follow a person by name or area"""
        Logger.info(self.node, f"Following face by: {name}")
        request = SaveName.Request()
        request.name = name

        try:
            future = self.follow_by_name_client.call_async(request)
            rclpy.spin_until_future_complete(self.node, future, timeout_sec=TIMEOUT)
            result = future.result()

            if not result.success:
                raise Exception("Service call failed")

        except Exception as e:
            Logger.error(self.node, f"Error following face by: {e}")
            return Status.EXECUTION_ERROR

        Logger.success(self.node, f"Following face success: {name}")
        return Status.EXECUTION_SUCCESS

    @mockable(return_value=Status.EXECUTION_SUCCESS, delay=2)
    @service_check("track_person_client", Status.EXECUTION_ERROR, TIMEOUT)
    def track_person(self, track: bool = True):
        """Track the person in the image"""
        Logger.info(self.node, "Tracking person")
        request = SetBool.Request()
        request.data = track

        try:
            future = self.track_person_client.call_async(request)
            rclpy.spin_until_future_complete(self.node, future, timeout_sec=TIMEOUT)
            result = future.result()

            if not result.success:
                Logger.warn(self.node, "No person found")
                return Status.TARGET_NOT_FOUND

        except Exception as e:
            Logger.error(self.node, f"Error tracking person: {e}")
            return Status.EXECUTION_ERROR

        Logger.success(self.node, "Person tracking success")
        return Status.EXECUTION_SUCCESS

    @mockable(return_value=Status.EXECUTION_SUCCESS, delay=2)
    @service_check("track_person_by_client", Status.EXECUTION_ERROR, TIMEOUT)
    def track_person_by(self, by: str, value: str, track: bool = True) -> int:
        """Track the person in the image"""
        Logger.info(self.node, f"Tracking person by {by} with value {value}")
        request = TrackBy.Request()
        request.track_enabled = track
        request.track_by = by
        request.value = value

        try:
            future = self.track_person_by_client.call_async(request)
            rclpy.spin_until_future_complete(self.node, future, timeout_sec=TIMEOUT)
            result = future.result()

            if not result.success:
                Logger.warn(self.node, "No person found")
                return Status.TARGET_NOT_FOUND

        except Exception as e:
            Logger.error(self.node, f"Error tracking person: {e}")
            return Status.EXECUTION_ERROR

        Logger.success(self.node, "Person tracking success")
        return Status.EXECUTION_SUCCESS

    @mockable(return_value=[Status.EXECUTION_SUCCESS, 100])
    @service_check("count_by_pose_client", [Status.EXECUTION_ERROR, 300], TIMEOUT)
    def count_by_pose(self, pose: str, type_requested: str) -> tuple[int, int]:
        """Count the number of people with the requested pose or gesture"""

        Logger.info(self.node, "Counting people by pose or gesture")
        request = CountByPose.Request()
        request.type_requested = type_requested
        request.pose_requested = pose
        request.request = True

        try:
            future = self.count_by_pose_client.call_async(request)
            rclpy.spin_until_future_complete(self.node, future, timeout_sec=TIMEOUT)
            result = future.result()

            if not result.success:
<<<<<<< HEAD
                Logger.warn(self.node, "No pose found")
                return Status.TARGET_NOT_FOUND, 300

        except Exception as e:
            Logger.error(self.node, f"Error counting people by pose: {e}")
            return Status.EXECUTION_ERROR, 300

        Logger.success(self.node, f"People with pose {pose}: {result.count}")
        return Status.EXECUTION_SUCCESS, result.count

    @mockable(return_value=(Status.EXECUTION_SUCCESS, 100))
    @service_check("count_by_gesture_client", [Status.EXECUTION_ERROR, 300], TIMEOUT)
    def count_by_gesture(self, gesture: str) -> tuple[int, int]:
        """Count the number of people with the requested gesture"""

        Logger.info(self.node, "Counting people by gesture")
        request = CountByGesture.Request()
        request.gesture_requested = gesture
        request.request = True

        try:
            future = self.count_by_gesture_client.call_async(request)
            rclpy.spin_until_future_complete(self.node, future, timeout_sec=TIMEOUT)
            result = future.result()

            if not result.success:
                Logger.warn(self.node, "No gesture found")
=======
                Logger.warn(self.node, f"No {type_requested} found")
>>>>>>> 4052299a
                return Status.TARGET_NOT_FOUND, 300

        except Exception as e:
            Logger.error(self.node, f"Error counting people by {type_requested}: {e}")
            return Status.EXECUTION_ERROR, 300

        Logger.success(self.node, f"People with {type_requested} {pose}: {result.count}")
        return Status.EXECUTION_SUCCESS, result.count

    @mockable(return_value=(Status.EXECUTION_SUCCESS, 100))
    @service_check("count_by_color_client", [Status.EXECUTION_ERROR, 300], TIMEOUT)
    def count_by_color(self, color: str, clothing: str) -> tuple[int, int]:
        """Count the number of people with the requested color and clothing"""

        Logger.info(self.node, "Counting people by pose")
        request = CountByColor.Request()
        request.color = color
        request.clothing = clothing
        request.request = True

        try:
            future = self.count_by_color_client.call_async(request)
            rclpy.spin_until_future_complete(self.node, future, timeout_sec=TIMEOUT)
            result = future.result()

            if not result.success:
                Logger.warn(self.node, f"No {color} {clothing} found")
                return Status.TARGET_NOT_FOUND, 300

        except Exception as e:
            Logger.error(self.node, f"Error counting people by color of clothing: {e}")
            return Status.EXECUTION_ERROR, 300

        Logger.success(self.node, f"People with {color} {clothing}: {result.count}")
        return Status.EXECUTION_SUCCESS, result.count

    @mockable(return_value=(Status.EXECUTION_SUCCESS, ""))
    @service_check("find_person_info_client", [Status.EXECUTION_ERROR, 300], TIMEOUT)
    def find_person_info(self, type_requested: str) -> tuple[int, str]:
        """Get the pose or gesture of the person in the image"""

        Logger.info(self.node, f"Detecting {type_requested}")
        request = PersonPoseGesture.Request()
        request.type_requested = type_requested
        request.request = True

        try:
            future = self.find_person_info_client.call_async(request)
            rclpy.spin_until_future_complete(self.node, future, timeout_sec=TIMEOUT)
            result = future.result()

            if not result.success:
                Logger.warn(self.node, f"No {type_requested} detected")
                return Status.TARGET_NOT_FOUND, ""

        except Exception as e:
            Logger.error(self.node, f"Error detecting {type_requested}: {e}")
            return Status.EXECUTION_ERROR, ""

        Logger.success(self.node, f"The person is: {result.result}")
        return Status.EXECUTION_SUCCESS, result.result

    def visual_info(self, description, object="object"):
        """Return the object matching the description"""
        Logger.info(self.node, "Detecting object matching description")
        prompt = f"What is the {description} {object} in the image?"
        return self.moondream_query(prompt, query_person=False)

    def describe_person(self, callback):
        """Describe the person in the image"""
        Logger.info(self.node, "Describing person")
        prompt = "Briefly describe the person in the image and only say the description: They are .... Mention 4 attributes. For example: shirt color, clothes details, hair color, if the person has glasses"
        prompt = "Briefly describe the person in the image and only say the description: They are .... Mention 4 attributes. For example: shirt color, clothes details, hair color, if the person has glasses"
        self.moondream_query_async(prompt, query_person=True, callback=callback)

    def get_pointing_bag(self, timeout: float = TIMEOUT) -> tuple[int, ObjectDetection]:
        time.sleep(TIMEOUT)
        """Get the bag in the image"""
        Logger.info(self.node, "Getting bag in the image")
        request = DetectPointingObject.Request()

        try:
            future = self.pointing_object_client.call_async(request)
            rclpy.spin_until_future_complete(self.node, future, timeout_sec=timeout)
            result = future.result()

            if not result.success:
                Logger.warn(self.node, "No bag found")
                return Status.TARGET_NOT_FOUND, BBOX(), PointStamped()
        except Exception as e:
            Logger.error(self.node, f"Error getting bag: {e}")
            return Status.EXECUTION_ERROR, BBOX(), PointStamped
        Logger.success(self.node, f"Bag found: {result.detection}")
        bbox = BBOX()
        bbox.x1 = result.detection.xmin
        bbox.x2 = result.detection.xmax
        bbox.y1 = result.detection.ymin
        bbox.y2 = result.detection.ymax
        return Status.EXECUTION_SUCCESS, bbox, result.detection.point3d

    def describe_bag(self, bbox: BBOX, timeout=TIMEOUT) -> tuple[int, str]:
        """Describe the person in the image"""
        Logger.info(self.node, "Describing the bag")
        prompt = "Please briefly describe the bag"
        return self.moondream_crop_query(prompt, bbox, timeout=timeout)

    def describe_bag_moondream(self):
        """Describe the bag using only moondream"""
        Logger.info(self.node, "Describing bag")
        prompt = "Describe the bag that the person is pointing at using the folling format: the bag on your left is small and green"
        return self.moondream_query(prompt, query_person=False)

    def find_seat_moondream(self):
        """Find the seat using only moondream"""
        Logger.info(self.node, "Finding seat")
        prompt = """Check if there is an available seat in the image. 
        This could be an empty chair (the largest empty chair) or a space in a couch. 
        If there is no available seat, please return 300. 
        Else return the estimated angle of the person decimal from -1 to 1, where -1 is the image on the left and 1 is right.
        """
        return self.moondream_query(prompt, query_person=False)

    def describe_shelf(self):
        """Describe the shelf using only moondream"""
        Logger.info(self.node, "Describing shelf")
        prompt = "You are watching a shelf level with several items. Please give me a list of the items in the shelf"
        return self.moondream_query(prompt, query_person=False)

    def find_object(self, object: str) -> int:
        """Find the object using only moondream"""
        Logger.info(self.node, f"Finding object: {object}")
        prompt = f"Is there an {object} in the image? Please return 0(no) or 1(yes)"
        status, result = self.moondream_query(prompt, query_person=False)
        if status == Status.EXECUTION_SUCCESS:
            if result == "1":
                return Status.EXECUTION_SUCCESS
            else:
                return Status.TARGET_NOT_FOUND
        else:
            return Status.EXECUTION_ERROR

    def get_labels(self, detections: list[BBOX]) -> list[str]:
        """Get the labels of the detected objects"""
        labels = []
        for detection in detections:
            labels.append(detection.classname)
        return labels


if __name__ == "__main__":
    rclpy.init()
    node = Node("vision_tasks")
    vision_tasks = VisionTasks(node, task="RECEPTIONIST")

    try:
        rclpy.spin(node)
    except Exception as e:
        print(f"Error: {e}")<|MERGE_RESOLUTION|>--- conflicted
+++ resolved
@@ -6,43 +6,46 @@
 commands.
 """
 
+import time
+
 import rclpy
 from frida_constants.vision_classes import BBOX, ShelfDetection
-from frida_constants.vision_constants import (
+from frida_constants.vision_constants import (  # COUNT_BY_GESTURE_TOPIC,
+    BEVERAGE_TOPIC,
+    CHECK_PERSON_TOPIC,
+    COUNT_BY_COLOR_TOPIC,
+    COUNT_BY_POSE_TOPIC,
+    CROP_QUERY_TOPIC,
+    DETECTION_HANDLER_TOPIC_SRV,
+    FIND_SEAT_TOPIC,
     FOLLOW_BY_TOPIC,
     FOLLOW_TOPIC,
+    PERSON_LIST_TOPIC,
     PERSON_NAME_TOPIC,
+    POINTING_OBJECT_SERVICE,
+    POSE_GESTURE_TOPIC,
+    QUERY_TOPIC,
     SAVE_NAME_TOPIC,
+    SET_TARGET_BY_TOPIC,
     SET_TARGET_TOPIC,
     SHELF_DETECTION_TOPIC,
-    SET_TARGET_BY_TOPIC,
-    FIND_SEAT_TOPIC,
-    CHECK_PERSON_TOPIC,
-    QUERY_TOPIC,
-    CROP_QUERY_TOPIC,
-    BEVERAGE_TOPIC,
-    POINTING_OBJECT_SERVICE,
-    PERSON_LIST_TOPIC,
-    COUNT_BY_POSE_TOPIC,
-    POSE_GESTURE_TOPIC,
-    COUNT_BY_COLOR_TOPIC,
-    DETECTION_HANDLER_TOPIC_SRV,
 )
 from frida_interfaces.action import DetectPerson
 from frida_interfaces.msg import ObjectDetection, PersonList
 from frida_interfaces.srv import (
     BeverageLocation,
+    CountByColor,
+    CountByGesture,
+    CountByPose,
     CropQuery,
+    DetectionHandler,
     DetectPointingObject,
     FindSeat,
+    PersonPoseGesture,
     Query,
     SaveName,
     ShelfDetectionHandler,
-    DetectionHandler,
     TrackBy,
-    CountByPose,
-    CountByColor,
-    PersonPoseGesture,
 )
 from geometry_msgs.msg import Point, PointStamped
 from rclpy.action import ActionClient
@@ -52,8 +55,6 @@
 from utils.decorators import mockable, service_check
 from utils.logger import Logger
 from utils.status import Status
-import time
-
 from utils.task import Task
 
 TIMEOUT = 5.0
@@ -599,12 +600,11 @@
             result = future.result()
 
             if not result.success:
-<<<<<<< HEAD
-                Logger.warn(self.node, "No pose found")
+                Logger.warn(self.node, f"No {type_requested} found")
                 return Status.TARGET_NOT_FOUND, 300
 
         except Exception as e:
-            Logger.error(self.node, f"Error counting people by pose: {e}")
+            Logger.error(self.node, f"Error counting people by {type_requested}: {e}")
             return Status.EXECUTION_ERROR, 300
 
         Logger.success(self.node, f"People with pose {pose}: {result.count}")
@@ -627,16 +627,13 @@
 
             if not result.success:
                 Logger.warn(self.node, "No gesture found")
-=======
-                Logger.warn(self.node, f"No {type_requested} found")
->>>>>>> 4052299a
                 return Status.TARGET_NOT_FOUND, 300
 
         except Exception as e:
-            Logger.error(self.node, f"Error counting people by {type_requested}: {e}")
+            Logger.error(self.node, f"Error counting people by gesture: {e}")
             return Status.EXECUTION_ERROR, 300
 
-        Logger.success(self.node, f"People with {type_requested} {pose}: {result.count}")
+        Logger.success(self.node, f"People with gesture {gesture}: {result.count}")
         return Status.EXECUTION_SUCCESS, result.count
 
     @mockable(return_value=(Status.EXECUTION_SUCCESS, 100))
