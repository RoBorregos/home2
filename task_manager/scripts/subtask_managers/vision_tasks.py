#!/usr/bin/env python3

"""
Node to detect people and find
available seats. Tasks for receptionist
commands.
"""

import rclpy
from frida_interfaces.action import DetectPerson
from frida_interfaces.srv import FindSeat, SaveName
from geometry_msgs.msg import Point
from rclpy.action import ActionClient
from rclpy.node import Node
from utils.decorators import mockable, service_check
from utils.logger import Logger


SAVE_NAME_TOPIC = "/vision/new_name"
FIND_SEAT_TOPIC = "/vision/find_seat"
DETECT_PERSON_TOPIC = "/vision/detect_person"
FOLLOW_TOPIC = "/vision/follow_face"

TIMEOUT = 5.0


class VisionTasks:
    """Class to manage the vision tasks"""

    STATE = {
        "TERMINAL_ERROR": -1,
        "EXECUTION_ERROR": 0,
        "EXECUTION_SUCCESS": 1,
        "TARGET_NOT_FOUND": 2,
    }
    SERVICES = {"detect_person": 0, "save_face_name": 1, "find_seat": 2}
    SUBTASKS = {
        "RECEPTIONIST": [
            SERVICES["detect_person"],
            SERVICES["find_seat"],
            SERVICES["save_face_name"],
        ],
        "DEMO": [
            SERVICES["detect_person"],
        ],
    }

    def __init__(self, task_manager, task, mock_data=False) -> None:
        """Initialize the class"""
        self.node = task_manager
        self.mock_data = mock_data
        self.task = task
        self.follow_face = {"x": None, "y": None}
<<<<<<< HEAD
=======
        self.flag_active_face = False
>>>>>>> a841f736

        self.face_subscriber = self.node.create_subscription(
            Point, FOLLOW_TOPIC, self.follow_callback, 10
        )
        self.save_name_client = self.node.create_client(SaveName, SAVE_NAME_TOPIC)
        self.find_seat_client = self.node.create_client(FindSeat, FIND_SEAT_TOPIC)
        self.detect_person_action_client = ActionClient(
            self.node, DetectPerson, DETECT_PERSON_TOPIC
        )

        if not self.mock_data:
            self.setup_services()

    def setup_services(self):
        """Initialize services and actions"""
        if self.task not in VisionTasks.SUBTASKS:
            Logger.error(self.node, "Task not available")
            return

        if VisionTasks.SERVICES["save_face_name"] in VisionTasks.SUBTASKS[self.task]:
            if not self.save_name_client.wait_for_service(timeout_sec=TIMEOUT):
                Logger.warn(self.node, "Save name service not initialized. (face_recognition)")

        if VisionTasks.SERVICES["find_seat"] in VisionTasks.SUBTASKS[self.task]:
            if not self.find_seat_client.wait_for_service(timeout_sec=TIMEOUT):
                Logger.warn(
                    self.node,
                    "Find seat service not initialized. (receptionist_commands)",
                )

        if VisionTasks.SERVICES["detect_person"] in VisionTasks.SUBTASKS[self.task]:
            if not self.detect_person_action_client.wait_for_server(timeout_sec=TIMEOUT):
                Logger.warn(
                    self.node,
                    "Detect person action server not initialized. (face_recognition)",
                )

    def follow_callback(self, msg: Point):
        """Callback for the face following subscriber"""
<<<<<<< HEAD
        if msg.x == 10000000000.0:
            self.follow_face["x"] = None
            self.follow_face["y"] = None
        else:
            self.follow_face["x"] = msg.x
            self.follow_face["y"] = msg.y
=======
        self.follow_face["x"] = msg.x
        self.follow_face["y"] = msg.y
        self.flag_active_face = True
>>>>>>> a841f736

    @mockable(return_value=100)
    @service_check("save_name_client", -1, TIMEOUT)
    def save_face_name(self, name: str) -> int:
        """Save the name of the person detected"""

        Logger.info(self.node, f"Saving name: {name}")
        request = SaveName.Request()
        request.name = name

        try:
            future = self.save_name_client.call_async(request)
            rclpy.spin_until_future_complete(self.node, future, timeout_sec=TIMEOUT)
            result = future.result()

            if not result.success:
                raise Exception("Service call failed")

        except Exception as e:
            Logger.error(self.node, f"Error saving name: {e}")
            return self.STATE["EXECUTION_ERROR"]

        Logger.success(self.node, f"Name saved: {name}")
        return self.STATE["EXECUTION_SUCCESS"]

    @mockable(return_value=100)
    @service_check("find_seat_client", 300, TIMEOUT)
    def find_seat(self) -> int:
        """Find an available seat and get the angle for the camera to point at"""

        Logger.info(self.node, "Finding available seat")
        request = FindSeat.Request()
        request.request = True

        try:
            future = self.find_seat_client.call_async(request)
            rclpy.spin_until_future_complete(self.node, future, timeout_sec=TIMEOUT)
            result = future.result()

            if result.success:
                Logger.success(self.node, f"Seat found at angle: {result.angle}")
                return result.angle
            else:
                Logger.warn(self.node, "No seat found")
        except Exception as e:
            Logger.error(self.node, f"Error finding seat: {e}")

        return 300

    @mockable(return_value=True, delay=2)
    @service_check("detect_person_action_client", False, TIMEOUT)
    def detect_person(self, timeout: float = TIMEOUT) -> int:
        """Returns true when a person is detected"""

        Logger.info(self.node, "Waiting for person detection")
        goal = DetectPerson.Goal()
        goal.request = True

        try:
            goal_future = self.detect_person_action_client.send_goal_async(goal)
            rclpy.spin_until_future_complete(self.node, goal_future, timeout_sec=timeout)

            goal_handle = goal_future.result()

            if not goal_handle.accepted:
                raise Exception("Goal rejected")

            result_future = goal_handle.get_result_async()
            rclpy.spin_until_future_complete(self.node, result_future, timeout_sec=timeout)
            result = result_future.result()

            if result and result.result.success:
                Logger.success(self.node, "Person detected")
                return self.STATE["EXECUTION_SUCCESS"]
            else:
                Logger.warn(self.node, "No person detected")
                return self.STATE["EXECUTION_ERROR"]
        except Exception as e:
            Logger.error(self.node, f"Error detecting person: {e}")
            return self.STATE["EXECUTION_ERROR"]

    def get_follow_face(self):
        """Get the face to follow"""
<<<<<<< HEAD
        return self.follow_face["x"], self.follow_face["y"]
=======
        if self.flag_active_face:
            self.flag_active_face = False
            return self.follow_face["x"], self.follow_face["y"]
        else:
            return None, None
>>>>>>> a841f736


if __name__ == "__main__":
    rclpy.init()
    node = Node("vision_tasks")
    vision_tasks = VisionTasks(node, task="RECEPTIONIST")

    try:
        rclpy.spin(node)
    except Exception as e:
        print(f"Error: {e}")<|MERGE_RESOLUTION|>--- conflicted
+++ resolved
@@ -51,10 +51,7 @@
         self.mock_data = mock_data
         self.task = task
         self.follow_face = {"x": None, "y": None}
-<<<<<<< HEAD
-=======
         self.flag_active_face = False
->>>>>>> a841f736
 
         self.face_subscriber = self.node.create_subscription(
             Point, FOLLOW_TOPIC, self.follow_callback, 10
@@ -94,18 +91,9 @@
 
     def follow_callback(self, msg: Point):
         """Callback for the face following subscriber"""
-<<<<<<< HEAD
-        if msg.x == 10000000000.0:
-            self.follow_face["x"] = None
-            self.follow_face["y"] = None
-        else:
-            self.follow_face["x"] = msg.x
-            self.follow_face["y"] = msg.y
-=======
         self.follow_face["x"] = msg.x
         self.follow_face["y"] = msg.y
         self.flag_active_face = True
->>>>>>> a841f736
 
     @mockable(return_value=100)
     @service_check("save_name_client", -1, TIMEOUT)
@@ -189,15 +177,11 @@
 
     def get_follow_face(self):
         """Get the face to follow"""
-<<<<<<< HEAD
-        return self.follow_face["x"], self.follow_face["y"]
-=======
         if self.flag_active_face:
             self.flag_active_face = False
             return self.follow_face["x"], self.follow_face["y"]
         else:
             return None, None
->>>>>>> a841f736
 
 
 if __name__ == "__main__":
