#!/usr/bin/env python3

"""
Node to detect people and find
available seats. Tasks for receptionist
commands.
"""

import time

import rclpy
from frida_constants.vision_classes import BBOX, ShelfDetection
<<<<<<< HEAD
from frida_constants.vision_constants import (
=======
from frida_constants.vision_constants import (  # COUNT_BY_GESTURE_TOPIC,
>>>>>>> 47a1ac22
    BEVERAGE_TOPIC,
    CHECK_PERSON_TOPIC,
    COUNT_BY_COLOR_TOPIC,
    COUNT_BY_POSE_TOPIC,
    COUNT_BY_GESTURE_TOPIC,
    CROP_QUERY_TOPIC,
    DETECTION_HANDLER_TOPIC_SRV,
    FIND_SEAT_TOPIC,
    FOLLOW_BY_TOPIC,
    FOLLOW_TOPIC,
    PERSON_LIST_TOPIC,
    PERSON_NAME_TOPIC,
    POINTING_OBJECT_SERVICE,
    POSE_GESTURE_TOPIC,
    QUERY_TOPIC,
    SAVE_NAME_TOPIC,
    SET_TARGET_BY_TOPIC,
    SET_TARGET_TOPIC,
    SHELF_DETECTION_TOPIC,
)
from frida_interfaces.action import DetectPerson
from frida_interfaces.msg import ObjectDetection, PersonList
from frida_interfaces.srv import (
    BeverageLocation,
    CountByColor,
    CountByPose,
    CropQuery,
    DetectionHandler,
    DetectPointingObject,
    FindSeat,
    PersonPoseGesture,
    Query,
    SaveName,
    ShelfDetectionHandler,
    TrackBy,
)
from geometry_msgs.msg import Point, PointStamped
from rclpy.action import ActionClient
from rclpy.node import Node
from std_msgs.msg import String
from std_srvs.srv import SetBool
from utils.decorators import mockable, service_check
from utils.logger import Logger
from utils.status import Status
from utils.task import Task

TIMEOUT = 5.0
DETECTION_HANDLER_TOPIC_SRV = DETECTION_HANDLER_TOPIC_SRV


class VisionTasks:
    """Class to manage the vision tasks"""

    def __init__(self, task_manager: Node, task: Task, mock_data=False) -> None:
        """Initialize the class"""
        self.node = task_manager
        self.mock_data = mock_data
        self.task = task
        self.follow_face = {"x": None, "y": None}
        self.flag_active_face = False
        self.person_list = []
        self.person_name = ""

        self.face_subscriber = self.node.create_subscription(
            Point, FOLLOW_TOPIC, self.follow_callback, 10
        )
        self.face_list_subscriber = self.node.create_subscription(
            PersonList, PERSON_LIST_TOPIC, self.person_list_callback, 10
        )
        self.face_name_subscriber = self.node.create_subscription(
            String, PERSON_NAME_TOPIC, self.person_name_callback, 10
        )
        self.save_name_client = self.node.create_client(SaveName, SAVE_NAME_TOPIC)
        self.find_seat_client = self.node.create_client(FindSeat, FIND_SEAT_TOPIC)
        self.follow_by_name_client = self.node.create_client(SaveName, FOLLOW_BY_TOPIC)
        self.moondream_query_client = self.node.create_client(Query, QUERY_TOPIC)
        self.moondream_crop_query_client = self.node.create_client(CropQuery, CROP_QUERY_TOPIC)
        self.track_person_client = self.node.create_client(SetBool, SET_TARGET_TOPIC)
        self.track_person_by_client = self.node.create_client(TrackBy, SET_TARGET_BY_TOPIC)
        self.pointing_object_client = self.node.create_client(
            DetectPointingObject, POINTING_OBJECT_SERVICE
        )
        self.shelf_detections_client = self.node.create_client(
            ShelfDetectionHandler, SHELF_DETECTION_TOPIC
        )
        self.beverage_location_client = self.node.create_client(BeverageLocation, BEVERAGE_TOPIC)

        self.object_detector_client = self.node.create_client(
            DetectionHandler, DETECTION_HANDLER_TOPIC_SRV
        )

        self.detect_person_action_client = ActionClient(self.node, DetectPerson, CHECK_PERSON_TOPIC)

        self.count_by_pose_client = self.node.create_client(CountByPose, COUNT_BY_POSE_TOPIC)

        self.count_by_gesture_client = self.node.create_client(CountByPose, COUNT_BY_GESTURE_TOPIC)

        self.find_person_info_client = self.node.create_client(
            PersonPoseGesture, POSE_GESTURE_TOPIC
        )

        self.count_by_color_client = self.node.create_client(CountByColor, COUNT_BY_COLOR_TOPIC)

        self.services = {
            Task.RECEPTIONIST: {
                "detect_person": {"client": self.detect_person_action_client, "type": "action"},
                "find_seat": {"client": self.find_seat_client, "type": "service"},
                "save_face_name": {
                    "client": self.save_name_client,
                    "type": "service",
                },
                "moondream_query": {"client": self.moondream_query_client, "type": "service"},
                "beverage_location": {"client": self.beverage_location_client, "type": "service"},
                "follow_by_name": {"client": self.follow_by_name_client, "type": "service"},
            },
            Task.HELP_ME_CARRY: {
                "track_person": {"client": self.track_person_client, "type": "service"},
                "moondream_crop_query": {
                    "client": self.moondream_crop_query_client,
                    "type": "service",
                },
                "pointing_object": {
                    "client": self.node.create_client(
                        DetectPointingObject, POINTING_OBJECT_SERVICE
                    ),
                    "type": "service",
                },
            },
            Task.GPSR: {
                "detect_person": {"client": self.detect_person_action_client, "type": "action"},
                "save_face_name": {
                    "client": self.save_name_client,
                    "type": "service",
                },
                "track_by": {
                    "client": self.track_person_by_client,
                    "type": "service",
                },
                "find_person_info": {
                    "client": self.find_person_info_client,
                    "type": "service",
                },
                "count_by_gesture": {
                    "client": self.count_by_gesture_client,
<<<<<<< HEAD
                    "type": "service",
                },
                "count_by_pose": {
                    "client": self.count_by_pose_client,
=======
>>>>>>> 47a1ac22
                    "type": "service",
                },
                "count_by_color": {
                    "client": self.count_by_color_client,
                    "type": "service",
                },
            },
            Task.STORING_GROCERIES: {
                "moondream_query": {"client": self.moondream_query_client, "type": "service"},
                "shelf_detections": {"client": self.shelf_detections_client, "type": "service"},
                "detect_objects": {"client": self.object_detector_client, "type": "service"},
            },
            Task.DEBUG: {
                "moondream_query": {"client": self.moondream_query_client, "type": "service"},
                "moondream_crop_query": {
                    "client": self.moondream_crop_query_client,
                    "type": "service",
                },
            },
        }

        if not self.mock_data:
            self.setup_services()

    def setup_services(self):
        """Initialize services and actions"""

        if self.task not in self.services:
            Logger.error(self.node, "Task not available")
            return

        for key, service in self.services[self.task].items():
            if service["type"] == "service":
                if not service["client"].wait_for_service(timeout_sec=TIMEOUT):
                    Logger.warn(self.node, f"{key} service not initialized. ({self.task})")
            elif service["type"] == "action":
                if not service["client"].wait_for_server(timeout_sec=TIMEOUT):
                    Logger.warn(self.node, f"{key} action server not initialized. ({self.task})")

    def follow_callback(self, msg: Point):
        """Callback for the face following subscriber"""
        self.follow_face["x"] = msg.x
        self.follow_face["y"] = msg.y
        self.flag_active_face = True

    def person_list_callback(self, msg: PersonList):
        """Callback for the face list subscriber"""
        self.person_list = msg.list

    def person_name_callback(self, msg: String):
        """Callback for the face name subscriber"""
        self.person_name = msg.data

    def get_follow_face(self):
        """Get the face to follow"""
        if self.flag_active_face:
            self.flag_active_face = False
            return self.follow_face["x"], self.follow_face["y"]
        else:
            return None, None

    def get_person_name(self):
        """Get the name of the person detected"""
        if self.person_name != "":
            return Status.EXECUTION_SUCCESS, self.person_name
        return Status.TARGET_NOT_FOUND, None

    @mockable(return_value=100)
    @service_check(client="save_name_client", return_value=Status.TERMINAL_ERROR, timeout=TIMEOUT)
    def save_face_name(self, name: str) -> int:
        """Save the name of the person detected"""

        Logger.info(self.node, f"Saving name: {name}")
        request = SaveName.Request()
        request.name = name

        try:
            future = self.save_name_client.call_async(request)
            rclpy.spin_until_future_complete(self.node, future, timeout_sec=TIMEOUT)
            result = future.result()

            if not result.success:
                return Status.TARGET_NOT_FOUND

        except Exception as e:
            Logger.error(self.node, f"Error saving name: {e}")
            return Status.EXECUTION_ERROR

        Logger.success(self.node, f"Name saved: {name}")
        return Status.EXECUTION_SUCCESS

    @mockable(return_value=100)
    @service_check("find_seat_client", [Status.EXECUTION_ERROR, 300], TIMEOUT)
    def find_seat(self) -> tuple[int, float]:
        """Find an available seat and get the angle for the camera to point at"""

        Logger.info(self.node, "Finding available seat")
        request = FindSeat.Request()
        request.request = True

        try:
            future = self.find_seat_client.call_async(request)
            rclpy.spin_until_future_complete(self.node, future, timeout_sec=TIMEOUT)
            result = future.result()

            if not result.success:
                Logger.warn(self.node, "No seat found")
                return Status.TARGET_NOT_FOUND, 300

        except Exception as e:
            Logger.error(self.node, f"Error finding seat: {e}")
            return Status.EXECUTION_ERROR, 300

        Logger.success(self.node, f"Seat found: {result.angle}")
        return Status.EXECUTION_SUCCESS, result.angle

    @mockable(return_value=(Status.EXECUTION_SUCCESS, []), delay=2)
    @service_check("shelf_detections_client", Status.EXECUTION_ERROR, TIMEOUT)
    def detect_shelf(self, timeout: float = TIMEOUT) -> tuple[Status, list[ShelfDetection]]:
        """Detect the shelf in the image"""
        Logger.info(self.node, "Waiting for shelf detection")
        request = ShelfDetectionHandler.Request()
        detections = []

        try:
            future = self.shelf_detections_client.call_async(request)
            rclpy.spin_until_future_complete(self.node, future, timeout_sec=timeout)
            result = future.result()

            if not result.success:
                Logger.warn(self.node, "No shelf detected")
                return Status.TARGET_NOT_FOUND, detections

            results = result.shelf_array.shelf_detections
            # for each result
            for detection in results:
                shelf_detection = ShelfDetection()
                shelf_detection.x1 = detection.xmin
                shelf_detection.x2 = detection.xmax
                shelf_detection.y1 = detection.ymin
                shelf_detection.y2 = detection.ymax
                shelf_detection.level = detection.level
                detections.append(shelf_detection)

        except Exception as e:
            Logger.error(self.node, f"Error detecting shelf: {e}")
            return Status.EXECUTION_ERROR, detections

        Logger.success(self.node, "Shelf detected")
        return Status.EXECUTION_SUCCESS, detections

    @mockable(return_value=(Status.EXECUTION_SUCCESS, []), delay=2)
    @service_check("object_detector_client", Status.EXECUTION_ERROR, TIMEOUT)
    def detect_objects(self, timeout: float = TIMEOUT) -> tuple[Status, list[BBOX]]:
        """Detect the object in the image"""
        Logger.info(self.node, "Waiting for object detection")
        request = DetectionHandler.Request()
        request.closest_object = False
        request.label = "all"
        detections: list[BBOX] = []
        try:
            future = self.object_detector_client.call_async(request)
            rclpy.spin_until_future_complete(self.node, future, timeout_sec=timeout)
            result = future.result()
            print(f"result: {result}")

            if not result.success:
                Logger.warn(self.node, "No object detected")
                return Status.TARGET_NOT_FOUND, detections

            results2 = result.detection_array.detections
            """
            int32 label
            string label_text
            float32 score
            float32 ymin
            float32 xmin
            float32 ymax
            float32 xmax
            geometry_msgs/PointStamped point3d
            """
            # for each result
            for detection in results2:
                object_detection = BBOX()
                object_detection.x1 = detection.xmin
                object_detection.x2 = detection.xmax
                object_detection.y1 = detection.ymin
                object_detection.y2 = detection.ymax
                object_detection.classname = detection.label_text
                object_detection.h = detection.ymax - detection.ymin
                object_detection.w = detection.xmax - detection.xmin
                object_detection.x = (detection.xmin + detection.xmax) / 2
                object_detection.y = (detection.ymin + detection.ymax) / 2

                # TODO transorm if the frame_id is not 'zed...camera_frame'
                object_detection.distance = detection.point3d.point.z
                object_detection.px = detection.point3d.point.x
                object_detection.py = detection.point3d.point.y
                object_detection.pz = detection.point3d.point.z
                print(f"example_detection: {detection}")
                detections.append(object_detection)
        except Exception as e:
            Logger.error(self.node, f"Error detecting objects: {e}")
            return Status.EXECUTION_ERROR, detections
        Logger.success(self.node, "Objects detected")
        return Status.EXECUTION_SUCCESS, detections

    @mockable(return_value=Status.EXECUTION_SUCCESS, delay=2, mock=False)
    @service_check("detect_person_action_client", Status.EXECUTION_ERROR, TIMEOUT)
    def detect_person(self, timeout: float = TIMEOUT) -> int:
        """Returns true when a person is detected"""

        Logger.info(self.node, "Waiting for person detection")
        goal = DetectPerson.Goal()
        goal.request = True

        try:
            goal_future = self.detect_person_action_client.send_goal_async(goal)
            rclpy.spin_until_future_complete(self.node, goal_future, timeout_sec=timeout)

            goal_handle = goal_future.result()
            Logger.info(self.node, f"Goal future result: {goal_handle}")

            if goal_handle is None:
                raise Exception("Failed to get a valid goal handle")

            if not goal_handle.accepted:
                raise Exception("Goal rejected")

            result_future = goal_handle.get_result_async()
            rclpy.spin_until_future_complete(self.node, result_future, timeout_sec=timeout)
            result = result_future.result()

            if result and result.result.success:
                Logger.success(self.node, "Person detected")
                return Status.EXECUTION_SUCCESS
            else:
                Logger.warn(self.node, "No person detected")
                return Status.TARGET_NOT_FOUND
        except Exception as e:
            Logger.error(self.node, f"Error detecting person: {e}")
            return Status.EXECUTION_ERROR

    @mockable(return_value=True, delay=2)
    def detect_guest(self, name: str, timeout: float = TIMEOUT):
        """Returns true when the guest is detected"""
        pass

    @mockable(return_value=True, delay=2)
    @service_check("beverage_location_client", [Status.EXECUTION_ERROR, ""], TIMEOUT)
    def find_drink(self, drink: str, timeout: float = TIMEOUT) -> tuple[int, str]:
        """Find if a drink is available and location"""
        Logger.info(self.node, f"Finding drink: {drink}")
        request = BeverageLocation.Request()
        request.beverage = drink

        try:
            future = self.beverage_location_client.call_async(request)
            rclpy.spin_until_future_complete(self.node, future, timeout_sec=timeout)
            result = future.result()

            if not result.success:
                Logger.warn(self.node, "No drink found")
                return Status.TARGET_NOT_FOUND, "not found"

        except Exception as e:
            Logger.error(self.node, f"Error finding drink: {e}")
            return Status.EXECUTION_ERROR, "not found"

        Logger.success(self.node, f"Found drink: {drink}")
        return Status.EXECUTION_SUCCESS, result.location

    @mockable(return_value=(Status.EXECUTION_ERROR, ""), delay=5, mock=False)
    @service_check("moondream_query_client", Status.EXECUTION_ERROR, TIMEOUT)
    def moondream_query(self, prompt: str, query_person: bool = False) -> tuple[int, str]:
        """Makes a query of the current image using moondream."""
        Logger.info(self.node, f"Querying image with prompt: {prompt}")
        request = Query.Request()
        request.query = prompt
        request.person = query_person

        try:
            future = self.moondream_query_client.call_async(request)
            rclpy.spin_until_future_complete(self.node, future, timeout_sec=TIMEOUT)
            result = future.result()

            if not result.success:
                Logger.warn(self.node, "No result generated")
                return Status.EXECUTION_ERROR, ""

        except Exception as e:
            Logger.error(self.node, f"Error requesting description: {e}")
            return Status.EXECUTION_ERROR, ""

        Logger.success(self.node, f"Result: {result.result}")
        return Status.EXECUTION_SUCCESS, result.result

    @mockable(return_value=(Status.EXECUTION_ERROR, ""), delay=5, mock=False)
    @service_check("moondream_crop_query_client", Status.EXECUTION_ERROR, TIMEOUT)
    def moondream_crop_query(self, prompt: str, bbox: BBOX, timeout=TIMEOUT) -> tuple[int, str]:
        """Makes a query of the current image using moondream."""
        Logger.info(self.node, f"Querying image with prompt: {prompt}")
        request = CropQuery.Request()
        request.query = prompt
        request.ymin = float(bbox.y1)
        request.xmin = float(bbox.x1)
        request.ymax = float(bbox.y2)
        request.xmax = float(bbox.x2)

        try:
            future = self.moondream_crop_query_client.call_async(request)
            rclpy.spin_until_future_complete(self.node, future, timeout_sec=60.0)
            result = future.result()

            if not result.success:
                Logger.warn(self.node, "No result generated")
                return Status.EXECUTION_ERROR, ""

        except Exception as e:
            Logger.error(self.node, f"Error requesting description: {e}")
            return Status.EXECUTION_ERROR, ""

        Logger.success(self.node, f"Result: {result.result}")
        return Status.EXECUTION_SUCCESS, result.result

    @mockable(return_value=(Status.EXECUTION_ERROR, ""), delay=5, mock=False)
    @service_check("moondream_query_client", Status.EXECUTION_ERROR, TIMEOUT)
    def moondream_query_async(self, prompt: str, query_person: bool = False, callback=None):
        """Makes a query of the current image using moondream. Runs asynchronously."""
        Logger.info(self.node, f"Querying image with prompt: {prompt}")
        request = Query.Request()
        request.query = prompt
        request.person = query_person

        try:
            future = self.moondream_query_client.call_async(request)
            future.add_done_callback(lambda fut: self._handle_moondream_response(fut, callback))

        except Exception as e:
            Logger.error(self.node, f"Error requesting description: {e}")

    def _handle_moondream_response(self, future, callback):
        """Callback to handle the response from the description service."""
        try:
            result = future.result()
            if result.success:
                Logger.success(self.node, f"Result: {result.result}")
                if callback:
                    callback(Status.EXECUTION_SUCCESS, result.result)
            else:
                Logger.warn(self.node, "No result generated")
                if callback:
                    callback(Status.EXECUTION_ERROR, "")
        except Exception as e:
            Logger.error(self.node, f"Error processing response: {e}")
            if callback:
                callback(Status.EXECUTION_ERROR, "")

    @mockable(return_value=None, delay=2)
    @service_check("follow_by_name_client", Status.EXECUTION_ERROR, TIMEOUT)
    def follow_by_name(self, name: str):
        """Follow a person by name or area"""
        Logger.info(self.node, f"Following face by: {name}")
        request = SaveName.Request()
        request.name = name

        try:
            future = self.follow_by_name_client.call_async(request)
            rclpy.spin_until_future_complete(self.node, future, timeout_sec=TIMEOUT)
            result = future.result()

            if not result.success:
                raise Exception("Service call failed")

        except Exception as e:
            Logger.error(self.node, f"Error following face by: {e}")
            return Status.EXECUTION_ERROR

        Logger.success(self.node, f"Following face success: {name}")
        return Status.EXECUTION_SUCCESS

    @mockable(return_value=Status.EXECUTION_SUCCESS, delay=2)
    @service_check("track_person_client", Status.EXECUTION_ERROR, TIMEOUT)
    def track_person(self, track: bool = True):
        """Track the person in the image"""
        Logger.info(self.node, "Tracking person")
        request = SetBool.Request()
        request.data = track

        try:
            future = self.track_person_client.call_async(request)
            rclpy.spin_until_future_complete(self.node, future, timeout_sec=TIMEOUT)
            result = future.result()

            if not result.success:
                Logger.warn(self.node, "No person found")
                return Status.TARGET_NOT_FOUND

        except Exception as e:
            Logger.error(self.node, f"Error tracking person: {e}")
            return Status.EXECUTION_ERROR

        Logger.success(self.node, "Person tracking success")
        return Status.EXECUTION_SUCCESS

    @mockable(return_value=Status.EXECUTION_SUCCESS, delay=2)
    @service_check("track_person_by_client", Status.EXECUTION_ERROR, TIMEOUT)
    def track_person_by(self, by: str, value: str, track: bool = True) -> int:
        """Track the person in the image"""
        Logger.info(self.node, f"Tracking person by {by} with value {value}")
        request = TrackBy.Request()
        request.track_enabled = track
        request.track_by = by
        request.value = value

        try:
            future = self.track_person_by_client.call_async(request)
            rclpy.spin_until_future_complete(self.node, future, timeout_sec=TIMEOUT)
            result = future.result()

            if not result.success:
                Logger.warn(self.node, "No person found")
                return Status.TARGET_NOT_FOUND

        except Exception as e:
            Logger.error(self.node, f"Error tracking person: {e}")
            return Status.EXECUTION_ERROR

        Logger.success(self.node, "Person tracking success")
        return Status.EXECUTION_SUCCESS

    @mockable(return_value=[Status.EXECUTION_SUCCESS, 100])
    @service_check("count_by_pose_client", [Status.EXECUTION_ERROR, 300], TIMEOUT)
    def count_by_pose(self, pose: str) -> tuple[int, int]:
        """Count the number of people with the requested pose or gesture"""

        Logger.info(self.node, "Counting people by pose or gesture")
        request = CountByPose.Request()
        request.pose_requested = pose
        request.request = True

        try:
            future = self.count_by_pose_client.call_async(request)
            rclpy.spin_until_future_complete(self.node, future, timeout_sec=TIMEOUT)
            result = future.result()

            if not result.success:
                return Status.TARGET_NOT_FOUND, 300

        except Exception as e:
            Logger.error(self.node, f"Error counting people by pose: {e}")
            return Status.EXECUTION_ERROR, 300

        Logger.success(self.node, f"People with pose {pose}: {result.count}")
        return Status.EXECUTION_SUCCESS, result.count

    @mockable(return_value=(Status.EXECUTION_SUCCESS, 100))
    @service_check("count_by_gesture_client", [Status.EXECUTION_ERROR, 300], TIMEOUT)
    def count_by_gesture(self, gesture: str) -> tuple[int, int]:
        """Count the number of people with the requested gesture"""

        Logger.info(self.node, "Counting people by gesture")
        request = CountByPose.Request()
        request.pose_requested = gesture
        request.request = True

        try:
            future = self.count_by_gesture_client.call_async(request)
            rclpy.spin_until_future_complete(self.node, future, timeout_sec=TIMEOUT)
            result = future.result()

            if not result.success:
                Logger.warn(self.node, "No gesture found")
                return Status.TARGET_NOT_FOUND, 300

        except Exception as e:
            Logger.error(self.node, f"Error counting people by gesture: {e}")
            return Status.EXECUTION_ERROR, 300

<<<<<<< HEAD
        Logger.success(self.node, f"People with {gesture}: {result.count}")
=======
        Logger.success(self.node, f"People with gesture {gesture}: {result.count}")
>>>>>>> 47a1ac22
        return Status.EXECUTION_SUCCESS, result.count

    @mockable(return_value=(Status.EXECUTION_SUCCESS, 100))
    @service_check("count_by_color_client", [Status.EXECUTION_ERROR, 300], TIMEOUT)
    def count_by_color(self, color: str, clothing: str) -> tuple[int, int]:
        """Count the number of people with the requested color and clothing"""

        Logger.info(self.node, "Counting people by pose")
        request = CountByColor.Request()
        request.color = color
        request.clothing = clothing
        request.request = True

        try:
            future = self.count_by_color_client.call_async(request)
            rclpy.spin_until_future_complete(self.node, future, timeout_sec=TIMEOUT)
            result = future.result()

            if not result.success:
                Logger.warn(self.node, f"No {color} {clothing} found")
                return Status.TARGET_NOT_FOUND, 300

        except Exception as e:
            Logger.error(self.node, f"Error counting people by color of clothing: {e}")
            return Status.EXECUTION_ERROR, 300

        Logger.success(self.node, f"People with {color} {clothing}: {result.count}")
        return Status.EXECUTION_SUCCESS, result.count

    @mockable(return_value=(Status.EXECUTION_SUCCESS, ""))
    @service_check("find_person_info_client", [Status.EXECUTION_ERROR, 300], TIMEOUT)
    def find_person_info(self, type_requested: str) -> tuple[int, str]:
        """Get the pose or gesture of the person in the image"""

        Logger.info(self.node, f"Detecting {type_requested}")
        request = PersonPoseGesture.Request()
        request.type_requested = type_requested
        request.request = True

        try:
            future = self.find_person_info_client.call_async(request)
            rclpy.spin_until_future_complete(self.node, future, timeout_sec=TIMEOUT)
            result = future.result()

            if not result.success:
                Logger.warn(self.node, f"No {type_requested} detected")
                return Status.TARGET_NOT_FOUND, ""

        except Exception as e:
            Logger.error(self.node, f"Error detecting {type_requested}: {e}")
            return Status.EXECUTION_ERROR, ""

        Logger.success(self.node, f"The person is: {result.result}")
        return Status.EXECUTION_SUCCESS, result.result

    def visual_info(self, description, object="object"):
        """Return the object matching the description"""
        Logger.info(self.node, "Detecting object matching description")
        prompt = f"What is the {description} {object} in the image?"
        return self.moondream_query(prompt, query_person=False)

    def describe_person(self, callback):
        """Describe the person in the image"""
        Logger.info(self.node, "Describing person")
        prompt = "Briefly describe the person in the image and only say the description: They are .... Mention 4 attributes. For example: shirt color, clothes details, hair color, if the person has glasses"
        prompt = "Briefly describe the person in the image and only say the description: They are .... Mention 4 attributes. For example: shirt color, clothes details, hair color, if the person has glasses"
        self.moondream_query_async(prompt, query_person=True, callback=callback)

    def get_pointing_bag(self, timeout: float = TIMEOUT) -> tuple[int, ObjectDetection]:
        time.sleep(TIMEOUT)
        """Get the bag in the image"""
        Logger.info(self.node, "Getting bag in the image")
        request = DetectPointingObject.Request()

        try:
            future = self.pointing_object_client.call_async(request)
            rclpy.spin_until_future_complete(self.node, future, timeout_sec=timeout)
            result = future.result()

            if not result.success:
                Logger.warn(self.node, "No bag found")
                return Status.TARGET_NOT_FOUND, BBOX(), PointStamped()
        except Exception as e:
            Logger.error(self.node, f"Error getting bag: {e}")
            return Status.EXECUTION_ERROR, BBOX(), PointStamped
        Logger.success(self.node, f"Bag found: {result.detection}")
        bbox = BBOX()
        bbox.x1 = result.detection.xmin
        bbox.x2 = result.detection.xmax
        bbox.y1 = result.detection.ymin
        bbox.y2 = result.detection.ymax
        return Status.EXECUTION_SUCCESS, bbox, result.detection.point3d

    def describe_bag(self, bbox: BBOX, timeout=TIMEOUT) -> tuple[int, str]:
        """Describe the person in the image"""
        Logger.info(self.node, "Describing the bag")
        prompt = "Please briefly describe the bag"
        return self.moondream_crop_query(prompt, bbox, timeout=timeout)

    def describe_bag_moondream(self):
        """Describe the bag using only moondream"""
        Logger.info(self.node, "Describing bag")
        prompt = "Describe the bag that the person is pointing at using the folling format: the bag on your left is small and green"
        return self.moondream_query(prompt, query_person=False)

    def find_seat_moondream(self):
        """Find the seat using only moondream"""
        Logger.info(self.node, "Finding seat")
        prompt = """Check if there is an available seat in the image. 
        This could be an empty chair (the largest empty chair) or a space in a couch. 
        If there is no available seat, please return 300. 
        Else return the estimated angle of the person decimal from -1 to 1, where -1 is the image on the left and 1 is right.
        """
        return self.moondream_query(prompt, query_person=False)

    def describe_shelf(self):
        """Describe the shelf using only moondream"""
        Logger.info(self.node, "Describing shelf")
        prompt = "You are watching a shelf level with several items. Please give me a list of the items in the shelf"
        return self.moondream_query(prompt, query_person=False)

    def find_object(self, object: str) -> int:
        """Find the object using only moondream"""
        Logger.info(self.node, f"Finding object: {object}")
        prompt = f"Is there an {object} in the image? Please return 0(no) or 1(yes)"
        status, result = self.moondream_query(prompt, query_person=False)
        if status == Status.EXECUTION_SUCCESS:
            if result == "1":
                return Status.EXECUTION_SUCCESS
            else:
                return Status.TARGET_NOT_FOUND
        else:
            return Status.EXECUTION_ERROR

    def get_labels(self, detections: list[BBOX]) -> list[str]:
        """Get the labels of the detected objects"""
        labels = []
        for detection in detections:
            labels.append(detection.classname)
        return labels


if __name__ == "__main__":
    rclpy.init()
    node = Node("vision_tasks")
    vision_tasks = VisionTasks(node, task="RECEPTIONIST")

    try:
        rclpy.spin(node)
    except Exception as e:
        print(f"Error: {e}")<|MERGE_RESOLUTION|>--- conflicted
+++ resolved
@@ -10,11 +10,7 @@
 
 import rclpy
 from frida_constants.vision_classes import BBOX, ShelfDetection
-<<<<<<< HEAD
-from frida_constants.vision_constants import (
-=======
 from frida_constants.vision_constants import (  # COUNT_BY_GESTURE_TOPIC,
->>>>>>> 47a1ac22
     BEVERAGE_TOPIC,
     CHECK_PERSON_TOPIC,
     COUNT_BY_COLOR_TOPIC,
@@ -159,13 +155,10 @@
                 },
                 "count_by_gesture": {
                     "client": self.count_by_gesture_client,
-<<<<<<< HEAD
                     "type": "service",
                 },
                 "count_by_pose": {
                     "client": self.count_by_pose_client,
-=======
->>>>>>> 47a1ac22
                     "type": "service",
                 },
                 "count_by_color": {
@@ -645,11 +638,7 @@
             Logger.error(self.node, f"Error counting people by gesture: {e}")
             return Status.EXECUTION_ERROR, 300
 
-<<<<<<< HEAD
         Logger.success(self.node, f"People with {gesture}: {result.count}")
-=======
-        Logger.success(self.node, f"People with gesture {gesture}: {result.count}")
->>>>>>> 47a1ac22
         return Status.EXECUTION_SUCCESS, result.count
 
     @mockable(return_value=(Status.EXECUTION_SUCCESS, 100))
