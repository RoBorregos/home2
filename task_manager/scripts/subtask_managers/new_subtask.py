#!/usr/bin/env python3

"""
Node to detect people and find
available seats. Tasks for receptionist
commands.
"""

import rclpy
from rclpy.node import Node
from utils.logger import Logger
<<<<<<< HEAD
from xarm_msgs.srv import SetInt16, SetInt16ById, MoveVelocity
# import time as t
=======
from xarm_msgs.srv import SetInt16, SetInt16ById
import time as t
from rclpy.action import ActionClient
from frida_interfaces.action import Xarm_move
>>>>>>> 129e1bfb

XARM_ENABLE_SERVICE = "/xarm/motion_enable"
XARM_SETMODE_SERVICE = "/xarm/set_mode"
XARM_SETSTATE_SERVICE = "/xarm/set_state"


TIMEOUT = 5.0


class ManipulationTasks:
    """Class to manage the vision tasks"""

    STATE = {
        "TERMINAL_ERROR": -1,
        "EXECUTION_ERROR": 0,
        "EXECUTION_SUCCESS": 1,
        "TARGET_NOT_FOUND": 2,
    }
    SERVICES = {"activate_arm": 0, "desactivate_arm": 1, "move_arm": 2}
    SUBTASKS = {
        "DEMO": [
            SERVICES["activate_arm"],
            SERVICES["desactivate_arm"],
            SERVICES["move_arm"],
        ]
    }

    def __init__(self, task_manager, task, mock_data=False) -> None:
        """Initialize the class"""
        self.node = task_manager
        self.mock_data = mock_data
        self.task = task

        self.motion_enable_client = self.node.create_client(SetInt16ById, XARM_ENABLE_SERVICE)
        self.mode_client = self.node.create_client(SetInt16, XARM_SETMODE_SERVICE)
        self.state_client = self.node.create_client(SetInt16, XARM_SETSTATE_SERVICE)
        self.move_client = ActionClient(self, Xarm_move, "xarm_move_actions")

        if not self.mock_data:
            self.setup_services()

    def setup_services(self):
        """Initialize services and actions"""
        if self.task not in ManipulationTasks.SUBTASKS:
            Logger.error(self.node, "Task not available")
            return

        if ManipulationTasks.SERVICES["activate_arm"] in ManipulationTasks.SUBTASKS[self.task]:
            if not self.motion_enable_client.wait_for_service(timeout_sec=TIMEOUT):
                Logger.warn(self.node, "Motiion enable client not initialized")
            if not self.mode_client.wait_for_service(timeout_sec=TIMEOUT):
                Logger.warn(self.node, "Motiion enable client not initialized")
            if not self.state_client.wait_for_service(timeout_sec=TIMEOUT):
                Logger.warn(self.node, "Motiion enable client not initialized")

        if ManipulationTasks.SERVICES["desactivate_arm"] in ManipulationTasks.SUBTASKS[self.task]:
            if not self.motion_enable_client.wait_for_service(timeout_sec=TIMEOUT):
                Logger.warn(self.node, "Motiion enable client not initialized")

        if ManipulationTasks.SERVICES["move_arm"] in ManipulationTasks.SUBTASKS[self.task]:
            if not self.move_client.wait_for_server(timeout_sec=TIMEOUT):
                Logger.warn(self.node, "Move client not initialized")

    def activate_arm(self):
        """Activate arm"""

<<<<<<< HEAD
        Logger.info(self.node, "Activating arm")
=======
        Logger.info(self.node, f"Activating arm")
>>>>>>> 129e1bfb
        # Set motion
        motion_request = SetInt16ById.Request()
        motion_request.id = 8
        motion_request.data = 1
        # Set state
        state_request = SetInt16.Request()
        state_request.data = 0
        # Set mode
        mode_request = SetInt16.Request()
        mode_request.data = 4

        try:
            future_motion = self.motion_enable_client.call_async(motion_request)
            rclpy.spin_until_future_complete(self.node, future_motion, timeout_sec=TIMEOUT)

            future_mode = self.mode_client.call_async(mode_request)
            rclpy.spin_until_future_complete(
                self.node, future_mode, timeout_sec=TIMEOUT
            )  # Fire-and-forget

            # result = future.result()
            future_state = self.state_client.call_async(state_request)
            rclpy.spin_until_future_complete(self.node, future_state, timeout_sec=TIMEOUT)

            # if not result.success:
            #     raise Exception("Service call failed")

        except Exception as e:
            Logger.error(self.node, f"Error Activating arm: {e}")
            return self.STATE["EXECUTION_ERROR"]

        Logger.success(self.node, "Arm Activated!")
        return self.STATE["EXECUTION_SUCCESS"]

    def desactivate_arm(self):
        """Desactivate arm"""

<<<<<<< HEAD
        Logger.info(self.node, "Desactivating arm")
=======
        Logger.info(self.node, f"Desactivating arm")
>>>>>>> 129e1bfb
        # Set motion
        motion_request = SetInt16ById.Request()
        motion_request.id = 8
        motion_request.data = 0

        try:
            future_motion = self.motion_enable_client.call_async(motion_request)
            rclpy.spin_until_future_complete(self.node, future_motion, timeout_sec=TIMEOUT)

            # if not result.success:
            #     raise Exception("Service call failed")

        except Exception as e:
            Logger.error(self.node, f"Error desactivating arm: {e}")
            return self.STATE["EXECUTION_ERROR"]

        Logger.success(self.node, "Arm Desactivated!")
        return self.STATE["EXECUTION_SUCCESS"]

    def move_to(self, x: float, y: float):
        """Desactivate arm"""

<<<<<<< HEAD
        Logger.info(self.node, "Moving arm")
        # Set motion
=======
        Logger.info(self.node, f"Moving arm")

        # CAMBIEN ESTO COMO MEJOR LES PAREZCA
>>>>>>> 129e1bfb
        x = x * -1
        if x > 0.1:
            x_vel = 0.1
        elif x < -0.1:
            x_vel = -0.1
        else:
            x_vel = x

        motion_msg = Xarm_move.Goal()
        motion_msg.speeds = [x_vel, 0.0, 0.0, 0.0, 0.0, 0.0, 0.0]

        try:
            print(f"mock moving to {x} {y}")
            self.move_client.send_goal_async(motion_msg)
            # if not result.success:
            #     raise Exception("Service call failed")

        except Exception as e:
            Logger.error(self.node, f"Error desactivating arm: {e}")
            return self.STATE["EXECUTION_ERROR"]

        Logger.success(self.node, "Arm moved")
        return self.STATE["EXECUTION_SUCCESS"]


if __name__ == "__main__":
    rclpy.init()
    node = Node("manipulation_tasks")
    Manipulation_tasks = ManipulationTasks(node, task="DEMO")

    try:
        rclpy.spin(node)
    except Exception as e:
        print(f"Error: {e}")<|MERGE_RESOLUTION|>--- conflicted
+++ resolved
@@ -7,17 +7,11 @@
 """
 
 import rclpy
+from frida_interfaces.action import Xarm_move
+from rclpy.action import ActionClient
 from rclpy.node import Node
 from utils.logger import Logger
-<<<<<<< HEAD
-from xarm_msgs.srv import SetInt16, SetInt16ById, MoveVelocity
-# import time as t
-=======
 from xarm_msgs.srv import SetInt16, SetInt16ById
-import time as t
-from rclpy.action import ActionClient
-from frida_interfaces.action import Xarm_move
->>>>>>> 129e1bfb
 
 XARM_ENABLE_SERVICE = "/xarm/motion_enable"
 XARM_SETMODE_SERVICE = "/xarm/set_mode"
@@ -84,11 +78,7 @@
     def activate_arm(self):
         """Activate arm"""
 
-<<<<<<< HEAD
         Logger.info(self.node, "Activating arm")
-=======
-        Logger.info(self.node, f"Activating arm")
->>>>>>> 129e1bfb
         # Set motion
         motion_request = SetInt16ById.Request()
         motion_request.id = 8
@@ -126,11 +116,7 @@
     def desactivate_arm(self):
         """Desactivate arm"""
 
-<<<<<<< HEAD
         Logger.info(self.node, "Desactivating arm")
-=======
-        Logger.info(self.node, f"Desactivating arm")
->>>>>>> 129e1bfb
         # Set motion
         motion_request = SetInt16ById.Request()
         motion_request.id = 8
@@ -153,14 +139,8 @@
     def move_to(self, x: float, y: float):
         """Desactivate arm"""
 
-<<<<<<< HEAD
         Logger.info(self.node, "Moving arm")
         # Set motion
-=======
-        Logger.info(self.node, f"Moving arm")
-
-        # CAMBIEN ESTO COMO MEJOR LES PAREZCA
->>>>>>> 129e1bfb
         x = x * -1
         if x > 0.1:
             x_vel = 0.1
