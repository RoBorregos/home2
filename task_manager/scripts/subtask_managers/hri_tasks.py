--- conflicted
+++ resolved
@@ -41,11 +41,7 @@
     LLMWrapper,
     QueryEntry,
     Speak,
-<<<<<<< HEAD
-    UpdateHotwords,
     CommandInterpreter,
-=======
->>>>>>> 6cdc0de2
 )
 from frida_interfaces.srv import AnswerQuestion as AnswerQuestionLLM
 from rclpy.action import ActionClient
@@ -167,13 +163,11 @@
 
         self.answer_question_service = self.node.create_client(AnswerQuestionLLM, RAG_SERVICE)
 
-<<<<<<< HEAD
         self.command_interpreter_service = self.node.create_client(
             CommandInterpreter, COMMAND_INTERPRETER_SERVICE
         )
-=======
+
         self._action_client = ActionClient(self.node, SpeechStream, STT_ACTION_SERVER_NAME)
->>>>>>> 6cdc0de2
 
         all_services = {
             "say": {
@@ -588,7 +582,6 @@
         rclpy.spin_until_future_complete(self.node, future)
         return Status.EXECUTION_SUCCESS, future.result().corrected_text
 
-<<<<<<< HEAD
     def command_interpreter(
         self, text: str, is_async=False
     ) -> List[InterpreterAvailableCommands] | Future:
@@ -604,10 +597,6 @@
 
         If is_async is True, returns a Future object that can be used to get the result later.
         """
-=======
-    # TODO: Make async
-    def command_interpreter(self, text: str) -> List[InterpreterAvailableCommands]:
->>>>>>> 6cdc0de2
         Logger.info(
             self.node,
             "Received command for interpretation: " + text,
@@ -646,36 +635,6 @@
 
         return Status.EXECUTION_SUCCESS, command_list.commands
 
-<<<<<<< HEAD
-    @service_check("useful_audio_params", (Status.SERVICE_CHECK, ""), TIMEOUT)
-    def set_double_param(self, name, value):
-        param = Parameter()
-
-        param.name = name
-
-        param.value = ParameterValue(type=ParameterType.PARAMETER_DOUBLE)
-
-        param.value.double_value = value
-
-        request = SetParameters.Request()
-
-        request.parameters = [param]
-
-        future = self.useful_audio_params.call_async(request)
-
-        while not future.done():
-            # self.node.get_logger().info(f"Setting parameter {name} to {value}")
-            rclpy.spin_once(self.node, timeout_sec=0.1)
-
-        if future.result() is not None:
-            pass
-            # self.node.get_logger().info(f"Parameter {name} set to {value}")
-        else:
-            self.node.get_logger().error(f"Failed to set parameter {name}")
-
-=======
->>>>>>> 6cdc0de2
-    # TODO: Make async
     @service_check("common_interest_service", (Status.SERVICE_CHECK, ""), TIMEOUT)
     def common_interest(self, person1, interest1, person2, interest2, remove_thinking=True):
         try:
