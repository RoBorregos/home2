#!/usr/bin/env python3

"""
HRI Subtask manager
"""

import json
import re
from datetime import datetime
from typing import Union

import rclpy
from frida_constants.hri_constants import (
    ADD_ENTRY_SERVICE,
    CATEGORIZE_SERVICE,
    COMMAND_INTERPRETER_SERVICE,
    COMMON_INTEREST_SERVICE,
    EXTRACT_DATA_SERVICE,
    GRAMMAR_SERVICE,
    IS_NEGATIVE_SERVICE,
    IS_POSITIVE_SERVICE,
    LLM_WRAPPER_SERVICE,
    QUERY_ENTRY_SERVICE,
    SPEAK_SERVICE,
    STT_SERVICE_NAME,
    USEFUL_AUDIO_NODE_NAME,
    WAKEWORD_TOPIC,
)
from frida_interfaces.srv import (
    STT,
    AddEntry,
    CategorizeShelves,
    CommandInterpreter,
    CommonInterest,
    ExtractInfo,
    Grammar,
    IsNegative,
    IsPositive,
    LLMWrapper,
    QueryEntry,
    Speak,
)
from rcl_interfaces.msg import Parameter, ParameterType, ParameterValue
from rcl_interfaces.srv import SetParameters
from rclpy.node import Node
from std_msgs.msg import String
from utils.decorators import service_check
from utils.logger import Logger
from utils.status import Status
from utils.task import Task

from subtask_managers.subtask_meta import SubtaskMeta

TIMEOUT = 5.0


def confirm_query(interpreted_text, target_info):
    return f"Did you say {target_info}?"


class HRITasks(metaclass=SubtaskMeta):
    """Class to manage the vision tasks"""

    def __init__(self, task_manager: Node, config=None, task=Task.RECEPTIONIST) -> None:
        self.node = task_manager
        self.keyword = ""
        self.speak_service = self.node.create_client(Speak, SPEAK_SERVICE)
        self.hear_service = self.node.create_client(STT, STT_SERVICE_NAME)
        self.extract_data_service = self.node.create_client(ExtractInfo, EXTRACT_DATA_SERVICE)

        self.command_interpreter_client = self.node.create_client(
            CommandInterpreter, COMMAND_INTERPRETER_SERVICE
        )
        self.task = task
        self.grammar_service = self.node.create_client(Grammar, GRAMMAR_SERVICE)
        self.common_interest_service = self.node.create_client(
            CommonInterest, COMMON_INTEREST_SERVICE
        )
        self.is_positive_service = self.node.create_client(IsPositive, IS_POSITIVE_SERVICE)
        self.is_negative_service = self.node.create_client(IsNegative, IS_NEGATIVE_SERVICE)
        self.display_publisher = self.node.create_publisher(String, "/hri/display/change_video", 10)

        self.query_item_client = self.node.create_client(QueryEntry, QUERY_ENTRY_SERVICE)
        self.add_item_client = self.node.create_client(AddEntry, ADD_ENTRY_SERVICE)
        self.llm_wrapper_service = self.node.create_client(LLMWrapper, LLM_WRAPPER_SERVICE)
        self.categorize_service = self.node.create_client(CategorizeShelves, CATEGORIZE_SERVICE)
        self.keyword_client = self.node.create_subscription(
            String, WAKEWORD_TOPIC, self._get_keyword, 10
        )

        self.useful_audio_params = self.node.create_client(
            SetParameters, f"/{USEFUL_AUDIO_NODE_NAME}/set_parameters"
        )

        all_services = {
            "hear": {
                "client": self.hear_service,
                "type": "service",
            },
            "say": {
                "client": self.speak_service,
                "type": "service",
            },
            "extract_data_service": {
                "client": self.extract_data_service,
                "type": "service",
            },
            "common_interest_service": {
                "client": self.common_interest_service,
                "type": "service",
            },
        }

        self.services = {
            Task.RECEPTIONIST: all_services,
            Task.GPSR: all_services,
            Task.HELP_ME_CARRY: all_services,
            Task.STORING_GROCERIES: all_services,
        }

        self.setup_services()
        Logger.success(self.node, f"hri_tasks initialized with task {self.task}")

    def setup_services(self):
        """Initialize services and actions"""

        if self.task not in self.services:
            Logger.error(self.node, "Task not available")
            return

        for key, service in self.services[self.task].items():
            if service["type"] == "service":
                if not service["client"].wait_for_service(timeout_sec=TIMEOUT):
                    Logger.warn(self.node, f"{key} service not initialized. ({self.task})")
            elif service["type"] == "action":
                if not service["client"].wait_for_server(timeout_sec=TIMEOUT):
                    Logger.warn(self.node, f"{key} action server not initialized. ({self.task})")

    @service_check("speak_service", Status.SERVICE_CHECK, TIMEOUT)
    def say(self, text: str, wait: bool = True) -> None:
        """Method to publish directly text to the speech node"""
        Logger.info(self.node, f"Sending to saying service: {text}")

        request = Speak.Request(text=text)

        future = self.speak_service.call_async(request)

        if wait:
            rclpy.spin_until_future_complete(self.node, future)
            return Status.EXECUTION_SUCCESS if future.result().success else Status.EXECUTION_ERROR
        Logger.info(self.node, "Saying service finished executing")

        return Status.EXECUTION_SUCCESS

    @service_check("extract_data_service", (Status.SERVICE_CHECK, ""), TIMEOUT)
    def extract_data(self, query, complete_text, context="") -> str:
        """
        Extracts data from the given query and complete text.

        Args:
            query (str): specifies what to extract from complete_text.
            complete_text (str): The complete text from which data is to be extracted.

        Returns:
            str: The extracted data as a string. If no data is found, an empty string is returned.
        """
        Logger.info(
            self.node, f"Sending to extract data service: query={query}, text={complete_text}"
        )

        request = ExtractInfo.Request(data=query, full_text=complete_text, context=context)
        future = self.extract_data_service.call_async(request)
        rclpy.spin_until_future_complete(self.node, future)

        execution_status = (
            Status.EXECUTION_SUCCESS if len(future.result().result) > 0 else Status.TARGET_NOT_FOUND
        )

        if execution_status == Status.EXECUTION_SUCCESS:
            Logger.info(
                self.node,
                f"extract_data result: {future.result().result}",
            )
        else:
            Logger.warn(self.node, "extract_data: no data found")

        return execution_status, future.result().result

    def execute_command(self, command: str, complement: str, characteristic: str) -> None:
        if command == "speak":
            self.say(complement)
            return Status.EXECUTION_SUCCESS
        elif command == "clarification":
            self.say("Sorry, I don't undestand your command.")
            self.say(command.complement)
            return Status.EXECUTION_SUCCESS
        else:
            self.say(f"Sorry, I don't know how to {command}")
            return Status.TARGET_NOT_FOUND

    def _get_keyword(self, msg: String) -> None:
        try:
            data = eval(msg.data)
            self.keyword = data["keyword"]
        except Exception as e:
            self.node.get_logger().error(f"Error: {e}")
            self.keyword = ""

    @service_check("hear_service", (Status.SERVICE_CHECK, ""), TIMEOUT)
    def hear(self, min_audio_length=1.0, max_audio_length=10.0) -> str:
        if min_audio_length > 0:
            self.set_double_param("MIN_AUDIO_DURATION", float(min_audio_length))

        if max_audio_length > 0:
            self.set_double_param("MAX_AUDIO_DURATION", float(max_audio_length))

        request = STT.Request()

        future = self.hear_service.call_async(request)
        Logger.info(
            self.node,
            "Hearing from the user...",
        )
        rclpy.spin_until_future_complete(self.node, future)

        execution_status = (
            Status.EXECUTION_SUCCESS
            if len(future.result().text_heard) > 0
            else Status.TARGET_NOT_FOUND
        )

        if execution_status == Status.EXECUTION_SUCCESS:
            Logger.info(
                self.node,
                f"hearing result: {future.result().text_heard}",
            )
        else:
            Logger.warn(self.node, "hearing: no text heard")

        return execution_status, future.result().text_heard

    def confirm(
        self,
        question: str,
        use_hotwords: bool = True,
        retries: int = 3,
        wait_between_retries: float = 5,
    ):
        """
        Method to confirm a specific question. Could be used for deus ex machina, to confirm a specific action.

        Args:
            question: the inquiry to confirm
            use_hotwords: if True, the robot will only react if 'yes' or 'no' is mentioned. Otherwise, it will hear any type of answer and interpret it with an llm.
            retries: the amount of times to try before returning false
            wait_between_retries: the amount of time to wait between retries
        Returns:
            Status: the status of the execution
            str: "yes" (user confirms), "no" (user doesn't confirm), or "" (no response interpreted).
        """
        Logger.info(
            self.node,
            "Asking for confirmation: " + question,
        )
        current_attempt = 0
        while current_attempt < retries:
            current_attempt += 1

            # Say the question
            self.say(question)

            if use_hotwords:
                self.say("Please confirm by saying yes or no")

                s, keyword = self.interpret_keyword(["yes", "no"], timeout=wait_between_retries)
                if s == Status.EXECUTION_SUCCESS:
                    return Status.EXECUTION_SUCCESS, keyword
            else:
                start_time = self.node.get_clock().now()
                while (
                    (self.node.get_clock().now() - start_time).nanoseconds / 1e9
                ) < wait_between_retries:
                    s, interpret_text = self.hear()
                    if s == Status.EXECUTION_SUCCESS:
                        if self.is_positive(interpret_text)[1]:
                            return Status.EXECUTION_SUCCESS, "yes"
                        elif self.is_negative(interpret_text)[1]:
                            return Status.EXECUTION_SUCCESS, "no"

        Logger.info(
            self.node,
            "Confirmation timed out for: " + question,
        )
        return Status.TIMEOUT, ""

    def ask_and_confirm(
        self,
        question: str,
        query: str,
        context: str = "",
        confirm_question: Union[str, callable] = confirm_query,
        use_hotwords: bool = True,
        retries: int = 3,
        min_wait_between_retries: float = 5,
    ):
        """
        Method to confirm a specific question.

        Args:
            question: the inquiry to ask
            query: the data to extract from the interpreted text
            context: the context of the question. It could be used to help the extraction.
            confirm_question: a string or a callable function that returns a string used confirm the answer
            use_hotwords: if True, the robot will only react if 'yes' or 'no' is the confirmations. Otherwise, it will hear any type of answer and interpret it with an llm.
            retries: the amount of times to try before returning false
            min_wait_between_retries: the minimum amount of time to wait between retries

        Returns:
            Status: the status of the execution
            str: answer to the question
        """
        current_attempt = 0
        while current_attempt < retries:
            current_attempt += 1

            start_time = self.node.get_clock().now()

            self.say(question)
            s, interpreted_text = self.hear()

            if s == Status.EXECUTION_SUCCESS:
                s, target_info = self.extract_data(query, interpreted_text, context)

                if s == Status.TARGET_NOT_FOUND:
                    target_info = interpreted_text

                # Determine the confirmation question
                if callable(confirm_question):
                    confirmation_text = confirm_question(interpreted_text, target_info)
                else:
                    confirmation_text = confirm_question

                s, confirmation = self.confirm(confirmation_text, use_hotwords, 1)

                if confirmation == "yes":
                    return Status.EXECUTION_SUCCESS, target_info

            # Wait for the minimum time between retries
            while (
                (self.node.get_clock().now() - start_time).nanoseconds / 1e9
            ) < min_wait_between_retries:
                rclpy.spin_once(self.node, timeout_sec=0.1)

        Logger.warn(
            self.node,
            "Ask and confirm timed out for question: " + question,
        )
        return Status.TIMEOUT, ""

    def interpret_keyword(self, keywords: list[str], timeout: float) -> str:
        start_time = self.node.get_clock().now()
        self.keyword = ""
        Logger.info(
            self.node,
            f"Listening for keywords: {str(keywords)}",
        )
        while (
            self.keyword not in keywords
            and ((self.node.get_clock().now() - start_time).nanoseconds / 1e9) < timeout
        ):
            rclpy.spin_once(self.node, timeout_sec=0.1)

        execution_status = (
            Status.EXECUTION_SUCCESS if self.keyword in keywords else Status.TARGET_NOT_FOUND
        )

        if execution_status == Status.EXECUTION_SUCCESS:
            Logger.info(
                self.node,
                f"Keyword recognized: {self.keyword}",
            )
        else:
            Logger.warn(
                self.node,
                "interpret_keyword: no keyword recognized",
            )

        return execution_status, self.keyword

    @service_check("grammar_service", (Status.SERVICE_CHECK, ""), TIMEOUT)
    def refactor_text(self, text: str) -> str:
        request = Grammar.Request(text=text)
        future = self.grammar_service.call_async(request)
        rclpy.spin_until_future_complete(self.node, future)
        return Status.EXECUTION_SUCCESS, future.result().corrected_text

    @service_check("llm_wrapper_service", (Status.SERVICE_CHECK, ""), TIMEOUT)
    def ask(self, question: str) -> str:
        request = LLMWrapper.Request(question=question)
        future = self.llm_wrapper_service.call_async(request)
        rclpy.spin_until_future_complete(self.node, future)
        return Status.EXECUTION_SUCCESS, future.result().answer

    @service_check("command_interpreter_client", (Status.SERVICE_CHECK, ""), TIMEOUT)
    def command_interpreter(self, text: str) -> CommandInterpreter.Response:
        Logger.info(
            self.node,
            "Received command for interpretation: " + text,
        )
        request = CommandInterpreter.Request(text=text)
        future = self.command_interpreter_client.call_async(request)
        rclpy.spin_until_future_complete(self.node, future)

        Logger.info(
            self.node,
            "command_interpreter result: " + str(future.result().commands),
        )

        return Status.EXECUTION_SUCCESS, future.result().commands

    @service_check("useful_audio_params", (Status.SERVICE_CHECK, ""), TIMEOUT)
    def set_double_param(self, name, value):
        param = Parameter()

        param.name = name

        param.value = ParameterValue(type=ParameterType.PARAMETER_DOUBLE)

        param.value.double_value = value

        request = SetParameters.Request()

        request.parameters = [param]

        future = self.useful_audio_params.call_async(request)

        while not future.done():
            # self.node.get_logger().info(f"Setting parameter {name} to {value}")
            rclpy.spin_once(self.node, timeout_sec=0.1)

        if future.result() is not None:
            pass
            # self.node.get_logger().info(f"Parameter {name} set to {value}")
        else:
            self.node.get_logger().error(f"Failed to set parameter {name}")

    @service_check("common_interest_service", (Status.SERVICE_CHECK, ""), TIMEOUT)
    def common_interest(self, person1, interest1, person2, interest2, remove_thinking=True):
        Logger.info(
            self.node,
            f"Finding common interest between {person1}({interest1}) and {person2}({interest2})",
        )
        request = CommonInterest.Request(
            person1=person1, interests1=interest1, person2=person2, interests2=interest2
        )
        future = self.common_interest_service.call_async(request)
        rclpy.spin_until_future_complete(self.node, future)

        result = future.result().common_interest

        if remove_thinking:
            result = re.sub(r"<think>.*?</think>", "", result, flags=re.DOTALL)

        Logger.info(
            self.node, f"Common interest computed between {person1} and {person2}: {result}"
        )

        return Status.EXECUTION_SUCCESS, result

    @service_check("is_positive_service", (Status.SERVICE_CHECK, False), TIMEOUT)
    def is_positive(self, text):
        Logger.info(self.node, f"Checking if text is positive: {text}")
        request = IsPositive.Request(text=text)
        future = self.is_positive_service.call_async(request)
        rclpy.spin_until_future_complete(self.node, future)
        Logger.info(self.node, f"is_positive result ({text}): {future.result().is_positive}")
        return Status.EXECUTION_SUCCESS, future.result().is_positive

    @service_check("is_negative_service", (Status.SERVICE_CHECK, False), TIMEOUT)
    def is_negative(self, text):
        Logger.info(self.node, f"Checking if text is negative: {text}")
        request = IsNegative.Request(text=text)
        future = self.is_negative_service.call_async(request)
        rclpy.spin_until_future_complete(self.node, future)
        Logger.info(self.node, f"is_negative result ({text}): {future.result().is_negative}")
        return Status.EXECUTION_SUCCESS, future.result().is_negative

    # /////////////////embeddings services/////
    def add_command_history(
        self, command: str, complement: str, characteristic: str, result, status
    ):
        collection = "command_history"

        document = [command]
        metadata = [
            {
                "complement": complement,
                "characteristic": characteristic,
                "result": result,
                "status": status,
                "timestamp": datetime.now().isoformat(),
            }
        ]

        request = AddEntry.Request(
            document=document, metadata=json.dumps(metadata), collection=collection
        )
        future = self.add_item_client.call_async(request)

        def callback(fut):
            try:
                response = fut.result()
                self.node.get_logger().info(f"Command history saved: {response}")
            except Exception as e:
                self.node.get_logger().error(f"Failed to save command history: {e}")

        future.add_done_callback(callback)
        return Status.EXECUTION_SUCCESS

    def add_item(self, document: list, metadata: str) -> list[str]:
        return self._add_to_collection(document, metadata, "items")

    def add_location(self, document: list, metadata: str) -> list[str]:
        return self._add_to_collection(document, metadata, "locations")

    def query_item(self, query: str, top_k: int = 1) -> list[str]:
        return self._query_(query, "items", top_k)

    def query_location(self, query: str, top_k: int = 1) -> list[str]:
        return self._query_(query, "locations", top_k)

    def find_closest(self, documents: list, query: str, top_k: int = 1) -> list[str]:
        """
        Method to find the closest item to the query.
        Args:
            documents: the documents to search among
            query: the query to search for
        Returns:
            Status: the status of the execution
            list[str]: the results of the query
        """
        Logger.info(self.node, f"Finding closest items to: {query} in {str(documents)}")
        self._add_to_collection(document=documents, metadata="", collection="closest_items")
        self.node.get_logger().info(f"Adding closest items: {documents}")
        Results = self._query_(query, "closest_items", top_k)
        Results = self.get_name(Results)
        Logger.info(self.node, f"find_closest result({query}): {str(Results)}")
        return Status.EXECUTION_SUCCESS, Results

    def query_command_history(self, query: str, top_k: int = 1):
        """
        Method to query the command history collection.
        Args:
            query: the query to search for
        Returns:
            Status: the status of the execution
            list[str]: the results of the query
        """
<<<<<<< HEAD

        return self._query_(query, "command_history", top_k)
=======
        _, a = self._query_(query, "command_history", top_k)
        Logger.info(self.node, f"query_command_history result({query}): {str(a)}")
        # return self._query_(query, "command_history", top_k)
        return a
>>>>>>> cf03cb26

    # /////////////////helpers/////
    def _query_(self, query: str, collection: str, top_k: int = 1) -> tuple[Status, list[str]]:
        # Wrap the query in a list so that the field receives a sequence of strings.
        request = QueryEntry.Request(query=[query], collection=collection, topk=top_k)
        future = self.query_item_client.call_async(request)
        rclpy.spin_until_future_complete(self.node, future)
        if collection == "command_history":
            results_loaded = json.loads(future.result().results[0])
            sorted_results = sorted(
                results_loaded["results"], key=lambda x: x["metadata"]["timestamp"]
            )
            results_list = sorted_results[:top_k]
        else:
            results = future.result().results
            results_loaded = json.loads(results[0])
            results_list = results_loaded["results"]
        Logger.info(self.node, f"Querying {query} in {collection} collection")
        self.node.get_logger().info(f"RESULTS: {results_list}")
        return Status.EXECUTION_SUCCESS, results_list

    def _add_to_collection(self, document: list, metadata: str, collection: str) -> str:
        request = AddEntry.Request(document=document, metadata=metadata, collection=collection)
        future = self.add_item_client.call_async(request)
        rclpy.spin_until_future_complete(self.node, future)

        return (
            Status.EXECUTION_SUCCESS,
            "Success" if future.result().success else f"Failed: {future.result().message}",
        )

    def get_context(self, query_result):
        return self.get_metadata_key(query_result, "context")

    def get_complement(self, query_result):
        return self.get_metadata_key(query_result, "complement")

    def get_characteristic(self, query_result):
        return self.get_metadata_key(query_result, "characteristic")

    def get_result(self, query_result):
        return self.get_metadata_key(query_result, "result")

    def get_status(self, query_result):
        return self.get_metadata_key(query_result, "status")

    def get_name(self, query_result):
        return self.get_metadata_key(query_result, "original_name")

    def categorize_objects(
        self, table_objects: list[str], shelves: dict[int, list[str]]
    ) -> tuple[Status, dict[int, list[str]], dict[int, list[str]]]:
        """
        Categorize objects based on their shelf levels.

        Args:
            table_objects (list[str]): List of objects on the table.
            shelves (dict[int, list[str]]): Dictionary mapping shelf levels to object names.

        Returns:
            dict[int, list[str]]: Dictionary mapping shelf levels to categorized objects.
        """
        Logger.info(self.node, "Sending request to categorize_objects")

        try:
            request = CategorizeShelves.Request()
            table_objects = [String(data=str(obj)) for obj in table_objects]
            request = CategorizeShelves.Request(
                table_objects=table_objects, shelves=String(data=str(shelves))
            )

            future = self.categorize_service.call_async(request)
            Logger.info(self.node, "generated request")
            rclpy.spin_until_future_complete(self.node, future)
            res: CategorizeShelves.Response = future.result()
            Logger.info(self.node, "request finished")

            categorized_shelves = eval(res.categorized_shelves.data)
            categorized_shelves = {int(k): v for k, v in categorized_shelves.items()}
            objects_to_add = eval(res.objects_to_add.data)
            objects_to_add = {int(k): v for k, v in objects_to_add.items()}
        except Exception as e:
            self.node.get_logger().error(f"Error: {e}")
            return Status.EXECUTION_ERROR, {}, {}

        Logger.info(self.node, "Finished executing categorize_objects")

        return Status.EXECUTION_SUCCESS, categorized_shelves, objects_to_add

    def get_subarea(self, query_result):
        return self.get_metadata_key(query_result, "subarea")

    def get_area(self, query_result):
        return self.get_metadata_key(query_result, "area")

    def get_metadata_key(self, query_result, field: str):
        """
        Extracts the field from the metadata of a query result.

        Args:
            query_result (tuple): The query result tuple (status, list of JSON strings)

        Returns:
            list: The 'context' field from metadata, or empty string if not found
        """
        try:
            key_list = []
            query_result = query_result[1]
            for result in query_result:
                metadata = result["metadata"]
                if isinstance(metadata, list) and metadata:
                    metadata = metadata[0]
                result_key = metadata.get(field, "")  # safely get 'field'
                key_list.append(result_key)
            return key_list
        except (IndexError, KeyError, json.JSONDecodeError) as e:
            self.node.get_logger().error(f"Failed to extract context: {str(e)}")
            return ""

    def publish_display_topic(self, topic: str):
        self.display_publisher.publish(String(data=topic))
        Logger.info(self.node, f"Published display topic: {topic}")

    def get_timestamps(self, query_result):
        return self.get_metadata_key(query_result, "timestamp")


if __name__ == "__main__":
    rclpy.init()
    node = Node("hri_tasks")
    vision_tasks = HRITasks(node)

    try:
        rclpy.spin(node)
    except Exception as e:
        print(f"Error: {e}")<|MERGE_RESOLUTION|>--- conflicted
+++ resolved
@@ -556,15 +556,7 @@
             Status: the status of the execution
             list[str]: the results of the query
         """
-<<<<<<< HEAD
-
         return self._query_(query, "command_history", top_k)
-=======
-        _, a = self._query_(query, "command_history", top_k)
-        Logger.info(self.node, f"query_command_history result({query}): {str(a)}")
-        # return self._query_(query, "command_history", top_k)
-        return a
->>>>>>> cf03cb26
 
     # /////////////////helpers/////
     def _query_(self, query: str, collection: str, top_k: int = 1) -> tuple[Status, list[str]]:
