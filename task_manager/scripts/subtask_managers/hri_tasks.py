--- conflicted
+++ resolved
@@ -36,7 +36,7 @@
     QueryEntry,
     Speak,
 )
-from rcl_interfaces.msg import Parameter, ParameterType, ParameterValue
+
 from rcl_interfaces.srv import SetParameters
 from rclpy.node import Node
 from std_msgs.msg import String
@@ -338,98 +338,14 @@
         rclpy.spin_until_future_complete(self.node, future)
         return Status.EXECUTION_SUCCESS, future.result().corrected_text
 
-<<<<<<< HEAD
-    @service_check("llm_wrapper_service", STATE["SERVICE_CHECK"], TIMEOUT)
-=======
-    @service_check("query_item_client", (Status.SERVICE_CHECK, ""), TIMEOUT)
-    def find_closest(self, query: str, collection: str, top_k: int = 1) -> list[str]:
-        """
-        Finds the closest matching item in a specified collection based on the given query.
-
-        Args:
-            query (str): The search query to find the closest match for.
-            collection (str): The name of the collection to search within.
-            top_k (int, optional): The number of top matches to return. Defaults to 1.
-
-        Returns:
-            list[str]: The closest matching item(s) from the collection.
-        """
-        request = QueryItem.Request(query=query, collection=collection, topk=top_k)
-        future = self.query_item_client.call_async(request)
-        rclpy.spin_until_future_complete(self.node, future)
-
-        return Status.EXECUTION_SUCCESS, future.result().results
-
     @service_check("llm_wrapper_service", (Status.SERVICE_CHECK, ""), TIMEOUT)
->>>>>>> e39d4a0e
     def ask(self, question: str) -> str:
         request = LLMWrapper.Request(question=question)
         future = self.llm_wrapper_service.call_async(request)
         rclpy.spin_until_future_complete(self.node, future)
         return Status.EXECUTION_SUCCESS, future.result().answer
 
-<<<<<<< HEAD
-    @service_check("command_interpreter_client", STATE["SERVICE_CHECK"], TIMEOUT)
-=======
-    @service_check("add_item_client", Status.SERVICE_CHECK, TIMEOUT)
-    def add_item(self, document: list, item_id: list, collection: str, metadata: list) -> str:
-        """
-        Adds new items to the ChromaDB collection.
-
-        Args:
-            document (list): List of documents to be added.
-            item_id (list): List of item IDs corresponding to each document.
-            collection (str): The collection to add the items to.
-            metadata (list): List of metadata corresponding to each document.
-
-        Returns:
-            str: A message indicating the success or failure of the operation.
-        """
-        try:
-            # Prepare the request with the necessary arguments
-            request = AddItem.Request(
-                document=document,  # List of documents
-                id=item_id,  # List of item IDs
-                collection=collection,  # The collection to add the items to
-                metadata=metadata,  # Metadata as a JSON
-            )
-
-            # Make the service call
-            future = self.add_item_client.call_async(request)
-            rclpy.spin_until_future_complete(self.node, future)
-
-            # Check if the operation was successful
-            if future.result().success:
-                return Status.EXECUTION_SUCCESS
-            else:
-                self.node.get_logger().error(f"Failed to add items: {future.result().message}")
-                return Status.EXECUTION_ERROR
-
-        except Exception:
-            return Status.EXECUTION_ERROR
-
-    @service_check("useful_audio_params", (Status.SERVICE_CHECK, ""), TIMEOUT)
-    def set_double_param(self, name, value):
-        param = Parameter()
-        param.name = name
-        param.value = ParameterValue(type=ParameterType.PARAMETER_DOUBLE)
-        param.value.double_value = value
-        request = SetParameters.Request()
-        request.parameters = [param]
-        future = self.useful_audio_params.call_async(request)
-
-        while not future.done():
-            # self.node.get_logger().info(f"Setting parameter {name} to {value}")
-            rclpy.spin_once(self.node, timeout_sec=0.1)
-
-        if future.result() is not None:
-            pass
-            # self.node.get_logger().info(f"Parameter {name} set to {value}")
-        else:
-            self.node.get_logger().error(f"Failed to set parameter {name}")
-
     @service_check("command_interpreter_client", (Status.SERVICE_CHECK, ""), TIMEOUT)
->>>>>>> e39d4a0e
     def command_interpreter(self, text: str) -> CommandInterpreter.Response:
         request = CommandInterpreter.Request(text=text)
         future = self.command_interpreter_client.call_async(request)
@@ -457,14 +373,7 @@
         request = IsPositive.Request(text=text)
         future = self.is_positive_service.call_async(request)
         rclpy.spin_until_future_complete(self.node, future)
-        return Status.EXECUTION_SUCCESS, future.result().is_positive
-
-    @service_check("is_negative_service", (Status.SERVICE_CHECK, False), TIMEOUT)
-    def is_negative(self, text):
-        request = IsNegative.Request(text=text)
-        future = self.is_negative_service.call_async(request)
-        rclpy.spin_until_future_complete(self.node, future)
-        return Status.EXECUTION_SUCCESS, future.result().is_negative
+        return future.result().is_positive
 
     def _add_to_collection(self, document: list, metadata: str, collection: str) -> str:
         request = AddEntry.Request(document=document, metadata=metadata, collection=collection)
