#!/usr/bin/env python3

"""
HRI Subtask manager
"""

from typing import Union

import rclpy
<<<<<<< HEAD
from rclpy.node import Node
from subtask_managers.subtask_meta import SubtaskMeta

from frida_constants.hri_constants import (
    ADD_ITEM_SERVICE,
    COMMAND_INTERPRETER_SERVICE,
    EXTRACT_DATA_SERVICE,
    GRAMMAR_SERVICE,
=======
from frida_constants.hri_constants import (
    ADD_ITEM_SERVICE,
    COMMAND_INTERPRETER_SERVICE,
    DATA_EXTRACTOR_SERVICE,
    GRAMMAR_SERVICE,
    HEAR_SERVICE,
>>>>>>> cbe600e7
    QUERY_ITEM_SERVICE,
    SPEAK_SERVICE,
    STT_SERVICE_NAME,
)
from frida_interfaces.srv import (
    STT,
    AddItem,
    CommandInterpreter,
    ExtractInfo,
    Grammar,
    QueryItem,
    Speak,
)
<<<<<<< HEAD
=======
from frida_interfaces.srv import (
    STT,
    AddItem,
    CommandInterpreter,
    ExtractInfo,
    Grammar,
    QueryItem,
    Speak,
)
from rclpy.node import Node

from subtask_managers.subtask_meta import SubtaskMeta
>>>>>>> cbe600e7

TIMEOUT = 5.0


class HRITasks(metaclass=SubtaskMeta):
    """Class to manage the vision tasks"""

    STATE = {"TERMINAL_ERROR": -1, "EXECUTION_ERROR": 0, "EXECUTION_SUCCESS": 1}

    # TODO: perform service checks using config.topic_config
    def __init__(self, task_manager, config=None) -> None:
        self.node = task_manager

        self.speak_client = self.node.create_client(Speak, SPEAK_SERVICE)
        self.hear_client = self.node.create_client(STT, STT_SERVICE_NAME)
        self.extract_data_client = self.node.create_client(
            ExtractInfo, EXTRACT_DATA_SERVICE
        )

        self.command_interpreter_client = self.node.create_client(
            CommandInterpreter, COMMAND_INTERPRETER_SERVICE
        )
        self.grammar_service = self.node.create_client(Grammar, GRAMMAR_SERVICE)

        self.query_item_client = self.node.create_client(QueryItem, QUERY_ITEM_SERVICE)
        self.add_item_client = self.node.create_client(AddItem, ADD_ITEM_SERVICE)

    def say(self, text: str, wait: bool = False) -> None:
        """Method to publish directly text to the speech node"""
        self.node.get_logger().info(f"Sending to saying service: {text}")
        request = Speak.Request(text=text)

        future = self.speak_client.call_async(request)

        if wait:
            rclpy.spin_until_future_complete(self.node, future)
            return (
                HRITasks.STATE["EXECUTION_SUCCESS"]
                if future.result().success
                else HRITasks.STATE["EXECUTION_ERROR"]
            )
        return HRITasks.STATE["EXECUTION_SUCCESS"]

    def extract_data(self, query, complete_text) -> str:
        """
        Extracts data from the given query and complete text.

        Args:
            query (str): specifies what to extract from complete_text.
            complete_text (str): The complete text from which data is to be extracted.

        Returns:
            str: The extracted data as a string. If no data is found, an empty string is returned.
        """
        self.node.get_logger().info(
            f"Sending to extract data service: query={query}, text={complete_text}"
        )

        request = ExtractInfo.Request(data=query, full_text=complete_text)
        future = self.extract_data_client.call_async(request)
        rclpy.spin_until_future_complete(self.node, future)
        return future.result().result

    def hear(self) -> str:
        request = STT.Request()

        future = self.hear_client.call_async(request)

        rclpy.spin_until_future_complete(self.node, future)

        return future.result().text_heard

    # TODO
    def interpret_keyword(self, keyword: Union[list[str], str], timeout: float) -> str:
        """
        Interprets the given keyword(s) within a specified timeout period.
        Args:
            keyword (Union[list[str], str]): The keyword or list of keywords to interpret.
            timeout (float): The maximum time allowed for interpretation in seconds.
        Returns:
            str: The interpreted result as a string, or an empty string if no result is found within the timeout period.
        """
        pass

    def refactor_text(self, text: str) -> str:
        request = Grammar.Request(text=text)
        future = self.grammar_service.call_async(request)
        rclpy.spin_until_future_complete(self.node, future)
        return future.result().corrected_text

    def find_closest(self, query: str, collection: str, top_k: int = 1) -> list[str]:
        """
        Finds the closest matching item in a specified collection based on the given query.

        Args:
            query (str): The search query to find the closest match for.
            collection (str): The name of the collection to search within.
            top_k (int, optional): The number of top matches to return. Defaults to 1.

        Returns:
            list[str]: The closest matching item(s) from the collection.
        """
        request = QueryItem.Request(query=query, collection=collection, topk=top_k)
        future = self.query_item_client.call_async(request)
        rclpy.spin_until_future_complete(self.node, future)

        return future.result().results

    # TODO
    def ask(self, question: str) -> str:
        pass

    def command_interpreter(self, text: str) -> CommandInterpreter.Response:
        request = CommandInterpreter.Request(text=text)
        future = self.command_interpreter_client.call_async(request)
        rclpy.spin_until_future_complete(self.node, future)

        return future.result().commands


if __name__ == "__main__":
    rclpy.init()
    node = Node("hri_tasks")
    vision_tasks = HRITasks(node)

    try:
        rclpy.spin(node)
    except Exception as e:
        print(f"Error: {e}")<|MERGE_RESOLUTION|>--- conflicted
+++ resolved
@@ -7,7 +7,7 @@
 from typing import Union
 
 import rclpy
-<<<<<<< HEAD
+
 from rclpy.node import Node
 from subtask_managers.subtask_meta import SubtaskMeta
 
@@ -16,14 +16,6 @@
     COMMAND_INTERPRETER_SERVICE,
     EXTRACT_DATA_SERVICE,
     GRAMMAR_SERVICE,
-=======
-from frida_constants.hri_constants import (
-    ADD_ITEM_SERVICE,
-    COMMAND_INTERPRETER_SERVICE,
-    DATA_EXTRACTOR_SERVICE,
-    GRAMMAR_SERVICE,
-    HEAR_SERVICE,
->>>>>>> cbe600e7
     QUERY_ITEM_SERVICE,
     SPEAK_SERVICE,
     STT_SERVICE_NAME,
@@ -37,21 +29,8 @@
     QueryItem,
     Speak,
 )
-<<<<<<< HEAD
-=======
-from frida_interfaces.srv import (
-    STT,
-    AddItem,
-    CommandInterpreter,
-    ExtractInfo,
-    Grammar,
-    QueryItem,
-    Speak,
-)
-from rclpy.node import Node
 
-from subtask_managers.subtask_meta import SubtaskMeta
->>>>>>> cbe600e7
+
 
 TIMEOUT = 5.0
 
