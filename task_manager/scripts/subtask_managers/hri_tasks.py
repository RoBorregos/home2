--- conflicted
+++ resolved
@@ -1010,64 +1010,14 @@
         def cos_sim(x, y):
             return np.dot(x, y) / (np.linalg.norm(x) * np.linalg.norm(y))
 
-<<<<<<< HEAD
-        Results = sorted(docs, key=lambda x: cos_sim(x[1], emb), reverse=True)[:top_k]
-        Results = [doc[0] for doc in Results]
-        return Status.EXECUTION_SUCCESS, Results
-
-        # Logger.info(self.node, f"find_closest result({query}): {str(Results)}")
-        # return Status.EXECUTION_SUCCESS, Results
-
-    def find_closest_raw(self, documents: list, query: str, top_k: int = 1) -> list[str]:
-        """
-        Method to find the closest item to the query.
-        Args:
-            documents: the documents to search among
-            query: the query to search for
-        Returns:
-            Status: the status of the execution
-            list[str]: the results of the query
-        """
-        docs = [(doc, self.pg.embedding_model.encode(doc)) for doc in documents]
-        Logger.info(self.node, f"FIND CLOSEST RAW DOCS: {docs}")
-        emb = self.pg.embedding_model.encode(query)
-        Logger.info(self.node, f"FIND CLOSEST RAW EMB: {emb}")
-
-        def cos_sim(x, y):
-            return np.dot(x, y) / (np.linalg.norm(x) * np.linalg.norm(y))
-
-        Results = cos_sim(
-            np.array([doc[1] for doc in docs]), emb
-        )  # Calculate cosine similarity for all documents
-        Results = sorted(zip(docs, Results), key=lambda x: x[1], reverse=True)[:top_k]
-=======
         Results = cos_sim(
             np.array([doc[1] for doc in docs]), emb
         )  # Calculate cosine similarity for all documents
         Results = sorted(zip(docs, Results), key=lambda x: x[1], reverse=True)
->>>>>>> 118e7ba3
         Results = [(doc[0][0], doc[1]) for doc in Results]  # Extract document and similarity score
         Logger.info(self.node, f"FIND CLOSEST RAW RESULTS: {Results}")
 
         return Results
-<<<<<<< HEAD
-
-    #     """
-    #     Method to find the closest item to the query.
-    #     Args:
-    #         documents: the documents to search among
-    #         query: the query to search for
-    #     Returns:
-    #         Status: the status of the execution
-    #         list[str]: the results of the query
-    #     """
-    #     self._add_to_collection(
-    #         document=documents, metadata="", collection="closest_items")
-    #     Results = self._query_(query, "closest_items", top_k)
-    #     Logger.info(self.node, f"find_closest result({query}): {str(Results)}")
-    #     return Results
-=======
->>>>>>> 118e7ba3
 
     # TODO: Make async
     @service_check("llm_wrapper_service", (Status.SERVICE_CHECK, ""), TIMEOUT)
@@ -1204,10 +1154,7 @@
             results_distances = [res[1] for res in results]
 
             result_category = results[0][0] if len(results) > 0 else "empty"
-<<<<<<< HEAD
-=======
             self.node.get_logger().info(f"RESULTS for {obj}:")
->>>>>>> 118e7ba3
             self.node.get_logger().info(f"RESULTS DISTANCES: {results_distances}")
             self.node.get_logger().info(f"CATEGORY PREDICTED BEFORE THRESHOLD: {result_category}")
             # input("HOLAAA HOLA HOLAA")
