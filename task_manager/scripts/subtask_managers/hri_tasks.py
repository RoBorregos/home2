--- conflicted
+++ resolved
@@ -971,13 +971,8 @@
             )
         return [doc for doc in document]
 
-<<<<<<< HEAD
-    def query_location(self, query: str, top_k: int = 1):
-        return self.pg.query_location(query, top_k=top_k)
-=======
     def query_location(self, query: str, top_k: int = 1, use_context: bool = False):
         return self.pg.query_location(query, top_k=top_k, use_context=use_context)
->>>>>>> 59477314
 
     def find_closest(self, documents: list, query: str, top_k: int = 1) -> list[str]:
         """
