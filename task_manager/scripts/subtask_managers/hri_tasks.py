--- conflicted
+++ resolved
@@ -985,13 +985,9 @@
         def cos_sim(x, y):
             return np.dot(x, y) / (np.linalg.norm(x) * np.linalg.norm(y))
 
-<<<<<<< HEAD
-        Results = sorted(docs, key=lambda x: cos_sim(x[1], emb), reverse=True)[:top_k]
-        Results = [doc[0] for doc in Results]
-        return Status.EXECUTION_SUCCESS, Results
-
-        # Logger.info(self.node, f"find_closest result({query}): {str(Results)}")
-        # return Status.EXECUTION_SUCCESS, Results
+        results = sorted(docs, key=lambda x: cos_sim(x[1], emb), reverse=True)[:top_k]
+        results = [doc[0] for doc in results]
+        return Status.EXECUTION_SUCCESS, results
 
     def find_closest_raw(self, documents: list, query: str, top_k: int = 4) -> list[str]:
         """
@@ -1004,9 +1000,7 @@
             list[str]: the results of the query
         """
         docs = [(doc, self.pg.embedding_model.encode(doc)) for doc in documents]
-        # Logger.info(self.node, f"FIND CLOSEST RAW DOCS: {docs}")
         emb = self.pg.embedding_model.encode(query)
-        # Logger.info(self.node, f"FIND CLOSEST RAW EMB: {emb}")
 
         def cos_sim(x, y):
             return np.dot(x, y) / (np.linalg.norm(x) * np.linalg.norm(y))
@@ -1020,28 +1014,7 @@
 
         return Results
 
-    #     """
-    #     Method to find the closest item to the query.
-    #     Args:
-    #         documents: the documents to search among
-    #         query: the query to search for
-    #     Returns:
-    #         Status: the status of the execution
-    #         list[str]: the results of the query
-    #     """
-    #     self._add_to_collection(
-    #         document=documents, metadata="", collection="closest_items")
-    #     Results = self._query_(query, "closest_items", top_k)
-    #     Logger.info(self.node, f"find_closest result({query}): {str(Results)}")
-    #     return Results
-
     # TODO: Make async
-=======
-        results = sorted(docs, key=lambda x: cos_sim(x[1], emb), reverse=True)[:top_k]
-        results = [doc[0] for doc in results]
-        return Status.EXECUTION_SUCCESS, results
-
->>>>>>> 1ec6b0ea
     @service_check("llm_wrapper_service", (Status.SERVICE_CHECK, ""), TIMEOUT)
     def answer_with_context(self, question: str, context: str) -> str:
         """
