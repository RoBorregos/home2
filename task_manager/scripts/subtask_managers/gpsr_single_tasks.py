--- conflicted
+++ resolved
@@ -1,11 +1,6 @@
 from utils.status import Status
 
 from subtask_managers.generic_tasks import GenericTask
-<<<<<<< HEAD
-from utils.status import Status
-
-=======
->>>>>>> e818426e
 
 RETRIES = 3
 
