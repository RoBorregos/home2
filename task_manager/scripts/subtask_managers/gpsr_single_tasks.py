--- conflicted
+++ resolved
@@ -1,14 +1,14 @@
-from utils.status import Status
-
-from subtask_managers.generic_tasks import GenericTask
 from utils.baml_client.types import (
+    AnswerQuestion,
+    GetVisualInfo,
     GoTo,
     PickObject,
     PlaceObject,
     SayWithContext,
-    AnswerQuestion,
-    GetVisualInfo,
 )
+from utils.status import Status
+
+from subtask_managers.generic_tasks import GenericTask
 
 RETRIES = 3
 
@@ -94,11 +94,7 @@
                 return Status.TARGET_NOT_FOUND, ""
 
         labels = self.subtask_manager.vision.get_labels(detections)
-<<<<<<< HEAD
-        s, object_to_pick = self.subtask_manager.hri.find_closest(labels, complement)
-=======
-        s, object_to_pick = self.subtask_manager.hri.find_closest(labels, "")
->>>>>>> 10eef5c6
+        s, object_to_pick = self.subtask_manager.hri.find_closest(labels, command.object_to_pick)
         return self.subtask_manager.manipulation.pick_object(object_to_pick), ""
 
     ## Manipulation
