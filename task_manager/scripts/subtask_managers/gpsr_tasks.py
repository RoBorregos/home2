--- conflicted
+++ resolved
@@ -196,29 +196,19 @@
 
         location = self.subtask_manager.hri.query_location(command.destination_room)
         area = self.subtask_manager.hri.get_area(location)
-<<<<<<< HEAD
+        self.subtask_manager.hri.node.get_logger().info(f"Initial area: {area}.")
+
         if isinstance(area, list):
             area = area[0]
 
         subarea = self.subtask_manager.hri.get_subarea(location)
-=======
-        self.subtask_manager.hri.node.get_logger().info(f"Initial area: {area}.")
-
-        if isinstance(area, list):
-            area = area[0]
-
-        subarea = self.subtask_manager.hri.get_subarea(location)
-
->>>>>>> 4628d615
+
         if isinstance(subarea, list):
             if len(subarea) == 0:
                 subarea = ""
             else:
                 subarea = subarea[0]
-<<<<<<< HEAD
-=======
-
->>>>>>> 4628d615
+
         self.navigate_to(area, subarea)
 
         if command.destination_room == "person":
@@ -231,20 +221,6 @@
     ## HRI, Vision
     def get_person_info(self, command: GetPersonInfo):
         """
-<<<<<<< HEAD
-        Get specific information about a person.
-
-        Args:
-            complement (str): The type of information to retrieve. If "gesture" or "posture", the robot computes the information visually. If "name", the robot fetches the name from known names or interacts with the person if the name is unknown.
-            characteristic (str): Always empty string.
-
-        Preconditions:
-            - The robot must be in front of the person.
-[
-        Behaviour:
-            - If the complement is "gesture" or "posture", the robot computes the information visually.
-            - If the complement is "name", the robot fetches the name from previously known names or interacts with the person if the name is not known.
-=======
                 Get specific information about a person.
 
                 Args:
@@ -267,7 +243,6 @@
                     else:
                         return get_person_name()
         """
->>>>>>> 4628d615
 
         if isinstance(command, dict):
             command = GetPersonInfo(**command)
@@ -384,12 +359,8 @@
             Store the total count.
         """
 
-<<<<<<< HEAD
-        # TODO (@nav): go to a location given only one value
-=======
         if isinstance(command, dict):
             command = Count(**command)
->>>>>>> 4628d615
 
         possibilities = [v.value for v in Gestures] + [v.value for v in Poses] + ["clothes"]
 
@@ -397,11 +368,7 @@
             possibilities, command.target_to_count
         )
         value = value[0]
-<<<<<<< HEAD
-        self.subtask_manager.manipulation.move_to_position("front_low_stare")
-=======
         self.subtask_manager.manipulation.move_to_position("front_stare")
->>>>>>> 4628d615
 
         counter = 0
 
