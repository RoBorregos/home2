#!/usr/bin/env python3

"""
Task Manager for Carry my luggage task of Robocup @Home 2025
"""

import rclpy
from rclpy.node import Node
from rclpy.duration import Duration
from subtask_managers.generic_tasks import GenericTask
from utils.logger import Logger
from utils.status import Status
from utils.subtask_manager import SubtaskManager, Task
import time as t

ATTEMPT_LIMIT = 3

FOLLOWING_TIMEOUT = 7


class HelpMeCarryTM(Node):
    """Class to manage the Help Me Carry task"""

    TASK_STATES = {
        "WAIT_BUTTON": 13,
        "START": 0,
        "FIND_GUEST": 1,
        "CONFIRM_FOLLOWING": 2,
        "FOLLOWING_TO_DESTINATION": 3,
        "ASK_TO_POINT_THE_BAG": 4,
        "DETECT_THE_BAG": 5,
        "RECEIVE_THE_BAG": 6,
        "GRASP_THE_BAG": 7,
        "RETURN_TO_STARTING_LOCATION": 8,
        "PLACE_THE_BAG": 9,
        "END": 10,
        "TEST_STAGE": 11,
        "TEST_END": 12,
    }

    def __init__(self):
        """Initialize the node"""
        super().__init__("Help_me_carry_task_manager")
        self.subtask_manager = SubtaskManager(
            self,
            task=Task.HELP_ME_CARRY,
            mock_areas=[],
        )

        self.is_tracking = False
        self.generic = GenericTask(self.subtask_manager)
        self.current_state = HelpMeCarryTM.TASK_STATES["WAIT_BUTTON"]
        self.current_attempts = 0
        self.running_task = True

        Logger.info(self, "HelpMeCarryTaskManager has started.")
        self.subtask_manager.vision.track_person(False)
        # self.subtask_manager.manipulation.follow_person(False)
        self.subtask_manager.nav.follow_person(False)

    # def navigate_to(self, location: str, sublocation: str = ""):
    #     self.subtask_manager.hri.say(f"I will follow you now to {location}")
    #     return
    #     self.subtask_manager.manipulation.follow_face(False)
    #     self.subtask_manager.manipulation.move_to_position("navigation")
    #     future = self.subtask_manager.nav.move_to_location(location, sublocation)
    #     rclpy.spin_until_future_complete(self, future)

    def run(self):
        """State machine"""
<<<<<<< HEAD
        if self.current_state == HelpMeCarryTM.TASK_STATES["WAIT_BUTTON"]:
            Logger.state(self, "Waiting for start button...")
            self.subtask_manager.hri.say("Waiting for start button to be pressed.")
            # Wait for the start button to be pressed
            while not self.subtask_manager.hri.start_button_clicked:
                rclpy.spin_once(self, timeout_sec=0.1)
            Logger.success(self, "Start button pressed, receptionist task will begin now")
            self.current_state = HelpMeCarryTM.TASK_STATES["START"]

=======
>>>>>>> c9693a77
        if self.current_state == HelpMeCarryTM.TASK_STATES["TEST_STAGE"]:
            Logger.state(self, "Starting TEST")
            # self.subtask_manager.nav.change_bt("standard")
            # t.sleep(5)
            future = self.subtask_manager.nav.move_to_zero()
            rclpy.spin_until_future_complete(self, future)
            result = future.result()
            # self.subtask_manager.manipulation.move_to_position("carry_pose")
            # self.subtask_manager.manipulation.follow_person(True)
            # t.sleep(4)
            # self.subtask_manager.manipulation.follow_person(False)
            # self.subtask_manager.manipulation.move_to_position("nav_pose")
            # self.subtask_manager.nav.change_bt("standard")
            # future = self.subtask_manager.nav.move_to_zero()
            # rclpy.spin_until_future_complete(self, future)

            self.current_state = HelpMeCarryTM.TASK_STATES["TEST_END"]

        if self.current_state == HelpMeCarryTM.TASK_STATES["TEST_END"]:
            Logger.state(self, "END")

        if self.current_state == HelpMeCarryTM.TASK_STATES["START"]:
            Logger.state(self, "Starting task")
            Logger.state(self, "papucagadas")
            self.subtask_manager.manipulation.move_to_position("carry_pose")
            self.subtask_manager.hri.say("I am ready to start my task.")
            self.current_state = HelpMeCarryTM.TASK_STATES["FIND_GUEST"]
            # self.current_state = HelpMeCarryTM.TASK_STATES["FOLLOWING_TO_DESTINATION"]

        if self.current_state == HelpMeCarryTM.TASK_STATES["FIND_GUEST"]:
            Logger.state(self, "Finding guest")
            self.subtask_manager.hri.say(
                "Please stand in front of me and wait for following confirmation", wait=True
            )
            result = self.subtask_manager.vision.detect_person(timeout=10)
            if result == Status.EXECUTION_SUCCESS:
                self.subtask_manager.hri.say(
                    "Thank you, I can see you now, wait for my confirmation to start following"
                )
                self.current_state = HelpMeCarryTM.TASK_STATES["CONFIRM_FOLLOWING"]
            else:
                self.subtask_manager.hri.say("Please stand in front of me")

        if self.current_state == HelpMeCarryTM.TASK_STATES["CONFIRM_FOLLOWING"]:
            Logger.state(self, "Confirming following to guest")
            Logger.state(self, "Following to guest")
            Logger.state(self, "Executing following to guest")
            self.current_state = HelpMeCarryTM.TASK_STATES["FOLLOWING_TO_DESTINATION"]

        if self.current_state == HelpMeCarryTM.TASK_STATES["FOLLOWING_TO_DESTINATION"]:
            t.sleep(3)
            self.subtask_manager.vision.track_person(True)
            # self.subtask_manager.manipulation.follow_person(True)
            # self.subtask_manager.nav.follow_person(True)
            # Logger.state(self, "Please stand 2 meters away from me ")
            self.subtask_manager.hri.say("I will follow you now")
            self.subtask_manager.hri.say("Please say stop when you want me to stop")
            self.subtask_manager.nav.follow_person(True)
            tracking_time = self.get_clock().now()
            print("Canceling hear action")
            self.subtask_manager.hri.cancel_hear_action()
            print("Hearing again")
            future = self.subtask_manager.hri.hear_streaming(timeout=120, silence_time=120)
            rclpy.spin_until_future_complete(self, future, timeout_sec=3)
            prev_status = True
            while True:
                if "stop" in self.subtask_manager.hri.current_transcription.lower():
                    self.subtask_manager.hri.cancel_hear_action()
                    self.subtask_manager.nav.follow_person(False)
                    # self.subtask_manager.manipulation.follow_person(False)
                    self.subtask_manager.vision.track_person(False)
                    self.subtask_manager.hri.say("I heard STOP, stopping now")
                    self.current_state = HelpMeCarryTM.TASK_STATES["ASK_TO_POINT_THE_BAG"]
                    # self.current_state = HelpMeCarryTM.TASK_STATES["END"]
                    break

                is_tracking = self.subtask_manager.vision.get_track_person()

                if not is_tracking == Status.EXECUTION_SUCCESS:
                    Logger.info(self, "Person not found stoping arm")
                    # self.subtask_manager.manipulation.follow_person(False)
                    prev_status = False
                else:
                    if not prev_status:
                        Logger.info(self, "Starting arm")
                        # self.subtask_manager.manipulation.follow_person(True)
                    prev_status = True
                    tracking_time = self.get_clock().now()

                if self.get_clock().now() - tracking_time > Duration(seconds=FOLLOWING_TIMEOUT):
                    Logger.info(self, "Activating deux ex machina")
                    self.subtask_manager.hri.cancel_hear_action()

                    self.subtask_manager.nav.follow_person(False)
                    # self.subtask_manager.manipulation.follow_person(False)
                    # MAYBE ADD TO PUT IN FRONT OF THE CAMERA
                    self.subtask_manager.vision.track_person(False)
                    self.subtask_manager.manipulation.move_to_position("carry_pose")
                    self.subtask_manager.hri.say(
                        "I lost you, please come back to the front of the camera"
                    )
                    self.current_state = HelpMeCarryTM.TASK_STATES["FIND_GUEST"]
                    break

        if self.current_state == HelpMeCarryTM.TASK_STATES["ASK_TO_POINT_THE_BAG"]:
            self.subtask_manager.hri.cancel_hear_action()
            Logger.state(self, "Asking to point the bag")
            self.subtask_manager.hri.say("Please point to the bag you want me to carry")
            self.current_state = HelpMeCarryTM.TASK_STATES["DETECT_THE_BAG"]

        if self.current_state == HelpMeCarryTM.TASK_STATES["DETECT_THE_BAG"]:
            Logger.state(self, "Detecting the bag")
            self.subtask_manager.hri.say("I will now detect the bag")
            self.subtask_manager.manipulation.move_to_position("nav_pose")
            # TODO: Vision detects bag, returns bounding box for moondream, and returns the estimated bag pose in 2D plane
            # bounding_box, bag_pose = self.subtask_manager.vision.detect("bag")
            status, bbox, bag_point = self.subtask_manager.vision.get_pointing_bag(5)
            description = ""
            if status == Status.EXECUTION_SUCCESS:
                self.get_logger().info(f"Vision task result bbox: {bbox}")
                self.get_logger().info(f"Vision task result point: {bag_point}")
                self.running_task = False
                status, description = self.subtask_manager.vision.describe_bag(bbox, 60.0)
                # self.subtask_manager.manipulation.pan_to(bag_point)
            else:
                self.get_logger().info("Vision task failed")
                status, description = self.subtask_manager.vision.describe_bag_moondream()

            # desription = self.subtask_manager.vision.describe_bag_moondream()
            Logger.error(self, description)
            self.subtask_manager.hri.say("I have detected the bag, now I will describe it")
            self.subtask_manager.hri.say(description)

            # TODO: Manipulation receives the bag pose and aims the arm towards the pose
            #
            # TODO: HRI says the bag description
            # self.subtask_manager.hri.say(bag_description)
            self.current_state = HelpMeCarryTM.TASK_STATES["RECEIVE_THE_BAG"]
            # TODO: Manipulation grasp the bag (Not to be implemented yey)
            # self.current_state = HelpMeCarryTM.TASK_STATES["GRASP_THE_BAG"]

        if self.current_state == HelpMeCarryTM.TASK_STATES["RECEIVE_THE_BAG"]:
            Logger.state(self, "Receiving the bag")
            self.subtask_manager.hri.say("I will now receive the bag")
            # TODO: self.subtask_manager.manipulation.move_joint_positions(dict,"bag_recieving_pose")
            # self.subtask_manager.manipulation.open_gripper()

            while True:
                self.subtask_manager.hri.say(
                    "Please hang the bag in the white hook that is in the back of my gripper"
                )
                s, confirmation = self.subtask_manager.hri.confirm(
                    "Have you hang the bag? say yes when the speaker turns blue",
                    False,
                    retries=8,
                    wait_between_retries=5,
                )

                if confirmation == "yes":
                    self.subtask_manager.hri.say("ok")
                    break

            # self.subtask_manager.manipulation.close_gripper()
            self.subtask_manager.hri.say(
                "I have received the bag, now I will return to the starting location"
            )
            self.current_state = HelpMeCarryTM.TASK_STATES["RETURN_TO_STARTING_LOCATION"]

        if self.current_state == HelpMeCarryTM.TASK_STATES["GRASP_THE_BAG"]:
            Logger.state(self, "Grasping the bag")
            self.subtask_manager.manipulation.open_gripper()
            t.sleep(3)
            self.subtask_manager.manipulation.close_gripper()
            self.subtask_manager.hri.say("I have grasped the bag")

            # MOCK: Self.subtask_manager.manipulation.pick(pose)

        if self.current_state == HelpMeCarryTM.TASK_STATES["RETURN_TO_STARTING_LOCATION"]:
            Logger.state(self, "Returning to starting location")

            self.subtask_manager.manipulation.move_to_position("nav_pose")
            self.subtask_manager.hri.say("Im processing the return path please wait some time")
            # Wait for behavior tree change to complete
            bt_future = self.subtask_manager.nav.change_bt("standard")
            rclpy.spin_until_future_complete(self, bt_future)
            bt_result = bt_future.result()
            if bt_result != Status.EXECUTION_SUCCESS:
                Logger.error(self, "Failed to change behavior tree")
                # Handle error - maybe retry or go to error state
                return
            Logger.info(self, "Behavior tree successfully changed, proceeding with navigation")
            t.sleep(13)
            self.subtask_manager.hri.say("I will now return to the starting location")
<<<<<<< HEAD
            result = Status.EXECUTION_ERROR
            while result == Status.EXECUTION_ERROR:
                future = self.subtask_manager.nav.move_to_zero()
                rclpy.spin_until_future_complete(self, future)
                result = future.result()

=======
            self.subtask_manager.manipulation.move_to_position("nav_pose")

            # Wait for behavior tree change to complete
            bt_future = self.subtask_manager.nav.change_bt("standard")
            rclpy.spin_until_future_complete(self, bt_future)
            bt_result = bt_future.result()

            if bt_result != Status.EXECUTION_SUCCESS:
                Logger.error(self, "Failed to change behavior tree")
                # Handle error - maybe retry or go to error state
                return

            Logger.info(self, "Behavior tree successfully changed, proceeding with navigation")
            while result == Status.EXECUTION_ERROR:
                future = self.subtask_manager.nav.move_to_zero()
                rclpy.spin_until_future_complete(self, future)
                result = future.result()

>>>>>>> c9693a77
            self.current_state = HelpMeCarryTM.TASK_STATES["TEST_END"]

        if self.current_state == HelpMeCarryTM.TASK_STATES["PLACE_THE_BAG"]:
            Logger.state(self, "Placing the bag")
            # MOCK: self.subtask_manager.manipulation.place(pose)
            self.current_state = HelpMeCarryTM.TASK_STATES["END"]

        if self.current_state == HelpMeCarryTM.TASK_STATES["END"]:
            Logger.state(self, "Ending task")
            # self.subtask_manager.hri.say("I have finished my task, I will rest now.")
            self.running_task = False


def main(args=None):
    """Main function"""
    rclpy.init(args=args)
    node = HelpMeCarryTM()

    try:
        while rclpy.ok() and node.running_task:
            rclpy.spin_once(node, timeout_sec=0.1)
            node.run()
    except KeyboardInterrupt:
        pass
    finally:
        node.destroy_node()
        rclpy.shutdown()


if __name__ == "__main__":
    main()<|MERGE_RESOLUTION|>--- conflicted
+++ resolved
@@ -4,14 +4,15 @@
 Task Manager for Carry my luggage task of Robocup @Home 2025
 """
 
+import time as t
+
 import rclpy
+from rclpy.duration import Duration
 from rclpy.node import Node
-from rclpy.duration import Duration
 from subtask_managers.generic_tasks import GenericTask
 from utils.logger import Logger
 from utils.status import Status
 from utils.subtask_manager import SubtaskManager, Task
-import time as t
 
 ATTEMPT_LIMIT = 3
 
@@ -68,7 +69,6 @@
 
     def run(self):
         """State machine"""
-<<<<<<< HEAD
         if self.current_state == HelpMeCarryTM.TASK_STATES["WAIT_BUTTON"]:
             Logger.state(self, "Waiting for start button...")
             self.subtask_manager.hri.say("Waiting for start button to be pressed.")
@@ -78,8 +78,6 @@
             Logger.success(self, "Start button pressed, receptionist task will begin now")
             self.current_state = HelpMeCarryTM.TASK_STATES["START"]
 
-=======
->>>>>>> c9693a77
         if self.current_state == HelpMeCarryTM.TASK_STATES["TEST_STAGE"]:
             Logger.state(self, "Starting TEST")
             # self.subtask_manager.nav.change_bt("standard")
@@ -273,33 +271,12 @@
             Logger.info(self, "Behavior tree successfully changed, proceeding with navigation")
             t.sleep(13)
             self.subtask_manager.hri.say("I will now return to the starting location")
-<<<<<<< HEAD
             result = Status.EXECUTION_ERROR
             while result == Status.EXECUTION_ERROR:
                 future = self.subtask_manager.nav.move_to_zero()
                 rclpy.spin_until_future_complete(self, future)
                 result = future.result()
 
-=======
-            self.subtask_manager.manipulation.move_to_position("nav_pose")
-
-            # Wait for behavior tree change to complete
-            bt_future = self.subtask_manager.nav.change_bt("standard")
-            rclpy.spin_until_future_complete(self, bt_future)
-            bt_result = bt_future.result()
-
-            if bt_result != Status.EXECUTION_SUCCESS:
-                Logger.error(self, "Failed to change behavior tree")
-                # Handle error - maybe retry or go to error state
-                return
-
-            Logger.info(self, "Behavior tree successfully changed, proceeding with navigation")
-            while result == Status.EXECUTION_ERROR:
-                future = self.subtask_manager.nav.move_to_zero()
-                rclpy.spin_until_future_complete(self, future)
-                result = future.result()
-
->>>>>>> c9693a77
             self.current_state = HelpMeCarryTM.TASK_STATES["TEST_END"]
 
         if self.current_state == HelpMeCarryTM.TASK_STATES["PLACE_THE_BAG"]:
@@ -330,4 +307,5 @@
 
 
 if __name__ == "__main__":
+    main()
     main()