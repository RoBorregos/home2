#!/usr/bin/env python3

"""
Follow person node
"""

from time import time as t

import rclpy
from frida_interfaces.srv import FollowFace
from geometry_msgs.msg import Point, PoseStamped
from rclpy.node import Node
from utils.logger import Logger
from xarm_msgs.srv import MoveVelocity, SetInt16
import numpy as np

XARM_MOVEVELOCITY_SERVICE = "/xarm/vc_set_joint_velocity"
XARM_SETMODE_SERVICE = "/xarm/set_mode"
XARM_SETSTATE_SERVICE = "/xarm/set_state"
DASHGO_CMD_VEL = "/cmd_vel"

# class subtask_manager:
#     vision: VisionTasks
#     manipulation: ManipulationTasks

TIMEOUT = 5.0
MAX_ERROR = 0.2
MAX_ROTATIONAL_VEL = 1.0
CENTROID_TOIC = "/vision/tracker_centroid"


class FollowPersonNode(Node):
    """Class to manage demo tasks"""

    TASK_STATES = {"START": 0, "FOLLOW_FACE": 3}

    Multiplier = 5

    def __init__(self):
        """Initialize the node"""
        super().__init__("follow_person_node_started")

        self.follow_face_sub = self.create_subscription(
            Point, CENTROID_TOIC, self.follow_callback, 10
        )

        self.dashgo_cmd_vel_sub = self.create_subscription(
            PoseStamped, DASHGO_CMD_VEL, self.get_dashgo_cmd_vel_callback, 10
        )
        self.dashgo_cmd_vel = 0.0
        self.current_x = 0
        self.current_y = 0
        self.max_x = 20
        self.min_x = -20
        self.max_y = 10
        self.min_y = -10
        self.max_delta_x = 2
        self.max_delta_y = 1
        self.min_delta_x = -2
        self.min_delta_y = -1
        self.prevx = 0.0
        self.prevy = 0.0
        self.counter_move = t()
        self.dashg_cmd_vel = 0.0

        self.x_delta_multiplier = self.Multiplier
        self.y_delta_multiplier = self.Multiplier / 2

        self.get_logger().info("Follow person node has started.")

        self.mode_client = self.create_client(SetInt16, XARM_SETMODE_SERVICE)

        self.state_client = self.create_client(SetInt16, XARM_SETSTATE_SERVICE)

        self.move_client = self.create_client(MoveVelocity, XARM_MOVEVELOCITY_SERVICE)

        if not self.move_client.wait_for_service(timeout_sec=TIMEOUT):
            Logger.warn(self, "Move client not initialized")

        self.service = self.create_service(
            FollowFace, "/follow_person", self.follow_person_callback
        )

        self.is_following_person = False

        self.follow_face = {"x": 0, "y": 0}

        self.flag_active_face = False

        self.create_timer(0.1, self.run)

    def set_state(self):
        Logger.info(self, "Activating arm")

        # Set state
        state_request = SetInt16.Request()
        state_request.data = 0
        # Set mode
        # 4: velocity control mode
        mode_request = SetInt16.Request()
        mode_request.data = 4

        try:
            future_mode = self.mode_client.call_async(mode_request)
            rclpy.spin_until_future_complete(self, future_mode, timeout_sec=TIMEOUT)

            future_state = self.state_client.call_async(state_request)
            rclpy.spin_until_future_complete(self, future_state, timeout_sec=TIMEOUT)
        except Exception as e:
            Logger.error(self, f"Error Activating arm: {e}")

    def get_dashgo_cmd_vel_callback(self, msg: PoseStamped):
        """Callback to get the dashgo rotational velocity"""
        self.dashgo_cmd_vel = msg.pose.orientation.z

    def follow_callback(self, msg: Point):
        """Callback for the face following subscriber"""
        self.follow_face["x"] = msg.x
        self.follow_face["y"] = msg.y
        self.flag_active_face = True

    def get_follow_face(self):
        """Get the face to follow"""
        if self.flag_active_face:
            self.flag_active_face = False
            return self.follow_face["x"], self.follow_face["y"]
        else:
            return None, None

    def follow_person_callback(self, request: FollowFace.Request, response: FollowFace.Response):
        self.is_following_person = request.follow_face
        if not self.is_following_person:
            self.move_to(0.0, 0.0)
        else:
            self.set_state()
        response.success = True
        return response

    def move_to(self, x: float, y: float):
        Logger.info(self, "Moving arm with velocity")

        # Set motion
        x = x * -1
        if x > 0.1:
            x_vel = 0.1
        elif x < -0.1:
            x_vel = -0.1
        else:
            x_vel = x
        if y > 0.1:
            y_vel = 0.1
        elif y < -0.1:
            y_vel = -0.1
        else:
            y_vel = y

        motion_msg = MoveVelocity.Request()
        motion_msg.is_sync = True
        motion_msg.speeds = [x_vel, 0.0, 0.0, 0.0, y_vel, 0.0, 0.0]

        try:
            print(f"mock moving to {x} {y}")
            future_move = self.move_client.call_async(motion_msg)
            future_move.add_done_callback(self.state_response_callback)  # Fire-and-forget

        except Exception as e:
            Logger.error(self, f"Error desactivating arm: {e}")
            # return self.STATE["EXECUTION_ERROR"]
            return 123

        Logger.success(self, "Arm moved")
        return 123

    def send_joint_velocity(self, velo_rotation: float):
        """Send joint velocity to the arm"""
        Logger.info(self, "Sending joint velocity")
        print(f"velocity : {velo_rotation}")
        # Set motion
        motion_msg = MoveVelocity.Request()
        motion_msg.is_sync = True
        motion_msg.speeds = [-velo_rotation, 0.0, 0.0, 0.0, 0.0, 0.0, 0.0]

        try:
            future_move = self.move_client.call_async(motion_msg)
            future_move.add_done_callback(self.state_response_callback)  # Fire-and-forget

        except Exception as e:
            Logger.error(self, f"Error desactivating arm: {e}")
            return self.STATE["EXECUTION_ERROR"]

    def state_response_callback(self, future):
        """Callback for state service response"""
        try:
            result = future.result()
            if result:
                Logger.info(self, "Arm moved")
            else:
                Logger.error(self, "Failed to move arm")
        except Exception as e:
            Logger.error(self, f"move service call failed: {str(e)}")

    def run(self):
        if not self.is_following_person:
            return
        """Running main loop"""
        # Follow face task
        Logger.state(self, "Follow face task")
        x, y = self.get_follow_face()
        print(x, y)
        if x is None:
            return
        elif x is not None:
            self.send_joint_velocity(self.error_to_velocity(x, y))

    def error_to_velocity(self, x: float, y: float):
        """Convert error to velocity"""
<<<<<<< HEAD
        KP = 1.2
=======
        KP = 0.7
>>>>>>> b082908b
        x_vel = KP * x
        x_vel = max(min(x_vel, MAX_ROTATIONAL_VEL), -MAX_ROTATIONAL_VEL)

        x_vel_sign = np.sign(x_vel)
        dashgo_vel_sign = np.sign(self.dashgo_cmd_vel)

        if x_vel_sign == dashgo_vel_sign and abs(x) <= MAX_ERROR:
            return 0.0

        return x_vel


def main(args=None):
    """Main function"""

    rclpy.init(args=args)

    demo_task_manager = FollowPersonNode()

    rclpy.spin(demo_task_manager)

    demo_task_manager.destroy_node()
    rclpy.shutdown()


if __name__ == "__main__":
    main()<|MERGE_RESOLUTION|>--- conflicted
+++ resolved
@@ -214,11 +214,7 @@
 
     def error_to_velocity(self, x: float, y: float):
         """Convert error to velocity"""
-<<<<<<< HEAD
-        KP = 1.2
-=======
         KP = 0.7
->>>>>>> b082908b
         x_vel = KP * x
         x_vel = max(min(x_vel, MAX_ROTATIONAL_VEL), -MAX_ROTATIONAL_VEL)
 
