#!/usr/bin/env python3

"""
Follow person node
"""

from time import time as t

import rclpy
from frida_interfaces.srv import FollowFace
from geometry_msgs.msg import Point, PoseStamped
from rclpy.node import Node
from utils.logger import Logger
from xarm_msgs.srv import MoveVelocity, SetInt16, GetFloat32List
<<<<<<< HEAD
import numpy as np
from rclpy.callback_groups import ReentrantCallbackGroup
import time
from trajectory_msgs.msg import JointTrajectory, JointTrajectoryPoint
from rclpy.qos import QoSProfile
from sensor_msgs.msg import JointState
from frida_pymoveit2.robots import xarm6
from frida_constants.manipulation_constants import (
    FOLLOW_FACE_SPEED,
)

=======

# import numpy as np
import time
# from frida_constants.manipulation_constants import (
#     MOVEIT_MODE,
# )
>>>>>>> c9693a77

XARM_MOVEVELOCITY_SERVICE = "/xarm/vc_set_joint_velocity"
XARM_SETMODE_SERVICE = "/xarm/set_mode"
XARM_SETSTATE_SERVICE = "/xarm/set_state"
XARM_JOINT_ANGLE_SERVICE = "/xarm/get_servo_angle"
DASHGO_CMD_VEL = "/cmd_vel"

# class subtask_manager:
#     vision: VisionTasks
#     manipulation: ManipulationTasks

TIMEOUT = 5.0
MAX_ERROR = 0.2
MAX_ROTATIONAL_VEL = 0.8
CENTROID_TOIC = "/vision/tracker_centroid"

SPEED = 1.0


class FollowPersonNode(Node):
    """Class to manage demo tasks"""

    TASK_STATES = {"START": 0, "FOLLOW_FACE": 3}

    Multiplier = 5

    def __init__(self):
        """Initialize the node"""
        super().__init__("follow_person_node_started")
        callback_group = ReentrantCallbackGroup()

        qos_profile = QoSProfile(depth=1, reliability=rclpy.qos.QoSReliabilityPolicy.BEST_EFFORT)
        self.traj_pub = self.create_publisher(
            JointTrajectory, "/xarm6_traj_controller/joint_trajectory", qos_profile
        )
        self.joint_states_topic = "/joint_states"
        # create listener
        self.joint_states_sub = self.create_subscription(
            JointState,
            self.joint_states_topic,
            self.joint_states_callback,
            qos_profile,
            callback_group=callback_group,
        )

        self.follow_face_sub = self.create_subscription(
            Point, CENTROID_TOIC, self.follow_callback, 10
        )
        self.dashgo_cmd_vel_sub = self.create_subscription(
            PoseStamped,
            DASHGO_CMD_VEL,
            self.get_dashgo_cmd_vel_callback,
            qos_profile,
            callback_group=callback_group,
        )
        self.dashgo_cmd_vel = 0.0
        self.current_x = 0
        self.current_y = 0
        self.max_x = 20
        self.min_x = -20
        self.max_y = 10
        self.min_y = -10
        self.max_delta_x = 2
        self.max_delta_y = 1
        self.min_delta_x = -2
        self.min_delta_y = -1
        self.prevx = 0.0
        self.prevy = 0.0
        self.counter_move = t()
        self.dashg_cmd_vel = 0.0
        self.angle_status = None

        self.x_delta_multiplier = self.Multiplier
        self.y_delta_multiplier = self.Multiplier / 2

        self.get_logger().info("Follow person node has started.")

        self.mode_client = self.create_client(SetInt16, XARM_SETMODE_SERVICE)

        self.joint_angle_client = self.create_client(GetFloat32List, XARM_JOINT_ANGLE_SERVICE)

        self.state_client = self.create_client(SetInt16, XARM_SETSTATE_SERVICE)

        self.move_client = self.create_client(MoveVelocity, XARM_MOVEVELOCITY_SERVICE)

        if not self.move_client.wait_for_service(timeout_sec=TIMEOUT):
            Logger.warn(self, "Move client not initialized")

        self.service = self.create_service(
            FollowFace, "/follow_person", self.follow_person_callback
        )

        self.is_following_person = False

        self.is_following_person = False

        self.follow_face = {"x": 0, "y": 0}

        self.flag_active_face = False
        self.deactivate = False

        self.deactivate = False

        self.last_follow_msg = 0

        self.create_timer(
            0.1,
            self.run,
            callback_group=callback_group,
        )

    def follow_callback(self, msg: Point):
        """Callback for the face following subscriber"""
        self.last_follow_msg = time.time()
        self.follow_face["x"] = msg.x
        self.follow_face["y"] = msg.y
        self.flag_active_face = True

    def joint_states_callback(self, msg: JointState):
        relevant_indices = []
        for i, joint_name in enumerate(msg.name):
            if joint_name in xarm6.joint_names():
                relevant_indices.append(i)
        # Filtra solo los joints del brazo
        if len(relevant_indices) == 0:
            return
        self.joint_states = JointState()
        self.joint_states.name = [msg.name[i] for i in relevant_indices]
        self.joint_states.position = [msg.position[i] for i in relevant_indices]

    def get_dashgo_cmd_vel_callback(self, msg: PoseStamped):
        """Callback to get the dashgo rotational velocity"""
        self.dashgo_cmd_vel = msg.pose.orientation.z

    def set_state_moveit(self):
        Logger.info(self, "Activating arm for moveit")

        # Set state
        state_request = SetInt16.Request()
        state_request.data = 0
        # Set mode
        mode_request = SetInt16.Request()
        mode_request.data = 1

        try:
            self.mode_client.call_async(mode_request)
            self.state_client.call_async(state_request)
        except Exception as e:
            Logger.error(self, f"Error Activating arm: {e}")
        Logger.info(self, "ACTIVATED MOVEIT")

    def follow_person_callback(self, request: FollowFace.Request, response: FollowFace.Response):
        self.is_following_person = request.follow_face
        if not self.is_following_person:
            self.move_to(0.0, 0.0)
<<<<<<< HEAD
=======
            time.sleep(1)
            print("deactivating arm")
            self.set_state_moveit()
            time.sleep(1)
        else:
            self.set_state()
>>>>>>> c9693a77
        response.success = True
        return response

    def move_to(self, x: float, y: float):
        Logger.info(self, f"x: {x} , y: {y}")
        # Prepare velocity command for joint trajectory controller
        traj_msg = JointTrajectory()
        point = JointTrajectoryPoint()
        # Set motion
        x = x * -1
        if x > 0.1:
            x_vel = 0.1
        elif x < -0.1:
            x_vel = -0.1
        else:
            x_vel = x
        if y > 0.1:
            y_vel = 0.1
        elif y < -0.1:
            y_vel = -0.1
        else:
            y_vel = y
        speed_multiplier = FOLLOW_FACE_SPEED * SPEED
        x_vel *= speed_multiplier
        y_vel *= speed_multiplier

        for name, position in zip(self.joint_states.name, self.joint_states.position):
            if name == "joint1":
                if position < -2.5 or position > -0.5:
                    point.positions.append(position)
                    continue
                point.positions.append(position + x_vel)
                traj_msg.joint_names.append(name)
            elif name == "joint5":
                traj_msg.joint_names.append(name)
                point.positions.append(position + y_vel)
            else:
                traj_msg.joint_names.append(name)
                point.positions.append(position)

        point.time_from_start.sec = 0
        point.time_from_start.nanosec = int(1e8)  # 0.2s
        traj_msg.points.append(point)
        try:
            # Publish to joint trajectory controller
            self.traj_pub.publish(traj_msg)
        except Exception as e:
            Logger.error(self, f"Error sending joint trajectory velocity: {e}")
            return 123
        return 123

    def go_zero(self):
        # Prepare velocity command for joint trajectory controller
        self.get_logger().info("GOZEROOO")
        traj_msg = JointTrajectory()
        point = JointTrajectoryPoint()

        for name, position in zip(self.joint_states.name, self.joint_states.position):
            if name == "joint1":
                point.positions.append(-1.57)
                traj_msg.joint_names.append(name)
            elif name == "joint5":
                traj_msg.joint_names.append(name)
            else:
                traj_msg.joint_names.append(name)
                point.positions.append(position)

        point.time_from_start.sec = 0
        point.time_from_start.nanosec = int(5e8)  # 0.2s
        traj_msg.points.append(point)

        self.get_logger().info(f"traj: {traj_msg}")
        try:
            # Publish to joint trajectory controller
            self.traj_pub.publish(traj_msg)
        except Exception as e:
            Logger.error(self, f"Error sending joint trajectory velocity: {e}")
            return 123
        return 123

    def state_response_callback(self, future):
        """Callback for state service response"""
        try:
            result = future.result()
            if result:
                Logger.info(self, "Arm moved")
            else:
                Logger.error(self, "Failed to move arm")
        except Exception as e:
            Logger.error(self, f"move service call failed: {str(e)}")

    def update_angle(self, future):
        try:
            result = future.result()
            if result:
                self.angle_status = result.datas
                # print(self.angle_status)
            else:
                Logger.error(self, "Failed to get joint data")
        except Exception as e:
            Logger.error(self, f"Failed to get joint data: {str(e)}")

    def get_joint_angle(self):
        try:
            angle_msg = GetFloat32List.Request()
            future_move = self.joint_angle_client.call_async(angle_msg)
            future_move.add_done_callback(self.update_angle)  # Fire-and-forget
        except Exception as e:
            Logger.error(self, f"Error getting joints arm: {e}")
            return self.STATE["EXECUTION_ERROR"]

    def get_follow_face(self):
        """Get the face to follow"""
        if self.flag_active_face:
            self.flag_active_face = False
            return self.follow_face["x"], self.follow_face["y"]
        else:
            return None, None

    def run(self):
        if not self.is_following_person:
<<<<<<< HEAD
            return

        self.get_joint_angle()

        x, y = self.get_follow_face()

        if (time.time() - self.last_follow_msg) > 1.0:
            self.go_zero()
            return
        if x is not None:
            if self.angle_status is not None:
                vel = self.error_to_velocity(x, y)
                if self.angle_status[0] > -2.26893 and self.angle_status[0] < -0.872665:
                    self.move_to(vel, 0.0)
                else:
                    if self.angle_status[0] <= -2.26893 and vel < 0:
                        self.move_to(vel, 0.0)
                    elif self.angle_status[0] >= -0.872665 and vel > 0:
                        self.move_to(vel, 0.0)
                    else:
                        self.move_to(0.0, 0.0)
=======
            # print("sending papu")
            return

        self.get_joint_angle()
        if self.angle_status is not None:
            x, y = self.get_follow_face()
            if x is not None:
                if self.angle_status is not None:
                    vel = self.error_to_velocity(x, y)
                    if self.angle_status[0] > -2.26893 and self.angle_status[0] < -0.872665:
                        self.send_joint_velocity(vel)
                    else:
                        if self.angle_status[0] <= -2.26893 and vel < 0:
                            self.send_joint_velocity(vel)
                        elif self.angle_status[0] >= -0.872665 and vel > 0:
                            self.send_joint_velocity(vel)
                        else:
                            self.send_joint_velocity(0.0)
>>>>>>> c9693a77

    def error_to_velocity(self, x: float, y: float):
        """Convert error to velocity"""
        KP = 0.4
        x_vel = KP * x
        x_vel = max(min(x_vel, MAX_ROTATIONAL_VEL), -MAX_ROTATIONAL_VEL)

        # x_vel_sign = np.sign(x_vel)
        # dashgo_vel_sign = np.sign(self.dashgo_cmd_vel)

        # if x_vel_sign == dashgo_vel_sign and abs(x) <= MAX_ERROR:
        #     return 0.0

        return x_vel


def main(args=None):
    """Main function"""

    rclpy.init(args=args)

    demo_task_manager = FollowPersonNode()

    rclpy.spin(demo_task_manager)

    demo_task_manager.destroy_node()
    rclpy.shutdown()


if __name__ == "__main__":
    main()<|MERGE_RESOLUTION|>--- conflicted
+++ resolved
@@ -4,34 +4,21 @@
 Follow person node
 """
 
+import time
 from time import time as t
 
 import rclpy
+from frida_constants.manipulation_constants import FOLLOW_FACE_SPEED
 from frida_interfaces.srv import FollowFace
+from frida_pymoveit2.robots import xarm6
 from geometry_msgs.msg import Point, PoseStamped
+from rclpy.callback_groups import ReentrantCallbackGroup
 from rclpy.node import Node
-from utils.logger import Logger
-from xarm_msgs.srv import MoveVelocity, SetInt16, GetFloat32List
-<<<<<<< HEAD
-import numpy as np
-from rclpy.callback_groups import ReentrantCallbackGroup
-import time
-from trajectory_msgs.msg import JointTrajectory, JointTrajectoryPoint
 from rclpy.qos import QoSProfile
 from sensor_msgs.msg import JointState
-from frida_pymoveit2.robots import xarm6
-from frida_constants.manipulation_constants import (
-    FOLLOW_FACE_SPEED,
-)
-
-=======
-
-# import numpy as np
-import time
-# from frida_constants.manipulation_constants import (
-#     MOVEIT_MODE,
-# )
->>>>>>> c9693a77
+from trajectory_msgs.msg import JointTrajectory, JointTrajectoryPoint
+from utils.logger import Logger
+from xarm_msgs.srv import GetFloat32List, MoveVelocity, SetInt16
 
 XARM_MOVEVELOCITY_SERVICE = "/xarm/vc_set_joint_velocity"
 XARM_SETMODE_SERVICE = "/xarm/set_mode"
@@ -166,36 +153,10 @@
         """Callback to get the dashgo rotational velocity"""
         self.dashgo_cmd_vel = msg.pose.orientation.z
 
-    def set_state_moveit(self):
-        Logger.info(self, "Activating arm for moveit")
-
-        # Set state
-        state_request = SetInt16.Request()
-        state_request.data = 0
-        # Set mode
-        mode_request = SetInt16.Request()
-        mode_request.data = 1
-
-        try:
-            self.mode_client.call_async(mode_request)
-            self.state_client.call_async(state_request)
-        except Exception as e:
-            Logger.error(self, f"Error Activating arm: {e}")
-        Logger.info(self, "ACTIVATED MOVEIT")
-
     def follow_person_callback(self, request: FollowFace.Request, response: FollowFace.Response):
         self.is_following_person = request.follow_face
         if not self.is_following_person:
             self.move_to(0.0, 0.0)
-<<<<<<< HEAD
-=======
-            time.sleep(1)
-            print("deactivating arm")
-            self.set_state_moveit()
-            time.sleep(1)
-        else:
-            self.set_state()
->>>>>>> c9693a77
         response.success = True
         return response
 
@@ -317,7 +278,6 @@
 
     def run(self):
         if not self.is_following_person:
-<<<<<<< HEAD
             return
 
         self.get_joint_angle()
@@ -339,26 +299,6 @@
                         self.move_to(vel, 0.0)
                     else:
                         self.move_to(0.0, 0.0)
-=======
-            # print("sending papu")
-            return
-
-        self.get_joint_angle()
-        if self.angle_status is not None:
-            x, y = self.get_follow_face()
-            if x is not None:
-                if self.angle_status is not None:
-                    vel = self.error_to_velocity(x, y)
-                    if self.angle_status[0] > -2.26893 and self.angle_status[0] < -0.872665:
-                        self.send_joint_velocity(vel)
-                    else:
-                        if self.angle_status[0] <= -2.26893 and vel < 0:
-                            self.send_joint_velocity(vel)
-                        elif self.angle_status[0] >= -0.872665 and vel > 0:
-                            self.send_joint_velocity(vel)
-                        else:
-                            self.send_joint_velocity(0.0)
->>>>>>> c9693a77
 
     def error_to_velocity(self, x: float, y: float):
         """Convert error to velocity"""
