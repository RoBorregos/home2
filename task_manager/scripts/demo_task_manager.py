#!/usr/bin/env python3

"""
Task Manager for Demos
"""

import rclpy
from rclpy.node import Node
from config.hri.debug import config as test_hri_config

from subtask_managers.vision_tasks import VisionTasks
from subtask_managers.hri_tasks import HRITasks

from utils.logger import Logger


class ManipulacionMock:
    def move_to(self, x, y):
        pass


class subtask_manager:
    vision: VisionTasks
    hri: HRITasks
    manipulation: ManipulacionMock


class DemoTaskManager(Node):
    """Class to manage demo tasks"""

    TASK_STATES = {"START": 0, "INTRODUCTION": 1, "RECEIVE_COMMAND": 2, "FOLLOW_FACE": 3}

    Multiplier = 5

    def __init__(self):
        """Initialize the node"""
        super().__init__("demo_task_manager")
        self.subtask_manager = subtask_manager()
        self.subtask_manager.vision = VisionTasks(self, task="DEMO", mock_data=False)
        self.subtask_manager.hri = HRITasks(self, config=test_hri_config)

        # change
        self.subtask_manager.manipulation = ManipulacionMock()

        self.current_x = 0
        self.current_y = 0
        self.max_x = 20
        self.min_x = -20
        self.max_y = 10
        self.min_y = -10
        self.max_delta_x = 2
        self.max_delta_y = 1
        self.min_delta_x = -2
        self.min_delta_y = -1

        self.x_delta_multiplier = self.Multiplier
        self.y_delta_multiplier = self.Multiplier / 2

        self.current_state = DemoTaskManager.TASK_STATES["FOLLOW_FACE"]

        self.get_logger().info("DemoTaskManager has started.")
        self.create_timer(0.1, self.run)

    def run(self):
        """Running main loop"""

<<<<<<< HEAD
        if self.current_state == DemoTaskManager.TASK_STATES["START"]:
            Logger.state(self, "Starting task")
            self.subtask_manager.hri.say(
                "Hi, I'm FRIDA, a service robot designed by RoBorregos. I can do several requests, just say my name to chat."
            )
            self.current_state = DemoTaskManager.TASK_STATES["FOLLOW_FACE"]

        if self.current_state == DemoTaskManager.TASK_STATES["INTRODUCTION"]:
            Logger.state(self, "Introduction task")
            # Wait until keyword is said
            self.subtask_manager.hri.say("Hi, I'm FRIDA, what is your name?",wait=True)
            text = self.subtask_manager.hri.hear()
            name = self.subtask_manager.hri.extract_data("name", text)
            self.subtask_manager.vision.save_face_name(name)
            self.subtask_manager.hri.say(f"Hello {name}, how can i help you?",wait=True)
            self.current_state = DemoTaskManager.TASK_STATES["RECEIVE_COMMAND"]

        if self.current_state == DemoTaskManager.TASK_STATES["RECEIVE_COMMAND"]:
            # Do sth to receive and parse basic commands (go to, pick, place)
            Logger.state(self, "Receive command task")
            text = self.subtask_manager.hri.hear()
            response = self.subtask_manager.hri.ask(text)
            self.subtask_manager.hri.say(response)

        if self.current_state == DemoTaskManager.TASK_STATES["FOLLOW_FACE"]:
            # Follow face task
            Logger.state(self, "Follow face task")
            if self.subtask_manager.vision.follow_face is None:
                continue
            x, y = self.subtask_manager.vision.follow_face
            new_x = min(
                max(x * self.x_delta_multiplier + self.current_x, self.min_x), self.max_x
            )

            new_y = min(
                max(y * self.y_delta_multiplier + self.current_y, self.min_y), self.max_y
            )

            if new_x != self.current_x or new_y != self.current_y:
                self.subtask_manager.manipulation.move_to(new_x, new_y)

            if self.subtask_manager.hri.keyword() = "frida":
                self.current_state = DemoTaskManager.TASK_STATES["INTRODUCTION"]

=======
        while rclpy.ok():
            if self.current_state == DemoTaskManager.TASK_STATES["START"]:
                Logger.state(self, "Starting task")
                self.subtask_manager.hri.say(
                    "Hi, I'm FRIDA, a service robot designed by RoBorregos. I can do several requests, just say my name to chat."
                )
                self.current_state = DemoTaskManager.TASK_STATES["FOLLOW_FACE"]

            if self.current_state == DemoTaskManager.TASK_STATES["INTRODUCTION"]:
                Logger.state(self, "Introduction task")
                # Wait until keyword is said
                self.subtask_manager.hri.say("Hi, I'm FRIDA, what is your name?")
                name = self.subtask_manager.hri.hear()
                self.subtask_manager.vision.save_face_name(name)
                self.subtask_manager.hri.say(f"Hello {name}, how can i help you?")
                self.current_state = DemoTaskManager.TASK_STATES["RECEIVE_COMMAND"]

            if self.current_state == DemoTaskManager.TASK_STATES["RECEIVE_COMMAND"]:
                # Do sth to receive and parse basic commands (go to, pick, place)
                Logger.state(self, "Receive command task")

                if self.current_state == DemoTaskManager.TASK_STATES["FOLLOW_FACE"]:
                    # Follow face task
                    Logger.state(self, "Follow face task")
                    if self.subtask_manager.vision.follow_face is None:
                        continue
                    x, y = self.subtask_manager.vision.follow_face
                    new_x = min(
                        max(x * self.x_delta_multiplier + self.current_x, self.min_x), self.max_x
                    )

                    new_y = min(
                        max(y * self.y_delta_multiplier + self.current_y, self.min_y), self.max_y
                    )

                    if new_x != self.current_x or new_y != self.current_y:
                        self.subtask_manager.manipulation.move_to(new_x, new_y)
>>>>>>> cbe600e7


def main(args=None):
    """Main function"""

    rclpy.init(args=args)

    demo_task_manager = DemoTaskManager()

    demo_task_manager.get_logger().info("DemoTaskManager has started.")
    # demo_task_manager.run()

    rclpy.spin(demo_task_manager)

    demo_task_manager.destroy_node()
    rclpy.shutdown()


if __name__ == "__main__":
    main()<|MERGE_RESOLUTION|>--- conflicted
+++ resolved
@@ -64,7 +64,6 @@
     def run(self):
         """Running main loop"""
 
-<<<<<<< HEAD
         if self.current_state == DemoTaskManager.TASK_STATES["START"]:
             Logger.state(self, "Starting task")
             self.subtask_manager.hri.say(
@@ -109,45 +108,7 @@
             if self.subtask_manager.hri.keyword() = "frida":
                 self.current_state = DemoTaskManager.TASK_STATES["INTRODUCTION"]
 
-=======
-        while rclpy.ok():
-            if self.current_state == DemoTaskManager.TASK_STATES["START"]:
-                Logger.state(self, "Starting task")
-                self.subtask_manager.hri.say(
-                    "Hi, I'm FRIDA, a service robot designed by RoBorregos. I can do several requests, just say my name to chat."
-                )
-                self.current_state = DemoTaskManager.TASK_STATES["FOLLOW_FACE"]
 
-            if self.current_state == DemoTaskManager.TASK_STATES["INTRODUCTION"]:
-                Logger.state(self, "Introduction task")
-                # Wait until keyword is said
-                self.subtask_manager.hri.say("Hi, I'm FRIDA, what is your name?")
-                name = self.subtask_manager.hri.hear()
-                self.subtask_manager.vision.save_face_name(name)
-                self.subtask_manager.hri.say(f"Hello {name}, how can i help you?")
-                self.current_state = DemoTaskManager.TASK_STATES["RECEIVE_COMMAND"]
-
-            if self.current_state == DemoTaskManager.TASK_STATES["RECEIVE_COMMAND"]:
-                # Do sth to receive and parse basic commands (go to, pick, place)
-                Logger.state(self, "Receive command task")
-
-                if self.current_state == DemoTaskManager.TASK_STATES["FOLLOW_FACE"]:
-                    # Follow face task
-                    Logger.state(self, "Follow face task")
-                    if self.subtask_manager.vision.follow_face is None:
-                        continue
-                    x, y = self.subtask_manager.vision.follow_face
-                    new_x = min(
-                        max(x * self.x_delta_multiplier + self.current_x, self.min_x), self.max_x
-                    )
-
-                    new_y = min(
-                        max(y * self.y_delta_multiplier + self.current_y, self.min_y), self.max_y
-                    )
-
-                    if new_x != self.current_x or new_y != self.current_y:
-                        self.subtask_manager.manipulation.move_to(new_x, new_y)
->>>>>>> cbe600e7
 
 
 def main(args=None):
