#!/usr/bin/env python3

"""
Task Manager for Receptionist task of Robocup @Home 2025
"""

import time
from datetime import datetime

import rclpy
from frida_constants.vision_constants import FACE_RECOGNITION_IMAGE, IMAGE_TOPIC_RECEPTIONIST
from rclpy.node import Node
from utils.logger import Logger
from utils.status import Status
from utils.subtask_manager import SubtaskManager, Task

ATTEMPT_LIMIT = 3


class Guest:
    """Class to manage the guest information"""

    def __init__(self, name: str = None, drink: str = None, interest: str = None):
        """Initialize the class"""
        self.name = name
        self.drink = drink
        self.interest = interest
        self.description = ""

    def __str__(self):
        """Return the string representation of the class"""
        return f"Name: {self.name}, Drink: {self.drink}, Interest: {self.interest}"


class ReceptionistTM(Node):
    """Class to manage the receptionist task"""

    class TaskStates:
        """Class to manage the task states"""

        WAIT_FOR_BUTTON = "WAIT_FOR_BUTTON"
        START = "START"
        WAIT_FOR_GUEST = "WAIT_FOR_GUEST"
        GREETING = "GREETING"
        SAVE_FACE = "SAVE_FACE"
        NAVIGATE_TO_BEVERAGES = "NAVIGATE_TO_BEVERAGES"
        ASK_FOR_DRINK = "ASK_FOR_DRINK"
        DRINK_AVAILABLE = "DRINK_AVAILABLE"
        ASK_FOR_INTEREST = "ASK_FOR_INTEREST"
        NAVIGATE_TO_LEAVING_ROOM = "NAVIGATE_TO_LEAVING_ROOM"
        FIND_SEAT = "FIND_SEAT"
        INTRODUCTION = "INTRODUCTION"
        NAVIGATE_TO_ENTRANCE = "NAVIGATE_TO_ENTRANCE"
        END = "END"
        DEBUG = "DEBUG"
        DESCRIBE = "DESCRIBE"

    def __init__(self):
        """Initialize the node"""
        super().__init__("receptionist_task_manager")
        self.subtask_manager = SubtaskManager(self, task=Task.RECEPTIONIST, mock_areas=[])
        # self.seat_angles = [0, -90, 180]
        self.seat_angles = [0, -90]
        self.check_angles = [0, -10, 10]

        self.guests = [Guest() for _ in range(3)]
        self.guests[0] = Guest("Ale", "Juice", "Football")
        self.current_guest = 1

        self.current_attempts = 0
        self.running_task = True
        self.message = ""

        # State timing variables
        self.state_start_time = None
        self.state_times = {}
        self.total_start_time = datetime.now()
        self.previous_state = None

        self.current_state = ReceptionistTM.TaskStates.WAIT_FOR_BUTTON
        self.subtask_manager.manipulation.move_to_position("nav_pose")
        Logger.info(self, "ReceptionistTaskManager has started.")

    def get_guest(self) -> Guest:
        """Get the current guest"""
        return self.guests[self.current_guest]

    def _track_state_change(self, new_state: str):
        """Track state changes and time spent in each state"""
        current_time = datetime.now()

        # If we have a previous state, calculate time spent
        if self.previous_state and self.state_start_time:
            time_spent = (current_time - self.state_start_time).total_seconds()
            if self.previous_state in self.state_times:
                self.state_times[self.previous_state] += time_spent
            else:
                self.state_times[self.previous_state] = time_spent

            Logger.info(self, f"State '{self.previous_state}' took {time_spent:.2f} seconds")

        # Update for new state
        self.previous_state = new_state
        self.state_start_time = current_time

        # Log cumulative times
        if self.state_times:
            total_time = sum(self.state_times.values())
            Logger.info(self, f"Total time elapsed: {total_time:.2f} seconds")
            Logger.info(self, f"State breakdown: {self.state_times}")

    def navigate_to(self, location: str, sublocation: str = "", say: bool = True):
        """Navigate to the location"""
        self.subtask_manager.manipulation.follow_face(False)
        self.subtask_manager.manipulation.move_to_position("nav_pose")
        self.subtask_manager.nav.resume_nav()
        if say:
            Logger.info(self, f"Moving to {location}")
            self.subtask_manager.hri.say(
                f"I'll guide you to the {location}. Take a step back and please follow me.",
                wait=False,
            )
        result = Status.EXECUTION_ERROR
        retry = 0
        while result == Status.EXECUTION_ERROR and retry < ATTEMPT_LIMIT:
            future = self.subtask_manager.nav.move_to_location(location, sublocation)
            if "navigation" not in self.subtask_manager.get_mocked_areas():
                rclpy.spin_until_future_complete(self, future)
                result = future.result()

            retry += 1
        self.subtask_manager.nav.pause_nav()

    def timeout(self, timeout: int = 2):
        start_time = time.time()
        while (time.time() - start_time) < timeout:
            pass

    def set_description(self, status, description: str):
        self.get_guest().description = description

    def run(self):
        """State machine"""

        if self.current_state == ReceptionistTM.TaskStates.WAIT_FOR_BUTTON:
            Logger.state(self, "Waiting for start button...")
            self.subtask_manager.hri.say("Waiting for start button to be pressed.")
            # Wait for the start button to be pressed
            while not self.subtask_manager.hri.start_button_clicked:
                rclpy.spin_once(self, timeout_sec=0.1)
            Logger.success(self, "Start button pressed, receptionist task will begin now")
            self.current_state = ReceptionistTM.TaskStates.START

        if self.current_state == ReceptionistTM.TaskStates.START:
            Logger.state(self, "Starting task")
            self._track_state_change(ReceptionistTM.TaskStates.START)
            # self.subtask_manager.manipulation.follow_face(False)
            # self.subtask_manager.manipulation.move_to_position("nav_pose")
            # import sys
            # sys.exit()
            self.navigate_to("entrance", say=False)
            self.subtask_manager.hri.say("I am ready.", wait=False)
            self.current_state = ReceptionistTM.TaskStates.WAIT_FOR_GUEST

        if self.current_state == ReceptionistTM.TaskStates.WAIT_FOR_GUEST:
            Logger.state(self, "Waiting for guest")
            self._track_state_change(ReceptionistTM.TaskStates.WAIT_FOR_GUEST)
            self.subtask_manager.manipulation.follow_face(False)
            self.subtask_manager.manipulation.move_to_position("front_stare")
            self.subtask_manager.hri.publish_display_topic(IMAGE_TOPIC_RECEPTIONIST)
            result = self.subtask_manager.vision.detect_person(timeout=10)
            if result == Status.EXECUTION_SUCCESS:
                self.subtask_manager.vision.follow_by_name("area")
                self.subtask_manager.manipulation.follow_face(True)
                self.current_state = ReceptionistTM.TaskStates.GREETING
            else:
                self.subtask_manager.hri.say("I am waiting for a guest.")

        if self.current_state == ReceptionistTM.TaskStates.GREETING:
            Logger.state(self, "Greeting guest")
            self._track_state_change(ReceptionistTM.TaskStates.GREETING)
            self.subtask_manager.hri.publish_display_topic(FACE_RECOGNITION_IMAGE)
            status, name = self.subtask_manager.hri.ask_and_confirm(
                question="What is your name?",
                query="name",
                use_hotwords=False,
                hotwords="Here are some available names: "
                + " ".join(self.subtask_manager.hri.names),
            )

            if status == Status.EXECUTION_SUCCESS:
                self.get_guest().name = name
            else:
                self.get_guest().name = f"Guest {self.current_guest}"

            Logger.info(self, f"Guest name: {self.get_guest().name}")
            self.subtask_manager.hri.say(f"Nice to meet you, {self.get_guest().name}.")
            self.current_attempts = 0
            self.current_state = ReceptionistTM.TaskStates.SAVE_FACE

        if self.current_state == ReceptionistTM.TaskStates.SAVE_FACE:
            Logger.state(self, "Saving face")
            self._track_state_change(ReceptionistTM.TaskStates.SAVE_FACE)
            self.subtask_manager.hri.say("I'll save your face. Please stand in front of me")
            result = self.subtask_manager.vision.save_face_name(self.get_guest().name)
            # self.timeout(2)

            if result == Status.EXECUTION_SUCCESS or self.current_attempts >= ATTEMPT_LIMIT:
                self.subtask_manager.vision.describe_person(self.set_description)
                self.subtask_manager.hri.say("I have saved your face.")
                self.current_attempts = 0
                self.current_state = ReceptionistTM.TaskStates.ASK_FOR_INTEREST
            else:
                self.current_attempts += 1
                self.subtask_manager.hri.say("Please get closer to me and look at my camera.")
                Logger.error(self, "Error saving face")

        if self.current_state == ReceptionistTM.TaskStates.ASK_FOR_INTEREST:
            Logger.state(self, "Asking for interest")
            # self._track_state_change(ReceptionistTM.TaskStates.ASK_FOR_INTEREST)
            self.subtask_manager.manipulation.follow_face(False)
            self.subtask_manager.manipulation.move_joint_positions(
                named_position="front_stare", velocity=0.5, degrees=True
            )
            self.subtask_manager.manipulation.follow_face(True)

            status, interest = self.subtask_manager.hri.ask_and_confirm(
                question="What is your main interest?", query="LLM_interest", use_hotwords=False
            )

            if status == Status.EXECUTION_SUCCESS:
                self.get_guest().interest = interest
            else:
                self.get_guest().interest = "None"

            Logger.info(self, f"Interest: {self.get_guest().interest}")

            self.subtask_manager.hri.say(
                f"Thank you for sharing your interest in {self.get_guest().interest}."
            )

            if self.current_guest == 1:
                self.current_state = ReceptionistTM.TaskStates.NAVIGATE_TO_BEVERAGES
            else:
                self.current_state = ReceptionistTM.TaskStates.DESCRIBE

        if self.current_state == ReceptionistTM.TaskStates.DESCRIBE:
            self._track_state_change(ReceptionistTM.TaskStates.DESCRIBE)
            guest1 = self.guests[1]
            host = self.guests[0]

            common_message_guest1_future = self.subtask_manager.hri.common_interest(
                self.get_guest().name,
                self.get_guest().interest,
                guest1.name,
                guest1.interest,
                is_async=True,
            )

            common_message_host_future = self.subtask_manager.hri.common_interest(
                self.get_guest().name,
                self.get_guest().interest,
                host.name,
                host.interest,
                is_async=True,
            )

            self.subtask_manager.hri.say(
                f"By the way, {guest1.name} is already in the living room. {guest1.description}",
                wait=True,
            )

            rclpy.spin_until_future_complete(self, common_message_guest1_future, timeout_sec=15)
            status, common_message_guest1 = common_message_guest1_future.result()

            if status == Status.EXECUTION_SUCCESS:
                self.subtask_manager.hri.say(f"{common_message_guest1}", wait=False)
            else:
                self.subtask_manager.hri.say(
                    f"{host.name} is also in the living room.",
                    wait=True,
                )
                rclpy.spin_until_future_complete(self, common_message_host_future, timeout_sec=15)
                s, common_message_host = common_message_host_future.result()
                self.subtask_manager.hri.say(
                    f"{common_message_host}",
                    wait=False,
                )

            self.current_state = ReceptionistTM.TaskStates.NAVIGATE_TO_BEVERAGES

        if self.current_state == ReceptionistTM.TaskStates.NAVIGATE_TO_BEVERAGES:
            Logger.state(self, "Navigating to beverages")
            self._track_state_change(ReceptionistTM.TaskStates.NAVIGATE_TO_BEVERAGES)
            self.navigate_to("kitchen", "beverages")
            self.current_state = ReceptionistTM.TaskStates.ASK_FOR_DRINK

        if self.current_state == ReceptionistTM.TaskStates.ASK_FOR_DRINK:
            Logger.state(self, "Asking for drink")
            self._track_state_change(ReceptionistTM.TaskStates.ASK_FOR_DRINK)
<<<<<<< HEAD
            # self.subtask_manager.manipulation.follow_face(False)
            # self.subtask_manager.hri.say("Please stand to my right")
            # self.subtask_manager.manipulation.move_to_position("front_stare")
            # self.subtask_manager.manipulation.pan_to(90)
            # self.subtask_manager.manipulation.follow_face(True)
=======
            self.subtask_manager.manipulation.follow_face(False)
>>>>>>> c9693a77

            status, drink = self.subtask_manager.hri.ask_and_confirm(
                question="What is your favorite drink?",
                query="LLM_drink",
                use_hotwords=False,
                hotwords="Some regional drinks are Kuat, kuat it pronounced similar to 4, but don't mistake it, understand kuat.",
                # options=[
                #  self.s.objects_data["categories"]["drink"]
                #  + ["4", "What", "Quatt", "quattre"]
                # ],
                # remap={"4": "kuat", "quattre": "kuat", "Quatt": "kuat", "What": "kuat"},
            )

            # self.subtask_manager.manipulation.follow_face(False)

            if status == Status.EXECUTION_SUCCESS:
                self.get_guest().drink = drink
            else:
                self.get_guest().drink = "none"
                self.current_state = ReceptionistTM.TaskStates.NAVIGATE_TO_LEAVING_ROOM
                return

            Logger.info(self, f"Guest drink: {self.get_guest().drink}")

            self.subtask_manager.hri.say(f"I will check if we have {self.get_guest().drink}.")
            self.current_state = ReceptionistTM.TaskStates.DRINK_AVAILABLE

        if self.current_state == ReceptionistTM.TaskStates.DRINK_AVAILABLE:
            Logger.state(self, "Checking drink availability")
            self._track_state_change(ReceptionistTM.TaskStates.DRINK_AVAILABLE)
            self.subtask_manager.manipulation.follow_face(False)
            self.subtask_manager.manipulation.move_to_position("table_stare")
            # self.guests[1].drink = "juice"

            for i in range(5):
                s, detections = self.subtask_manager.vision.detect_objects()
                if len(detections) > 0:
                    break
                self.timeout(1)
            # print("detections:", detections)

            if len(detections) == 0:
                s = Status.TARGET_NOT_FOUND

<<<<<<< HEAD
            if s == Status.EXECUTION_SUCCESS:
                Logger.info(self, "Detected drinks with detector: " + str(detections))
=======
            if s == Status.EXECUTION_SUCCESS and len(detections) > 0:
>>>>>>> c9693a77
                labels = self.subtask_manager.vision.get_labels(detections)
                status, detected_drink = self.subtask_manager.hri.find_closest(
                    labels, self.get_guest().drink, threshold=0.4
                )
                # print("drinkKKK: ", detected_drink)
                if len(detected_drink) > 0:
                    if isinstance(detected_drink, list):
                        detected_drink = detected_drink[0]
                    s, position = self.subtask_manager.vision.get_drink_position(
                        detections, detected_drink
                    )
                    self.subtask_manager.hri.say(
                        # f"There is {self.get_guest().drink} at the table is {position}."
                        f"There is {self.get_guest().drink} at the table. It is {position}."
                    )
                else:
                    s = Status.TARGET_NOT_FOUND
            if s != Status.EXECUTION_SUCCESS:
                Logger.info(self, "Detecting drinks with moondream")
                # Moondream backup
                status, position = self.subtask_manager.vision.find_drink(
                    self.get_guest().drink, timeout=40
                )
                if status == Status.EXECUTION_SUCCESS and position != "not found":
                    self.subtask_manager.hri.say(
                        f"There is {self.get_guest().drink} at the table is {position}."
                    )
                else:
                    self.subtask_manager.hri.say(f"Sorry, we do not have {self.get_guest().drink}.")
            self.current_state = ReceptionistTM.TaskStates.NAVIGATE_TO_LEAVING_ROOM

        if self.current_state == ReceptionistTM.TaskStates.NAVIGATE_TO_LEAVING_ROOM:
            Logger.state(self, "Navigating to leaving room")
            self._track_state_change(ReceptionistTM.TaskStates.NAVIGATE_TO_LEAVING_ROOM)
            self.navigate_to("living_room", "couches")
            self.current_state = ReceptionistTM.TaskStates.FIND_SEAT

        if self.current_state == ReceptionistTM.TaskStates.FIND_SEAT:
            Logger.state(self, "Finding seat")
            self._track_state_change(ReceptionistTM.TaskStates.FIND_SEAT)
            self.subtask_manager.hri.publish_display_topic(IMAGE_TOPIC_RECEPTIONIST)
            self.subtask_manager.manipulation.follow_face(False)
            self.subtask_manager.manipulation.move_joint_positions(
                named_position="front_low_stare", velocity=0.5, degrees=True
            )

            angle = 0

            for seat_angle in self.seat_angles:
                self.subtask_manager.manipulation.pan_to(seat_angle)

                self.timeout(1)
                status, angle = self.subtask_manager.vision.find_seat()
                if status == Status.EXECUTION_SUCCESS:
                    break

            self.subtask_manager.hri.say("Please take a seat where my arm points at.", wait=False)
            self.subtask_manager.manipulation.pan_to(angle)
            self.subtask_manager.manipulation.point(10)
            self.timeout(4)
            self.current_state = ReceptionistTM.TaskStates.INTRODUCTION

        if self.current_state == ReceptionistTM.TaskStates.INTRODUCTION:
            Logger.state(self, "Introducing guest")
            self._track_state_change(ReceptionistTM.TaskStates.INTRODUCTION)
            self.subtask_manager.hri.publish_display_topic(FACE_RECOGNITION_IMAGE)
            # self.subtask_manager.manipulation.follow_face(True)

            # self.subtask_manager.manipulation.follow_face(False)
            host = self.guests[0]

            if self.current_guest == 1:
                # self.subtask_manager.manipulation.move_to_position("front_low_stare")
                # person_found = False
                # for seat_angle in self.seat_angles:
                #     if person_found:
                #         break

                #     self.subtask_manager.manipulation.pan_to(seat_angle)

                #     self.current_attempts = 0

                #     while self.current_attempts < ATTEMPT_LIMIT:
                #         # Comment if using an already saved host
                #         self.subtask_manager.vision.follow_by_name("Unknown")
                #         result = self.subtask_manager.vision.isPerson("Unknown")

                #         # Uncomment if using an already saved host
                #         # self.subtask_manager.vision.follow_by_name(host.name)
                #         # result = self.subtask_manager.vision.isPerson(host.name)

                #         if result:
                #             # Comment if using an already saved host
                #             self.subtask_manager.vision.save_face_name(host.name)
                #             person_found = True
                #             break
                #         self.timeout(1)
                #         # self.subtask_manager.manipulation.pan_to(
                #         #     self.check_angles[self.current_attempts]
                #         # )
                #         self.current_attempts += 1
                # self.subtask_manager.manipulation.follow_face(True)
                # self.subtask_manager.hri.say(f"Hello {host.name}. This is {self.get_guest().name}")
                # self.timeout(3)
                # # self.subtask_manager.manipulation.follow_face(False)
                self.current_state = ReceptionistTM.TaskStates.NAVIGATE_TO_ENTRANCE

            else:
                guest1 = self.guests[1]
                self.timeout(3)
                self.subtask_manager.hri.say(
                    f"Thanks for taking a seat {self.get_guest().name}. I will now introduce you to {guest1.name}.",
                    wait=True,
                )

                # self.timeout(2)
                # self.subtask_manager.manipulation.follow_face(False)
                self.subtask_manager.manipulation.move_to_position("front_low_stare")
                self.subtask_manager.vision.follow_by_name(guest1.name)

                self.subtask_manager.vision.follow_by_name(guest1.name)
                person_found = False

                for seat_angle in self.seat_angles:
                    if person_found:
                        break

                    self.subtask_manager.manipulation.pan_to(seat_angle)
                    self.current_attempts = 0

                    while self.current_attempts < ATTEMPT_LIMIT:
                        result = self.subtask_manager.vision.isPerson(guest1.name)
                        if result:
                            person_found = True
                            break

                        self.timeout(1)
                        self.current_attempts += 1

                self.subtask_manager.manipulation.follow_face(True)
                self.subtask_manager.hri.say(
                    f"Hello {guest1.name}. This is {self.get_guest().name} and they like {self.get_guest().drink}"
                )
                self.timeout(3)
                self.subtask_manager.manipulation.follow_face(False)

                self.current_state = ReceptionistTM.TaskStates.END

        if self.current_state == ReceptionistTM.TaskStates.NAVIGATE_TO_ENTRANCE:
            Logger.state(self, "Navigating to entrance")
            self._track_state_change(ReceptionistTM.TaskStates.NAVIGATE_TO_ENTRANCE)
            # self.subtask_manager.manipulation.follow_face(False)
            self.timeout(1)
            self.subtask_manager.manipulation.move_to_position("nav_pose")
            self.current_guest += 1
            if self.current_guest == 3:
                self.current_state = ReceptionistTM.TaskStates.END
            else:
                self.navigate_to("entrance", say=False)
                self.current_state = ReceptionistTM.TaskStates.WAIT_FOR_GUEST

        if self.current_state == ReceptionistTM.TaskStates.END:
            Logger.state(self, "Ending task")
            self._track_state_change(ReceptionistTM.TaskStates.END)

            # Generate final timing report
            total_task_time = (datetime.now() - self.total_start_time).total_seconds()
            Logger.info(self, "=== FINAL TIMING REPORT ===")
            Logger.info(self, f"Total task time: {total_task_time:.2f} seconds")

            # Sort states by time spent (descending)
            sorted_states = sorted(self.state_times.items(), key=lambda x: x[1], reverse=True)

            for state, time_spent in sorted_states:
                percentage = (time_spent / total_task_time) * 100
                Logger.info(self, f"{state}: {time_spent:.2f}s ({percentage:.1f}%)")

            Logger.info(self, "=== END TIMING REPORT ===")

            self.subtask_manager.hri.say("I have finished my task, I will rest now.")
            self.subtask_manager.manipulation.follow_face(False)
            self.running_task = False

        if self.current_state == ReceptionistTM.TaskStates.DEBUG:
            Logger.state(self, "Debugging task")
            self._track_state_change(ReceptionistTM.TaskStates.DEBUG)
            self.subtask_manager.hri.say("Debugging task.")
            self.current_state = ReceptionistTM.TaskStates.END


def main(args=None):
    """Main function"""
    rclpy.init(args=args)
    node = ReceptionistTM()

    try:
        while rclpy.ok() and node.running_task:
            rclpy.spin_once(node, timeout_sec=0.1)
            node.run()
    except KeyboardInterrupt:
        pass
    finally:
        node.destroy_node()
        rclpy.shutdown()


if __name__ == "__main__":
    main()<|MERGE_RESOLUTION|>--- conflicted
+++ resolved
@@ -298,15 +298,11 @@
         if self.current_state == ReceptionistTM.TaskStates.ASK_FOR_DRINK:
             Logger.state(self, "Asking for drink")
             self._track_state_change(ReceptionistTM.TaskStates.ASK_FOR_DRINK)
-<<<<<<< HEAD
             # self.subtask_manager.manipulation.follow_face(False)
             # self.subtask_manager.hri.say("Please stand to my right")
             # self.subtask_manager.manipulation.move_to_position("front_stare")
             # self.subtask_manager.manipulation.pan_to(90)
             # self.subtask_manager.manipulation.follow_face(True)
-=======
-            self.subtask_manager.manipulation.follow_face(False)
->>>>>>> c9693a77
 
             status, drink = self.subtask_manager.hri.ask_and_confirm(
                 question="What is your favorite drink?",
@@ -351,12 +347,8 @@
             if len(detections) == 0:
                 s = Status.TARGET_NOT_FOUND
 
-<<<<<<< HEAD
             if s == Status.EXECUTION_SUCCESS:
                 Logger.info(self, "Detected drinks with detector: " + str(detections))
-=======
-            if s == Status.EXECUTION_SUCCESS and len(detections) > 0:
->>>>>>> c9693a77
                 labels = self.subtask_manager.vision.get_labels(detections)
                 status, detected_drink = self.subtask_manager.hri.find_closest(
                     labels, self.get_guest().drink, threshold=0.4
@@ -564,4 +556,5 @@
 
 
 if __name__ == "__main__":
+    main()
     main()