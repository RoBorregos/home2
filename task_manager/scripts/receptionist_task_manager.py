--- conflicted
+++ resolved
@@ -54,11 +54,7 @@
         """Initialize the node"""
         super().__init__("receptionist_task_manager")
         self.subtask_manager = SubtaskManager(
-<<<<<<< HEAD
-            self, task=Task.RECEPTIONIST, mock_areas=["navigation", "manipulation"]
-=======
             self, task=Task.RECEPTIONIST, mock_areas=["navigation"]
->>>>>>> db8a410d
         )
         self.current_state = ReceptionistTM.TASK_STATES[START]
         self.current_guest = 1
@@ -83,15 +79,9 @@
                 f"I will now guide you to the {location}. Please follow me."
             )
             self.subtask_manager.manipulation.follow_face(False)
-<<<<<<< HEAD
-            # self.subtask_manager.manipulation.move_joint_positions(
-            #     named_position="front_stare", velocity=0.5, degrees=True
-            # )
-=======
             self.subtask_manager.manipulation.move_joint_positions(
                 named_position="front_stare", velocity=0.5, degrees=True
             )
->>>>>>> db8a410d
         future = self.subtask_manager.nav.move_to_location(location, sublocation)
         if "navigation" not in self.subtask_manager.get_mocked_areas():
             rclpy.spin_until_future_complete(self, future)
@@ -208,15 +198,9 @@
         if self.current_state == ReceptionistTM.TASK_STATES["DRINK_AVAILABLE"]:
             Logger.state(self, "Checking drink availability")
             self.subtask_manager.manipulation.follow_face(False)
-<<<<<<< HEAD
-            # self.subtask_manager.manipulation.move_joint_positions(
-            #     named_position="table_stare", velocity=0.5, degrees=True
-            # )
-=======
             self.subtask_manager.manipulation.move_joint_positions(
                 named_position="table_stare", velocity=0.5, degrees=True
             )
->>>>>>> db8a410d
             status, position = self.subtask_manager.vision.find_drink(
                 self.get_guest().drink, timeout=40
             )
@@ -232,15 +216,9 @@
         if self.current_state == ReceptionistTM.TASK_STATES["ASK_FOR_INTEREST"]:
             Logger.state(self, "Asking for interest")
 
-<<<<<<< HEAD
-            # self.subtask_manager.manipulation.move_joint_positions(
-            #     named_position="front_stare", velocity=0.5, degrees=True
-            # )
-=======
             self.subtask_manager.manipulation.move_joint_positions(
                 named_position="front_stare", velocity=0.5, degrees=True
             )
->>>>>>> db8a410d
             self.subtask_manager.manipulation.follow_face(True)
 
             status, interest = self.subtask_manager.hri.ask_and_confirm(
@@ -266,18 +244,11 @@
 
         if self.current_state == ReceptionistTM.TASK_STATES["FIND_SEAT"]:
             Logger.state(self, "Finding seat")
-<<<<<<< HEAD
             # target = 0
-            # self.subtask_manager.manipulation.move_joint_positions(
-            #     named_position="front_stare", velocity=0.5, degrees=True
-            # )
-=======
-            target = 0
             self.subtask_manager.manipulation.follow_face(False)
             self.subtask_manager.manipulation.move_joint_positions(
                 named_position="front_low_stare", velocity=0.5, degrees=True
             )
->>>>>>> db8a410d
             print("Finding seat")
             for seat_angle in self.seat_angles:
                 # joint_positions = self.subtask_manager.manipulation.get_joint_positions(
@@ -288,11 +259,7 @@
                 #     joint_positions=joint_positions, velocity=0.5, degrees=True
                 # )
                 status, angle = self.subtask_manager.vision.find_seat()
-<<<<<<< HEAD
-                print(self.subtask_manager.vision.find_seat_moondream())
-=======
                 # print(self.subtask_manager.vision.find_seat_moondream())
->>>>>>> db8a410d
                 if status == Status.EXECUTION_SUCCESS:
                     # target = angle
                     break
@@ -309,15 +276,9 @@
 
         if self.current_state == ReceptionistTM.TASK_STATES["INTRODUCTION"]:
             Logger.state(self, "Introducing guest")
-<<<<<<< HEAD
-            # self.subtask_manager.manipulation.move_joint_positions(
-            #     named_position="front_stare", velocity=0.5, degrees=True
-            # )
-=======
             self.subtask_manager.manipulation.move_joint_positions(
                 named_position="front_stare", velocity=0.5, degrees=True
             )
->>>>>>> db8a410d
             # self.subtask_manager.manipulation.move_to_position("gaze")
             self.subtask_manager.manipulation.follow_face(True)
 
