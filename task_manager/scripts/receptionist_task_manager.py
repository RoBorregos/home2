--- conflicted
+++ resolved
@@ -256,7 +256,6 @@
             )
             print("Finding seat")
             for seat_angle in self.seat_angles:
-<<<<<<< HEAD
                 joint_positions = self.subtask_manager.manipulation.get_joint_positions(
                     degrees=True
                 )
@@ -265,15 +264,6 @@
                     joint_positions=joint_positions, velocity=0.5, degrees=True
                 )
                 self.timeout(2)
-=======
-                # joint_positions = self.subtask_manager.manipulation.get_joint_positions(
-                #     degrees=True
-                # )
-                # joint_positions["joint1"] = joint_positions["joint1"] - seat_angle
-                # self.subtask_manager.manipulation.move_joint_positions(
-                #     joint_positions=joint_positions, velocity=0.5, degrees=True
-                # )
->>>>>>> 3d233709
                 status, angle = self.subtask_manager.vision.find_seat()
                 # print(self.subtask_manager.vision.find_seat_moondream())
                 if status == Status.EXECUTION_SUCCESS:
