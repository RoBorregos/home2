--- conflicted
+++ resolved
@@ -61,10 +61,7 @@
 TEST_ASYNC_LLM = False
 TEST_STREAMING = False
 TEST_MAP = False
-<<<<<<< HEAD
-=======
 TEST_OBJECT_LOCATION = True
->>>>>>> f1b65db9
 
 
 class TestHriManager(Node):
