--- conflicted
+++ resolved
@@ -70,25 +70,18 @@
         # Testing compound commands
 
         # s, res = self.hri_manager.common_interest("John", "Football", "Gilbert", "Basketball")
-<<<<<<< HEAD
         status, common_message_guest1 = self.hri_manager.common_interest(
             "Oscar", "football", "Rodrigo", "baseball"
         )
 
         self.get_logger().info(f"Common interest: {common_message_guest1}")
-=======
-
-        # self.get_logger().info(f"Common interest: {res}")
->>>>>>> e4e9e4ab
+
 
         # # if TEST_COMPOUND:
         # #     self.compound_functions()
 
-<<<<<<< HEAD
-        # # if TEST_INDIVIDUAL_FUNCTIONS:
-=======
+
         # if TEST_INDIVIDUAL_FUNCTIONS:
->>>>>>> e4e9e4ab
         # self.individual_functions()
 
         # if TEST_EMBEDDINGS:
