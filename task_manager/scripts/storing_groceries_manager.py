#!/usr/bin/env python3

from collections import defaultdict
from enum import Enum

import rclpy
from frida_constants.vision_classes import BBOX
from pydantic import BaseModel
from rclpy.node import Node
from utils.logger import Logger
from utils.status import Status
from utils.subtask_manager import SubtaskManager, Task
from geometry_msgs.msg import PointStamped
from frida_interfaces.srv import PointTransformation
import random
import time

POINT_TRANSFORMER_TOPIC = "/integration/point_transformer"
ATTEMPT_LIMIT = 5


class Retries(Enum):
    DEFAULT = 10
    NAVIGATION = 5


class ExecutionStates(Enum):
    START = 0

    INIT_NAV_TO_SHELF = 10
    FAILED_NAV_TO_SHELF = 11
    SUCCEDED_NAV_TO_SHELF = 12

    VIEW_SHELF_AND_SAVE_OBJECTS = 20
    INIT_NAV_TO_TABLE = 30
    VIEW_AND_SAVE_OBJECTS_ON_TABLE = 40
    CATEGORIZE_OBJECTS = 50
    CATEGORIZE_OBJECTS2 = 51
    SAY_5_OBJECTS_CATEGORIZED = 55

    PLAN_NEXT = 59

    NAV_TO_TABLE = 60
    NAV_TO_SHELF = 70

    PICK_OBJECT = 65
    DEUX_PICK_OBJECT = 66
    PLACE_OBJECT = 75
    DEUX_PLACE_OBJECT = 76

    CEREAL_ANALYSIS = 100
    CEREAL_PICK = 110
    CEREAL_PLACE = 120

    NOT_ALL_OBJECTS_PICKED = 130

    END = 200


STATE_TO_DEUX = {
    ExecutionStates.START: ExecutionStates.INIT_NAV_TO_SHELF,
    ExecutionStates.SUCCEDED_NAV_TO_SHELF: ExecutionStates.VIEW_SHELF_AND_SAVE_OBJECTS,
    ExecutionStates.VIEW_SHELF_AND_SAVE_OBJECTS: ExecutionStates.INIT_NAV_TO_TABLE,
    ExecutionStates.PICK_OBJECT: ExecutionStates.DEUX_PICK_OBJECT,
    ExecutionStates.PLACE_OBJECT: ExecutionStates.DEUX_PLACE_OBJECT,
    ExecutionStates.INIT_NAV_TO_SHELF: ExecutionStates.SUCCEDED_NAV_TO_SHELF,
    ExecutionStates.INIT_NAV_TO_TABLE: ExecutionStates.VIEW_AND_SAVE_OBJECTS_ON_TABLE,
    ExecutionStates.VIEW_AND_SAVE_OBJECTS_ON_TABLE: ExecutionStates.PLAN_NEXT,
    ExecutionStates.CATEGORIZE_OBJECTS: ExecutionStates.CATEGORIZE_OBJECTS2,
    ExecutionStates.SAY_5_OBJECTS_CATEGORIZED: ExecutionStates.PLAN_NEXT,
    ExecutionStates.PLAN_NEXT: ExecutionStates.NAV_TO_TABLE,
    ExecutionStates.NAV_TO_SHELF: ExecutionStates.PLACE_OBJECT,
    ExecutionStates.NAV_TO_TABLE: ExecutionStates.PICK_OBJECT,
    ExecutionStates.NOT_ALL_OBJECTS_PICKED: ExecutionStates.PICK_OBJECT,
}

STATE_RETRIES = {
    ExecutionStates.INIT_NAV_TO_SHELF: 5,
    ExecutionStates.VIEW_SHELF_AND_SAVE_OBJECTS: 2,
    ExecutionStates.INIT_NAV_TO_TABLE: 5,
    ExecutionStates.VIEW_AND_SAVE_OBJECTS_ON_TABLE: 5,
    ExecutionStates.CATEGORIZE_OBJECTS: 5,
    ExecutionStates.SAY_5_OBJECTS_CATEGORIZED: 2,
    ExecutionStates.NAV_TO_TABLE: 10,
    ExecutionStates.NAV_TO_SHELF: 10,
    ExecutionStates.PICK_OBJECT: 2,
    ExecutionStates.PLACE_OBJECT: 1,
    ExecutionStates.CEREAL_ANALYSIS: 10,
    ExecutionStates.CEREAL_PICK: 10,
    ExecutionStates.CEREAL_PLACE: 10,
    "DEFAULT": 10,
}

for i in ExecutionStates:
    for j in ExecutionStates:
        if i.value == j.value and i.name != j.name:
            raise ValueError(f"Duplicate value found: {i.value} for {i.name} and {j.name}")


class Shelf(BaseModel):
    id: int = 0
    tag: str = None
    objects: list[str] = []


class StoringGroceriesManager(Node):
    def __init__(self):
        super().__init__("storing_groceries_manager")
        self.logger = Logger()
        self.subtask_manager = SubtaskManager(
            self, task=Task.STORING_GROCERIES, mock_areas=["navigation"]
        )
        self.state = ExecutionStates.START
        self.state_data = {}
        self.shelves: dict[int, Shelf] = defaultdict(Shelf)
        self.objects_on_table: list[BBOX] = []
        self.object_names_on_table: list[str] = []
        self.shelves_count = 0
        self.object_to_placing_shelf: dict[str, list[int]] = defaultdict(list)
        self.current_object: str = None
        self.point_pub = self.create_publisher(PointStamped, "point_visualize", 10)
        self.retry_count = 0
        self.prev_state = None
        # self.manual_heights = [  # 0.2
        #     0.45,  # 0.45 +- 0.2 -> 0.25 0.65
        #     0.8,  # 0.8 +- 0.2 -> 0.6 1.0
        #     1.17,  # 1.17 +- 0.2 -> 0.97 1.37
        #     # 1.525,  # 1.525 (0.1 +-) -> 1.425 1.625
        # ]  # remember rest 15cm from the base_link and the measure is in m
        # self.manual_heights = [
        #     0.077,
        #     0.463,
        #     0.84
        # ]
        self.manual_heights = [0.45, 0.80, 1.15]
        self.shelf_level_threshold = 0.20

        #         self.manual_heights = [0.04, 0.43, 0.67]
        #         self.shelf_level_threshold = 0.30

        self.shelf_level_down_threshold = 0.05
        self.picked_objects = 0
        self.prev_uid = None
        self.pick_uid = None
        self.transform_tf = self.create_client(PointTransformation, POINT_TRANSFORMER_TOPIC)

    def generate_manual_levels(self):
        """Generate manual levels"""
        self.shelves_count = 0
        self.shelves = {}
        for i in range(len(self.manual_heights)):
            self.shelves[i] = Shelf(id=i, tag="", objects=[])
            self.shelves_count += 1

    def nav_to(self, location: str, sub_location: str = "", say: bool = True) -> Status:
        Logger.info(self, f"Navigating to {location} {sub_location} ")
        try:
            if say:
                self.subtask_manager.hri.say(text=f"Going to {location} {sub_location}", wait=True)
            self.subtask_manager.manipulation.move_to_position("nav_pose")
            result = Status.EXECUTION_ERROR
            retry = 0
            while result == Status.EXECUTION_ERROR and retry < Retries.NAVIGATION.value:
                future = self.subtask_manager.nav.move_to_location(location, sub_location)
                if "navigation" not in self.subtask_manager.get_mocked_areas():
                    rclpy.spin_until_future_complete(self, future)
                    result = future.result()
                else:
                    rclpy.spin_until_future_complete(self, future)
                    result = future.result()
                    if result.success:
                        result = Status.EXECUTION_SUCCESS
                retry += 1
            return result
        except Exception as e:
            Logger.error(self, f"Error navigating to {location}: {e}")
            return Status.EXECUTION_ERROR

    def convert_to_height(self, detection: BBOX) -> float:
        """Convert the object to height"""
        try:
            stamped_point = PointStamped()
            stamped_point.header.frame_id = "zed_left_camera_optical_frame"
            stamped_point.header.stamp = self.get_clock().now().to_msg()
            stamped_point.point.x = detection.px
            stamped_point.point.y = detection.py
            stamped_point.point.z = detection.pz
            transform_message = PointTransformation.Request()
            transform_message.target_frame = "base_link"
            transform_message.point = stamped_point
            transform_frame = self.transform_tf.call_async(transform_message)
            rclpy.spin_until_future_complete(self, transform_frame)
            transformed_point = transform_frame.result()
            if not transformed_point.success:
                Logger.error(self, f"{transformed_point.error_message}")
                return None
            transformed_point = transformed_point.transformed_point
            Logger.info(self, f"Actual height: {transformed_point.point.z}")
            return transformed_point.point.z
        except Exception as e:
            Logger.error(self, f"Error converting to height: {e}")
            return None

    def get_new_height(self, bbox: BBOX) -> float:
        return bbox.pz + 0.1

    def exec_state(self):
        Logger.info(self, f"Executing state: {self.state.name}")
        if self.state == ExecutionStates.START:
            Logger.info(self, "Starting Storing Groceries Manager...")
            self.state = ExecutionStates.INIT_NAV_TO_SHELF
<<<<<<< HEAD
=======
            self.state = ExecutionStates.INIT_NAV_TO_TABLE
>>>>>>> 118e7ba3
            # self.state = ExecutionStates.VIEW_AND_SAVE_OBJECTS_ON_TABLE

            # self.state = ExecutionStates.INIT_NAV_TO_SHELF
            # self.state = ExecutionStates.CATEGORIZE_OBJECTS

        elif self.state == ExecutionStates.END:
            Logger.info(self, "Ending Storing Groceries Manager...")
            self.subtask_manager.hri.say(text="Ending Storing Groceries Manager...", wait=True)
            return
        elif self.state == ExecutionStates.INIT_NAV_TO_SHELF:
            res = "closed"
            while res == "closed":
                time.sleep(1)
                status, res = self.subtask_manager.nav.check_door()
                if status == Status.EXECUTION_SUCCESS:
                    Logger.info(self, f"Door status: {res}")
                else:
                    Logger.error(self, "Failed to check door status")

            Logger.info(self, "Door OPENED GOING TO NEXT STAT")
            hres: Status = self.nav_to("kitchen", "shelve")
            hres: Status = self.nav_to("kitchen", "shelve")
            if hres == Status.EXECUTION_SUCCESS:
                self.state = ExecutionStates.SUCCEDED_NAV_TO_SHELF
            else:
                Logger.error(self, f"Failed to navigate to shelf {hres}")
                return

        elif self.state == ExecutionStates.SUCCEDED_NAV_TO_SHELF:
            self.state = ExecutionStates.VIEW_SHELF_AND_SAVE_OBJECTS
        elif self.state == ExecutionStates.VIEW_SHELF_AND_SAVE_OBJECTS:
            # Manual levels
            self.shelves_count = 0
            self.shelves = defaultdict(Shelf)
            self.generate_manual_levels()
            for i in range(len(self.manual_heights)):
                self.subtask_manager.hri.say(text=f"Detecting shelf number {i}", wait=True)
                if i not in self.shelves:
                    self.shelves[i] = Shelf(id=i, tag="", objects=[])
                Logger.info(self, f"Moving to height {self.manual_heights[i]}")
                self.subtask_manager.manipulation.get_optimal_position_for_plane(
                    self.manual_heights[i],
                    tolerance=0.1,
                    table_or_shelf=False,
                    approach_plane=True,
                )
                Logger.info(self, "Moved, now detecting objects")
                time.sleep(3)
                status, res = self.subtask_manager.vision.detect_objects()
                rettry = 0
                while status != Status.EXECUTION_SUCCESS and rettry < 5:
                    Logger.error(self, f"Error detecting objects: {status}")
                    time.sleep(1)
                    status, res = self.subtask_manager.vision.detect_objects()
                    rettry += 1
                if status != Status.EXECUTION_SUCCESS:
                    Logger.error(self, f"Error detecting objects: {status}")
                    return

                if len(res) == 0:
                    Logger.error(self, f"No objects detected: {status}")
                    continue
                for det in res:
                    Logger.info(self, f"Detected object: {det.classname}, projecting...")
                    if det is not None:
                        height = self.convert_to_height(det)
                        while height is None:
                            height = self.convert_to_height(det)
                        distance_check = height - self.manual_heights[i]
                        if (
                            distance_check < 0
                            and abs(distance_check) < self.shelf_level_down_threshold
                        ) or (distance_check >= 0 and distance_check < self.shelf_level_threshold):
                            self.shelves[i].objects.append(det.classname)
                            self.shelves[i].id = i
                            Logger.info(
                                self,
                                f"Detected object {det.classname} in shelf {self.shelves[i].tag}",
                            )
                            break
                        else:
                            for j in range(len(self.manual_heights)):
                                distance_check = height - self.manual_heights[j]
                                if (
                                    distance_check < 0
                                    and abs(distance_check) < self.shelf_level_down_threshold
                                ) or (
                                    distance_check >= 0
                                    and distance_check < self.shelf_level_threshold
                                ):
                                    if j != i and j not in self.shelves[j].objects:
                                        self.shelves[j].objects.append(det.classname)
                                        self.shelves[j].id = j
                                        Logger.info(
                                            self,
                                            f"Detected object {det.classname} in shelf {self.shelves[j].tag}",
                                        )
                                        break
                                # if j != i and j not in self.shelves[j].objects:
                                #     self.shelves[j].objects.append(det.classname)
                                #     self.shelves[j].id = j
                                #     Logger.info(
                                #         self,
                                #         f"Detected object {det.classname} in shelf {self.shelves[j].tag}",
                                #     )
                                #     break
                # self.shelves_count += 1

            Logger.info(self, f"Shelves: {self.shelves}")
            Logger.info(self, f"Objects: {[i.objects for i in self.shelves.values()]}")

            # self.subtask_manager.manipulation.move_joint_positions(
            #     named_position="front_stare", velocity=0.5, degrees=True
            # )

            # status, res = self.subtask_manager.vision.detect_objects()
            # for count, det in enumerate(res):
            #     if det is not None:
            #         height = self.convert_to_height(det)
            #         while height is None:
            #             height = self.convert_to_height(det)
            #         for i in self.shelves:
            #             distance_check = height - self.manual_heights[i]
            #             if (
            #                 distance_check < 0
            #                 and abs(distance_check) < self.shelf_level_down_threshold
            #             ) or (
            #                 distance_check >= 0 and distance_check < self.shelf_level_threshold
            #             ):
            #                 self.shelves[i].objects.append(det.classname)
            #                 self.shelves[i].id = i
            #                 Logger.info(
            #                     self,
            #                     f"Detected object {det.classname} in shelf {self.shelves[i].tag}",
            #                 )
            #                 break
            self.state = ExecutionStates.INIT_NAV_TO_TABLE
            # if status = Status.EXECUTION_SUCCESS

            # return

        elif self.state == ExecutionStates.INIT_NAV_TO_TABLE:
            hres: Status = self.nav_to("kitchen", "table")
            hres: Status = self.nav_to("kitchen", "table")
            if hres == Status.EXECUTION_SUCCESS:
                self.state = ExecutionStates.VIEW_AND_SAVE_OBJECTS_ON_TABLE
            else:
                # self.state = ExecutionStates.FAILED_NAV_TO_SHELF
                Logger.error(self, "Failed to navigate to table")
                return
        elif self.state == ExecutionStates.VIEW_AND_SAVE_OBJECTS_ON_TABLE:
            self.subtask_manager.manipulation.move_joint_positions(
                named_position="table_stare", velocity=0.5, degrees=True
            )
            time.sleep(1.5)
            status, result = self.subtask_manager.vision.detect_objects(timeout=10)
            if status == Status.TIMEOUT:
                # pass
                return
            elif status == Status.EXECUTION_SUCCESS:
                pass
            else:
                Logger.error(self, "Unknown status")
                return
            if len(result) == 0:
                Logger.error(self, "No objects detected")
                self.subtask_manager.hri.say(text="No objects detected", wait=True)
                return
            Logger.info(self, f"Detected objects: {result}")
            result: list[BBOX]
            self.objects_on_table = result
            self.object_names_on_table = []
            self.object_names_on_table = [i.classname for i in result]
            Logger.info(self, f"Detected objects: {self.object_names_on_table}")
            self.object_to_placing_shelf = defaultdict(list)
            self.state = ExecutionStates.CATEGORIZE_OBJECTS
        elif self.state == ExecutionStates.CATEGORIZE_OBJECTS:
            missing_shelves = [i for i in range(self.shelves_count) if i not in self.shelves]
            for i in missing_shelves:
                self.shelves[i] = Shelf(id=i)
            shelfs: dict[int, list[str]] = {}
            for i in self.shelves:
                shelfs[i] = self.shelves[i].objects
            try:
                # self.object_names_on_table = ["apple", "squash", "coke", "bowl"]
<<<<<<< HEAD
                # shelfs = {0: [], 1: ["apple", "orange"], 2: ["orange_soda"]}

                self.object_names_on_table = ["apple", "squash", "coke", "bowl"]
                shelfs = {0: [], 1: ["bottle", "coke_can"], 2: ["pear"]}
=======
                shelfs = {0: [], 1: ["water", "sprite_can"], 2: ["squash", "orange", "banana"]}
                # self.object_names_on_table = ["apple", "fresca_can", "bowl", "yellow_bowl", "pringles"]
                # shelfs = {0: [], 1: ["bottle", "coke_can"], 2: ["pear"]}
>>>>>>> 118e7ba3
                status, categorized_shelfs, objects_to_add = (
                    self.subtask_manager.hri.categorize_objects(self.object_names_on_table, shelfs)
                )
            except Exception as e:
                Logger.error(self, f"Error categorizing objects: {e}")
                return
            if not status == Status.EXECUTION_SUCCESS:
                Logger.error(self, "Failed to categorize objects")
                if self.retry_count > 5:
                    # self.state = ExecutionStates.END
                    self.state = ExecutionStates.CATEGORIZE_OBJECTS2
                    self.retry_count = 0
                    return
                return
            Logger.info(self, f"Categorized shelfs: {categorized_shelfs}")
            Logger.info(self, f"Objects to add: {objects_to_add}")
            for i in categorized_shelfs:
                self.shelves[i].tag = categorized_shelfs[i]
            for i in objects_to_add:
                for j in objects_to_add[i]:
                    self.object_to_placing_shelf[j].append(i)
            Logger.info(self, f"Shelves: {self.shelves}")
            Logger.info(self, f"Objects to place: {self.object_to_placing_shelf}")
            # self.state = ExecutionStates.SAY_5_OBJECTS_CATEGORIZED
            self.state = ExecutionStates.SAY_5_OBJECTS_CATEGORIZED
            self.subtask_manager.hri.say(
                text=f"Categorized {len(self.object_names_on_table)} objects", wait=True
            )
        elif self.state == ExecutionStates.CATEGORIZE_OBJECTS2:
            for i in self.object_names_on_table:
                # random shelf
                self.object_to_placing_shelf[i].append(self.shelves_count % len(self.shelves))
                self.shelves[self.shelves_count % len(self.shelves)].objects.append(i)
                self.shelves[self.shelves_count % len(self.shelves)].tag = "random"
                self.shelves_count += 1
            # self.subtask_manager.hri.say(
            #     text=f"Categorized {len(self.object_names_on_table)} objects", wait=True
            # )
            # for i in self.object_names_on_table:
            #     self.subtask_manager.hri.say(
            #         text=f"Categorized object: {i} as {self.shelves[self.object_to_placing_shelf[i]].tag}",
            #         wait=True,
            #     )
            # self.state = ExecutionStates.PLAN_NEXT
            self.state = ExecutionStates.SAY_5_OBJECTS_CATEGORIZED
        elif self.state == ExecutionStates.SAY_5_OBJECTS_CATEGORIZED:
            for i in list(set([str(k) for k in self.object_names_on_table]))[
                : max(5, len(self.object_names_on_table))
            ]:
                try:
                    # Logger.info(self, f"Categorized object: {i} as {self.shelves[i].tag}")
                    Logger.info(
                        self,
                        f"Categorized object: {i} as {self.shelves[self.object_to_placing_shelf[i][0]].tag}",
                    )
                    self.subtask_manager.hri.say(
                        text=f"Categorized object: {i} as {self.shelves[self.object_to_placing_shelf[i][0]].tag}",
                        wait=True,
                    )
                except Exception as e:
                    Logger.error(self, f"Error categorizing object: {e}")
                    continue
            self.state = ExecutionStates.PLAN_NEXT

        elif self.state == ExecutionStates.PLAN_NEXT:
            if len(self.object_names_on_table) == 0 or self.picked_objects >= 5:
                self.subtask_manager.hri.say(text="I have finished placing the objects", wait=True)
                self.state = ExecutionStates.END
                return
            self.pick_uid = random.random()
            if self.prev_uid != self.pick_uid:
                self.picked_objects += 1
                self.prev_uid = self.pick_uid
            self.state = ExecutionStates.NAV_TO_TABLE

        elif self.state == ExecutionStates.NOT_ALL_OBJECTS_PICKED:
            if len([i for k, i in self.object_to_placing_shelf.values() if k == 0]) == 0:
                status, res = self.subtask_manager.hri.confirm(
                    text="Did I pick all the objects?", use_hotwords=False
                )
                if res == "yes":
                    self.subtask_manager.hri.say(
                        text="I have finished placing the objects", wait=True
                    )
                    self.state = ExecutionStates.END
                    return
                else:
                    self.subtask_manager.hri.say(text="I will pick the objects again", wait=True)
                    self.state = ExecutionStates.PICK_OBJECT
                    return

            # if nothing works then go to deux: ask the user if there are more objects to pick
            status, res = self.subtask_manager.hri.confirm(
                text="Did I pick all the objects?", use_hotwords=False
            )
            if res == "yes":
                self.subtask_manager.hri.say(text="I have finished placing the objects", wait=True)
                self.state = ExecutionStates.END
                return
            else:
                self.subtask_manager.hri.say(text="I will pick the objects again", wait=True)
                self.state = ExecutionStates.PICK_OBJECT
                return

        elif self.state == ExecutionStates.NAV_TO_TABLE:
            print("qpd papu")
            print(f"self.papustate: {self.state}")
            # return
            try:
                hres: Status = self.nav_to("kitchen", "table")
                hres: Status = self.nav_to("kitchen", "table")
            except Exception as e:
                Logger.error(self, f"Error navigating to table: {e}")

            self.state = ExecutionStates.PICK_OBJECT
            # return
            # if not hres == Status.EXECUTION_SUCCESS:
            # self.state = ExecutionStates.FAILED_NAV_TO_SHELF
            #   return
            time.sleep(1)

        elif self.state == ExecutionStates.PICK_OBJECT:
            # status = self.subtask_manager.manipulation.get_optimal_position_for_plane(
            #     0.75, tolerance=0.2, table_or_shelf=True
            # )
            self.subtask_manager.manipulation.move_joint_positions(
                named_position="table_stare", velocity=0.5, degrees=True
            )
            time.sleep(2.5)
            status, objs = self.subtask_manager.vision.detect_objects(timeout=10)
            if status == Status.TIMEOUT:
                # pass
                return
            elif not status == Status.EXECUTION_SUCCESS:
                Logger.error(self, "Unknown status")
                return
            objs: list[BBOX]
            Logger.info(self, f"Detected objects: {objs}")
            if len(objs) == 0:
                Logger.error(self, "No objects detected")
                self.subtask_manager.hri.say(text="No objects detected", wait=True)
                return
            Logger.info(self, f"Detected objects: {objs}")
            min_distance = 1000000000
            min_distance_obj: BBOX = None
            tried_objects = []
            for INDEX_ASD in range(3):
                for obj in objs:
                    if obj.distance < min_distance and obj.classname not in tried_objects:
                        min_distance = obj.distance
                        min_distance_obj = obj
                if min_distance_obj is None:
                    # Logger.error(self, "No objects detected")
                    # self.subtask_manager.hri.say(
                    #     text="No objects detected", wait=True)
                    Logger.error(self, "AAAAASADQWEQWEASDQWEQWEQWEQWEQWE")
                    return
                Logger.info(
                    self,
                    f"Detected object: {min_distance_obj.classname} at distance {min_distance_obj.distance}",
                )

                # Logger.info(self,
                #     f"Detected object: {min_distance_obj.classname}")
                self.subtask_manager.hri.say(
                    text=f"I'm going to pick the object: {min_distance_obj.classname}", wait=True
                )
                tried_objects.append(min_distance_obj.classname)
                self.current_object = min_distance_obj.classname
                hres: Status = self.subtask_manager.manipulation.pick_object(
                    min_distance_obj.classname
                )
                if not hres == Status.EXECUTION_SUCCESS:
                    # self.state = ExecutionStates.FAILED_NAV_TO_SHELF
                    Logger.error(self, "Failed to pick object")
                    return
                elif hres == Status.EXECUTION_SUCCESS:
                    break

            Logger.info(
                self,
                f"Picked object: {min_distance_obj.classname} at distance {min_distance_obj.distance}",
            )
            self.state = ExecutionStates.NAV_TO_SHELF
            time.sleep(2)
            status, new_objs = self.subtask_manager.vision.detect_objects(timeout=10)
            new_objs: list[BBOX]
            if status == Status.TIMEOUT:
                # pass
                return
            elif not status == Status.EXECUTION_SUCCESS:
                Logger.error(self, "Unknown status")
                return
            if len(new_objs) == 0:
                Logger.error(self, "No objects detected")
                # self.subtask_manager.hri.say(text="No objects detected", wait=True)
                return
            Logger.info(self, f"Detected objects: {new_objs}")

            # for each object check if classname is same and if less than 0.05 then Logger.info
            v_obj = [min_distance_obj.px, min_distance_obj.py, min_distance_obj.pz]
            for obj in new_objs:
                obj: BBOX
                if obj.classname == min_distance_obj.classname:
                    v = [obj.px, obj.py, obj.pz]
                    distance = (
                        (v[0] - v_obj[0]) ** 2 + (v[1] - v_obj[1]) ** 2 + (v[2] - v_obj[2]) ** 2
                    ) ** 0.5
                    if distance < 0.05:
                        Logger.info(
                            self,
                            f"Detected object: {obj.classname} at distance {distance}",
                        )
                        Logger.error(self, "Didnt pick the object, detected it again")
                        self.state = ExecutionStates.PICK_OBJECT
                        return
                        # self.subtask_manager.hri.say(
                        #     text=f"Detected object: {obj.classname} at distance {distance}", wait=True
                        # )
        elif self.state == ExecutionStates.NAV_TO_SHELF:
            hres: Status = self.nav_to("kitchen", "shelve")
            hres: Status = self.nav_to("kitchen", "shelve")
            # if not hres == Status.EXECUTION_SUCCESS:
            #     # self.state = ExecutionStates.FAILED_NAV_TO_SHELF
            #     return
            time.sleep(1)
            self.state = ExecutionStates.PLACE_OBJECT
        elif self.state == ExecutionStates.PLACE_OBJECT:
            # self.state = ExecutionStates.DEUX_PICK_OBJECT
            # return
            if len(self.object_to_placing_shelf[self.current_object]) == 0:
                # put it in a random shelf
                Logger.info(self, "No shelf found for object")
                # self.object_to_placing_shelf[self.current_object].append(
                #     self.shelves_count % len(self.manual_heights)
                # )
                status, resulting_clas, objects_to_add_2 = (
                    self.subtask_manager.hri.categorize_objects(
                        table_objects=[self.current_object],
                        shelves={i: self.shelves[i].objects for i in range(self.shelves_count)},
                    )
                )
                if not status == Status.EXECUTION_SUCCESS:
                    Logger.error(self, "Failed to categorize objects")
                    return
                # resulting_clas: dict[int, str]
                # objects_to_add_2: dict[int, list[str]]
                shelf_to_be_placed = None
                for i in objects_to_add_2.values():
                    Logger.info(self, f"Object to add: {i}")
                    indx, objectooo = i
                    if objectooo == self.current_object:
                        shelf_to_be_placed = indx
                        self.object_to_placing_shelf[self.current_object].append(shelf_to_be_placed)
                        self.subtask_manager.hri.say(
                            f"I have classified the object: {self.current_object} as {resulting_clas[indx]}, im going to place it in shelf number {shelf_to_be_placed}",
                            wait=True,
                        )
                        break

            elif self.object_to_placing_shelf[self.current_object][0] > len(self.shelves):
                self.object_to_placing_shelf[self.current_object][0] = self.object_to_placing_shelf[
                    self.current_object
                ][0] % len(self.manual_heights)

            shelf = self.object_to_placing_shelf[self.current_object][0] % len(self.manual_heights)
            self.subtask_manager.hri.say(
                text=f"I'm going to place the object: {self.current_object} in shelf number {shelf}"
                + f". corresponding to {self.shelves[shelf].tag}"
                if self.shelves[shelf].tag != "" or self.shelves[shelf].tag == "random"
                else "",
                wait=True,
            )

            shelf_height = self.manual_heights[shelf]

            self.subtask_manager.manipulation.get_optimal_position_for_plane(
                shelf_height, tolerance=0.1, table_or_shelf=False, approach_plane=True
            )

            status = self.subtask_manager.manipulation.place_on_shelf(
                plane_height=shelf_height, tolerance=0.1
            )

            # status = self.subtask_manager.manipulation.place(
            #     self.object_to_placing_shelf[self.current_object].pop(0), self.current_object
            # )
            # self.shelves[self.object_to_placing_shelf[self.current_object]].objects.append(
            #     self.current_object
            # )
            if not status == Status.EXECUTION_SUCCESS:
                Logger.error(self, "Failed to place object")
                return
            Logger.info(
                self,
                f"Placed object: {self.current_object} in shelf {self.object_to_placing_shelf[self.current_object]}",
            )
            self.current_object = None
            self.state = ExecutionStates.PLAN_NEXT
        elif self.state == ExecutionStates.DEUX_PICK_OBJECT:
            Logger.info(self, "DEUX_PICK_OBJECT")
            status = self.subtask_manager.manipulation.open_gripper()
            self.subtask_manager.hri.say(
                f"Please hand me the {self.current_object} object", wait=True
            )
            # wait 2 seconds
            tries = 0
            while (
                self.subtask_manager.hri.confirm(
                    "Have you handed me the object?", use_hotwords=False
                )[1]
                != "yes"
            ):
                self.subtask_manager.hri.say("Please hand me the object when ready.")
                tries += 1
                if tries > 5:
                    Logger.error(self, "Failed to pick object")
                    return
            status = self.subtask_manager.manipulation.close_gripper()
            self.state = ExecutionStates.NAV_TO_SHELF
        elif self.state == ExecutionStates.DEUX_PLACE_OBJECT:
            Logger.info(self, "DEUX_PLACE_OBJECT")
            tries = 0
            if (
                self.current_object not in self.object_to_placing_shelf
                or len(self.object_to_placing_shelf[self.current_object]) == 0
            ):
                self.subtask_manager.hri.say(
                    f"Please place the {self.current_object} object", wait=True
                )
                while (
                    self.subtask_manager.hri.confirm(
                        "Have you placed the object?", use_hotwords=False
                    )[1]
                    != "yes"
                ):
                    self.subtask_manager.hri.say("Please place the object when ready.")
                    tries += 1
                    if tries > 5:
                        Logger.error(self, "Failed to place object")
                        return
                self.subtask_manager.hri.say("Please place the object when ready.")
                tries += 1
                if tries > 5:
                    Logger.error(self, "Failed to place object")
                    return
                self.state = ExecutionStates.PLAN_NEXT
                return
            shelf = self.object_to_placing_shelf[self.current_object][0]
            self.subtask_manager.hri.say(
                f"Please place the {self.current_object} object in the shelf number {shelf}",
                wait=True,
            )
            self.subtask_manager.hri.say(
                f"Other objects in the shelf are: {self.shelves[shelf].objects}", wait=True
            )
            Logger.info(self, f"Other objects in the shelf are: {self.shelves[shelf].objects}")
            tries = 0
            self.subtask_manager.manipulation.open_gripper()
            while (
<<<<<<< HEAD
                self.subtask_manager.hri.confirm("Have you placed the object?", use_hotwords=False)
=======
                self.subtask_manager.hri.confirm("Have you placed the object?", use_hotwords=False)[
                    1
                ]
>>>>>>> 118e7ba3
                != "yes"
            ):
                self.subtask_manager.hri.say("Please place the object when ready.")
                tries += 1
                if tries > 5:
                    Logger.error(self, "Failed to place object")
                    return
            status = self.subtask_manager.manipulation.close_gripper()
            self.shelves[shelf].objects.append(self.current_object)
            self.object_to_placing_shelf[self.current_object].pop(0)
            self.state = ExecutionStates.PLAN_NEXT
        else:
            Logger.error(self, f"Unknown state: {self.state}")
            return

    def run(self):
        Logger.info(self, "Starting Storing Groceries Manager...")
        if self.state != ExecutionStates.END:
            if self.prev_state == self.state:
                Logger.info(self, f"State: {self.state.name}")
                Logger.info(self, f"Retry count: {self.retry_count}")
                Logger.info(self, f"State data: {self.state_data}")
                Logger.info(self, f"State: {self.state.name}")
                Logger.info(self, f"Retry count: {self.retry_count}")
                Logger.info(self, f"Prev: {self.prev_state}")
                self.retry_count += 1
                retries_val = 0
                if self.state in STATE_RETRIES:
                    retries_val = STATE_RETRIES[self.state]
                else:
                    retries_val = STATE_RETRIES["DEFAULT"]
                if self.retry_count > retries_val:
                    Logger.error(self, "Retry count exceeded")
                    if self.state in STATE_TO_DEUX:
                        self.prev_state = self.state
                        self.state = STATE_TO_DEUX[self.state]
                        self.retry_count = 0
                    else:
                        self.state = ExecutionStates.END
                        return ExecutionStates.END
            else:
                self.retry_count = 0
                self.prev_state = self.state
            try:
                self.exec_state()
            except Exception as e:
                # self.logger.error("Error executing state: %s", e)
                Logger.error(self, f"Error executing state: {str(e)}")
            if self.state == ExecutionStates.END:
                Logger.info(self, "Ending Storing Groceries Manager...")
                self.subtask_manager.hri.say(text="Ending Storing Groceries Manager...", wait=True)
                return ExecutionStates.END
        Logger.info(self, "Starting Storing Groceries Manager...")


def main(args=None):
    """Main function"""
    print("Starting Storing Groceries Manager...")
    rclpy.init(args=args)
    node = StoringGroceriesManager()

    try:
        while rclpy.ok():
            rclpy.spin_once(node, timeout_sec=0.1)
            if node.run() == ExecutionStates.END:
                break
        node.subtask_manager.hri.say(text="Ending Storing Groceries Manager...", wait=True)
    except KeyboardInterrupt:
        pass
    finally:
        node.destroy_node()
        rclpy.shutdown()


if __name__ == "__main__":
    main()<|MERGE_RESOLUTION|>--- conflicted
+++ resolved
@@ -209,10 +209,7 @@
         if self.state == ExecutionStates.START:
             Logger.info(self, "Starting Storing Groceries Manager...")
             self.state = ExecutionStates.INIT_NAV_TO_SHELF
-<<<<<<< HEAD
-=======
             self.state = ExecutionStates.INIT_NAV_TO_TABLE
->>>>>>> 118e7ba3
             # self.state = ExecutionStates.VIEW_AND_SAVE_OBJECTS_ON_TABLE
 
             # self.state = ExecutionStates.INIT_NAV_TO_SHELF
@@ -398,16 +395,9 @@
                 shelfs[i] = self.shelves[i].objects
             try:
                 # self.object_names_on_table = ["apple", "squash", "coke", "bowl"]
-<<<<<<< HEAD
-                # shelfs = {0: [], 1: ["apple", "orange"], 2: ["orange_soda"]}
-
-                self.object_names_on_table = ["apple", "squash", "coke", "bowl"]
-                shelfs = {0: [], 1: ["bottle", "coke_can"], 2: ["pear"]}
-=======
                 shelfs = {0: [], 1: ["water", "sprite_can"], 2: ["squash", "orange", "banana"]}
                 # self.object_names_on_table = ["apple", "fresca_can", "bowl", "yellow_bowl", "pringles"]
                 # shelfs = {0: [], 1: ["bottle", "coke_can"], 2: ["pear"]}
->>>>>>> 118e7ba3
                 status, categorized_shelfs, objects_to_add = (
                     self.subtask_manager.hri.categorize_objects(self.object_names_on_table, shelfs)
                 )
@@ -768,13 +758,9 @@
             tries = 0
             self.subtask_manager.manipulation.open_gripper()
             while (
-<<<<<<< HEAD
-                self.subtask_manager.hri.confirm("Have you placed the object?", use_hotwords=False)
-=======
                 self.subtask_manager.hri.confirm("Have you placed the object?", use_hotwords=False)[
                     1
                 ]
->>>>>>> 118e7ba3
                 != "yes"
             ):
                 self.subtask_manager.hri.say("Please place the object when ready.")
