#!/usr/bin/env python3

from collections import defaultdict
from enum import Enum

import rclpy
from frida_constants.vision_classes import BBOX, ShelfDetection
from pydantic import BaseModel
from rclpy.node import Node
from utils.logger import Logger
from utils.status import Status
from utils.subtask_manager import SubtaskManager, Task
from geometry_msgs.msg import PointStamped
from frida_interfaces.srv import PointTransformation
import time

POINT_TRANSFORMER_TOPIC = "/integration/point_transformer"


class ExecutionStates(Enum):
    START = 0

    INIT_NAV_TO_SHELF = 10
    FAILED_NAV_TO_SHELF = 11
    SUCCEDED_NAV_TO_SHELF = 12

    VIEW_SHELF_AND_SAVE_OBJECTS = 20
    INIT_NAV_TO_TABLE = 30
    VIEW_AND_SAVE_OBJECTS_ON_TABLE = 40
    CATEGORIZE_OBJECTS = 50
    CATEGORIZE_OBJECTS2 = 51
    SAY_5_OBJECTS_CATEGORIZED = 55

    PLAN_NEXT = 59

    NAV_TO_TABLE = 60
    NAV_TO_SHELF = 70

    PICK_OBJECT = 65
    DEUX_PICK_OBJECT = 66
    PLACE_OBJECT = 75
    DEUX_PLACE_OBJECT = 76

    CEREAL_ANALYSIS = 100
    CEREAL_PICK = 110
    CEREAL_PLACE = 120

    END = 200

    # TRY_HEAL = 500


STATE_TO_DEUX = {
    ExecutionStates.PICK_OBJECT: ExecutionStates.DEUX_PICK_OBJECT,
    ExecutionStates.PLACE_OBJECT: ExecutionStates.DEUX_PLACE_OBJECT,
}


class Shelf(BaseModel):
    id: int = 0
    tag: str = None
    objects: list[str] = []


class StoringGroceriesManager(Node):
    def __init__(self):
        super().__init__("storing_groceries_manager")
        self.logger = Logger()
        self.subtask_manager = SubtaskManager(self, task=Task.STORING_GROCERIES, mock_areas=[])
        self.state = ExecutionStates.START
        self.state_data = {}
        self.shelves: dict[int, Shelf] = defaultdict(Shelf)
        self.objects_on_table: list[BBOX] = []
        self.object_names_on_table: list[str] = []
        self.shelves_count = 0
        self.object_to_placing_shelf: dict[str, list[int]]
        self.current_object: str = None
        self.point_pub = self.create_publisher(PointStamped, "point_visualize", 10)
        self.retry_count = 0
        self.prev_state = None
        self.check_manual_levels = True
        self.manual_heights = [
            0.445,  # 0.445 (0.1 +-) -> 0.345 0.545
            0.805,  # 0.805 (0.1 +-) -> 0.705 0.905
            1.165,  # 1.165 (0.1 +-) -> 1.065 1.265
            1.525,  # 1.525 (0.1 +-) -> 1.425 1.625
        ]  # remember rest 15cm from the base_link and the measure is in m
        self.shelf_level_threshold = 0.30
        self.shelf_level_down_threshold = 0.05
        self.transform_tf = self.create_client(PointTransformation, POINT_TRANSFORMER_TOPIC)

    def generate_manual_levels(self):
        """Generate manual levels"""
        self.shelves_count = 0
        self.shelves = {}
        for i in range(len(self.manual_heights)):
            self.shelves[i] = Shelf(id=i, tag="", objects=[])
            self.shelves_count += 1

    def nav_to(self, location: str, sub_location: str = "", say: bool = True) -> Status:
        Logger.info(self, f"Navigating to {location} {sub_location}")
        try:
            if say:
                self.subtask_manager.hri.say(text=f"Going to {location} {sub_location}", wait=True)
            self.subtask_manager.manipulation.move_joint_positions(
                named_position="nav_pose", velocity=0.5, degrees=True
            )
            future = self.subtask_manager.nav.move_to_location(location, sub_location)
            rclpy.spin_until_future_complete(self, future)
            hres = future.result()
            return Status.EXECUTION_SUCCESS if hres == 1 else Status.EXECUTION_ERROR
        except Exception as e:
            Logger.error(self, f"Error navigating to {location}: {e}")
        return Status.EXECUTION_ERROR

    def convert_to_height(self, detection: BBOX) -> float:
        """Convert the object to height"""
        try:
            stamped_point = PointStamped()
            stamped_point.header.frame_id = "zed_left_camera_optical_frame"
            stamped_point.header.stamp = self.get_clock().now().to_msg()
            stamped_point.point.x = detection.px
            stamped_point.point.y = detection.py
            stamped_point.point.z = detection.pz
            transform_message = PointTransformation.Request()
            transform_message.target_frame = "base_link"
            transform_message.point = stamped_point
            transform_frame = self.transform_tf.call_async(transform_message)
            rclpy.spin_until_future_complete(self, transform_frame)
            transformed_point = transform_frame.result()
            if not transformed_point.success:
                Logger.error(self, f"{transformed_point.error_message}")
                return None
            transformed_point = transformed_point.transformed_point
            Logger.info(self, f"Actual height: {transformed_point.point.z}")
            return transformed_point.point.z
        except Exception as e:
            Logger.error(self, f"Error converting to height: {e}")
            return None

    def get_new_height(self, bbox: BBOX) -> float:
        return bbox.pz + 0.1

    def exec_state(self):
        Logger.info(self, f"Executing state: {self.state.name}")
        if self.state == ExecutionStates.START:
            self.get_logger().info("Waiting for TF system to initialize...")
            rclpy.spin_once(self, timeout_sec=2.0)
            # self.state = ExecutionStates.INIT_NAV_TO_SHELF
            self.state = ExecutionStates.VIEW_SHELF_AND_SAVE_OBJECTS

        elif self.state == ExecutionStates.END:
            Logger.info(self, "Ending Storing Groceries Manager...")
            self.subtask_manager.hri.say(text="Ending Storing Groceries Manager...", wait=True)
            return
        elif self.state == ExecutionStates.INIT_NAV_TO_SHELF:
            hres: Status = self.nav_to("kitchen", "shelve")
            if hres == Status.EXECUTION_SUCCESS:
                self.state = ExecutionStates.SUCCEDED_NAV_TO_SHELF
            else:
                return
                self.state = ExecutionStates.FAILED_NAV_TO_SHELF
        elif self.state == ExecutionStates.SUCCEDED_NAV_TO_SHELF:
            self.state = ExecutionStates.VIEW_SHELF_AND_SAVE_OBJECTS
        elif self.state == ExecutionStates.VIEW_SHELF_AND_SAVE_OBJECTS:
            if not self.check_manual_levels:
                status, results = self.subtask_manager.vision.detect_shelf(timeout=10)
                results: list[ShelfDetection]
                self.shelves_count = max([i.level for i in results]) + (
                    1 if 0 in [i.level for i in results] > 0 else 0
                )
                if status == Status.TIMEOUT:
                    pass  # should retry
                    return
                elif status == Status.EXECUTION_SUCCESS:
                    pass  # rn todo
                else:
                    Logger.error(self, "Unknown status")
                    return

                status, res = self.subtask_manager.vision.detect_objects()

                if status == Status.EXECUTION_SUCCESS:
                    Logger.info(self, f"Detected objects: {res}")
                    res: list[BBOX]
                else:
                    Logger.error(self, "Unknown status")
                    return

                # for det in res:
                #     # Logger.info(self, f"Detected object: {det.classname}")
                #     detected_shelf: ShelfDetection = None
                #     center_x = det.x1 + det.w / 2
                #     center_y = det.y1 + det.h / 2
                #     for shelf in results:
                #         if shelf.x1 < center_x < shelf.x2 and shelf.y1 < center_y < shelf.y2:
                #             detected_shelf = shelf
                #             break
                #     if detected_shelf is None:
                #         Logger.error(self, f"Detected object {det.classname} not in any shelf")
                #         continue
                #     Logger.info(
                #         self, f"Detected object {det.classname} in shelf {detected_shelf.level}"
                #     )
                #     self.shelves[detected_shelf.level].id = detected_shelf.level
                #     self.shelves[detected_shelf.level].objects.append(det.classname)
                Logger.info(self, f"Shelves: {self.shelves}")
                self.state = ExecutionStates.INIT_NAV_TO_TABLE

                len(self.shelves)
            else:
                # Manual levels
<<<<<<< HEAD
                self.shelves_count = 0
                self.shelves = {}
=======
                # self.shelves_count = 0
                # self.shelves = {}
>>>>>>> 6edff9ac
                # for i, height in enumerate(self.manual_heights):
                #     self.shelves[i] = Shelf(id=i, tag="", objects=[])
                #     self.subtask_manager.manipulation.move_to_height(height)
                #     bbox = self.subtask_manager.manipulation.get_plane_bbox()
                #     new_target = self.get_new_height(bbox)
                #     self.subtask_manager.manipulation.move_to_height(new_target)
                #     status, res = self.subtask_manager.vision.detect_objects()

                #     for count, det in enumerate(res):
                #         if det is not None:
                #             self.shelves[i].objects.append(det.classname)
                #             self.shelves[i].id = i
                #             Logger.info(
                #                 self,
                #                 f"Detected object {det.classname} in shelf {self.shelves[i].tag}",
                #             )

                #     self.shelves_count += 1

<<<<<<< HEAD
=======
                # self.subtask_manager.manipulation.move_joint_positions(
                # named_position="front_stare", velocity=0.5, degrees=True
                # )
>>>>>>> 6edff9ac
                self.generate_manual_levels()

                status, res = self.subtask_manager.vision.detect_objects()
                for count, det in enumerate(res):
                    if det is not None:
                        height = self.convert_to_height(det)
                        while height is None:
                            height = self.convert_to_height(det)
                        for i in self.shelves:
                            distance_check = height - self.manual_heights[i]
                            if (
                                distance_check < 0
                                and abs(distance_check) < self.shelf_level_down_threshold
                            ) or (
                                distance_check >= 0 and distance_check < self.shelf_level_threshold
                            ):
                                self.shelves[i].objects.append(det.classname)
                                self.shelves[i].id = i
                                Logger.info(
                                    self,
                                    f"Detected object {det.classname} in shelf {self.shelves[i].tag}",
                                )
                                break

                if status == Status.EXECUTION_SUCCESS:
                    self.state = ExecutionStates.INIT_NAV_TO_TABLE
        elif self.state == ExecutionStates.INIT_NAV_TO_TABLE:
            hres: Status = self.nav_to("kitchen", "table")
            if hres == Status.EXECUTION_SUCCESS:
                self.state = ExecutionStates.VIEW_AND_SAVE_OBJECTS_ON_TABLE
            else:
                # self.state = ExecutionStates.FAILED_NAV_TO_SHELF
                Logger.error(self, "Failed to navigate to table")
                return
        elif self.state == ExecutionStates.VIEW_AND_SAVE_OBJECTS_ON_TABLE:
            status, result = self.subtask_manager.vision.detect_objects(timeout=10)
            if status == Status.TIMEOUT:
                # pass
                return
            elif status == Status.EXECUTION_SUCCESS:
                pass
            else:
                Logger.error(self, "Unknown status")
                return
            Logger.info(self, f"Detected objects: {result}")
            result: list[BBOX]
            self.objects_on_table = result
            self.object_names_on_table = []
            self.object_names_on_table = [i.classname for i in result]
            Logger.info(self, f"Detected objects: {self.object_names_on_table}")
            self.object_to_placing_shelf = defaultdict(list)
            self.state = ExecutionStates.CATEGORIZE_OBJECTS
        elif self.state == ExecutionStates.CATEGORIZE_OBJECTS:
            missing_shelves = [i for i in range(self.shelves_count) if i not in self.shelves]
            for i in missing_shelves:
                self.shelves[i] = Shelf(id=i)
            shelfs: dict[int, list[str]] = {}
            for i in self.shelves:
                shelfs[i] = self.shelves[i].objects
            try:
                status, categorized_shelfs, objects_to_add = (
                    self.subtask_manager.hri.categorize_objects(self.object_names_on_table, shelfs)
                )
            except Exception as e:
                Logger.error(self, f"Error categorizing objects: {e}")
                return
            if not status == Status.EXECUTION_SUCCESS:
                Logger.error(self, "Failed to categorize objects")
                if self.retry_count > 5:
                    # self.state = ExecutionStates.END
                    self.state = ExecutionStates.CATEGORIZE_OBJECTS2
                    self.retry_count = 0
                    return
                return
            Logger.info(self, f"Categorized shelfs: {categorized_shelfs}")
            Logger.info(self, f"Objects to add: {objects_to_add}")
            for i in categorized_shelfs:
                self.shelves[i].tag = categorized_shelfs[i]
            for i in objects_to_add:
                for j in objects_to_add[i]:
                    self.object_to_placing_shelf[j].append(i)
            Logger.info(self, f"Shelves: {self.shelves}")
            Logger.info(self, f"Objects to place: {self.object_to_placing_shelf}")
            # self.state = ExecutionStates.SAY_5_OBJECTS_CATEGORIZED
            self.state = ExecutionStates.SAY_5_OBJECTS_CATEGORIZED
            self.subtask_manager.hri.say(
                text=f"Categorized {len(self.object_names_on_table)} objects", wait=True
            )
        elif self.state == ExecutionStates.CATEGORIZE_OBJECTS2:
            for i in self.object_names_on_table:
                # random shelf
                self.object_to_placing_shelf[i].append(self.shelves_count % len(self.shelves))
                self.shelves[self.shelves_count % len(self.shelves)].objects.append(i)
                self.shelves[self.shelves_count % len(self.shelves)].tag = "random"
                self.shelves_count += 1
            # self.subtask_manager.hri.say(
            #     text=f"Categorized {len(self.object_names_on_table)} objects", wait=True
            # )
            # for i in self.object_names_on_table:
            #     self.subtask_manager.hri.say(
            #         text=f"Categorized object: {i} as {self.shelves[self.object_to_placing_shelf[i]].tag}",
            #         wait=True,
            #     )
            # self.state = ExecutionStates.PLAN_NEXT
            self.state = ExecutionStates.SAY_5_OBJECTS_CATEGORIZED
        elif self.state == ExecutionStates.SAY_5_OBJECTS_CATEGORIZED:
            for i in list(set(self.object_names_on_table))[
                : max(5, len(self.object_names_on_table))
            ]:
                try:
                    Logger.info(self, f"Categorized object: {i} as {self.shelves[i].tag}")
                    Logger.info(
                        self,
                        f"Categorized object: {i} as {self.shelves[self.object_to_placing_shelf[i]].tag}",
                    )
                    self.subtask_manager.hri.say(
                        text=f"Categorized object: {i} as {self.shelves[self.object_to_placing_shelf[i]].tag}",
                        wait=True,
                    )
                except Exception as e:
                    Logger.error(self, f"Error categorizing object: {e}")
                    continue
            self.state = ExecutionStates.PLAN_NEXT
        elif self.state == ExecutionStates.PLAN_NEXT:
            if len(self.object_names_on_table) == 0:
                self.state = ExecutionStates.END
                return
            self.state = ExecutionStates.NAV_TO_TABLE
        elif self.state == ExecutionStates.NAV_TO_TABLE:
            print("qpd papu")
            print(f"self.state: {self.state}")
            # return
            try:
                hres: Status = self.nav_to("kitchen", "table")
            except Exception as e:
                Logger.error(self, f"Error navigating to table: {e}")

            self.state = ExecutionStates.PICK_OBJECT
            # return
            # if not hres == Status.EXECUTION_SUCCESS:
            # self.state = ExecutionStates.FAILED_NAV_TO_SHELF
            #   return
            time.sleep(1)

        elif self.state == ExecutionStates.PICK_OBJECT:
            status, objs = self.subtask_manager.vision.detect_objects(timeout=10)
            if status == Status.TIMEOUT:
                # pass
                return
            elif not status == Status.EXECUTION_SUCCESS:
                Logger.error(self, "Unknown status")
                return
            objs: list[BBOX]
            Logger.info(self, f"Detected objects: {objs}")
            if len(objs) == 0:
                Logger.error(self, "No objects detected")
                self.subtask_manager.hri.say(text="No objects detected", wait=True)
                return
            Logger.info(self, f"Detected objects: {objs}")
            min_distance = 1000000000
            min_distance_obj: BBOX = None
            for obj in objs:
                if obj.distance < min_distance:
                    min_distance = obj.distance
                    min_distance_obj = obj
            if min_distance_obj is None:
                # Logger.error(self, "No objects detected")
                # self.subtask_manager.hri.say(
                #     text="No objects detected", wait=True)
                Logger.error(self, "AAAAASADQWEQWEASDQWEQWEQWEQWEQWE")
                return
            Logger.info(
                self,
                f"Detected object: {min_distance_obj.classname} at distance {min_distance_obj.distance}",
            )

            # Logger.info(self,
            #     f"Detected object: {min_distance_obj.classname}")
            self.subtask_manager.hri.say(
                text=f"I'm going to pick the object: {min_distance_obj.classname}", wait=True
            )
            self.current_object = min_distance_obj.classname
            hres: Status = self.subtask_manager.manipulation.pick_object(min_distance_obj.classname)
            if not hres == Status.EXECUTION_SUCCESS:
                # self.state = ExecutionStates.FAILED_NAV_TO_SHELF
                Logger.error(self, "Failed to pick object")
                return
            self.state = ExecutionStates.NAV_TO_SHELF
        elif self.state == ExecutionStates.NAV_TO_SHELF:
            hres: Status = self.nav_to("kitchen", "shelve")
            # if not hres == Status.EXECUTION_SUCCESS:
            #     # self.state = ExecutionStates.FAILED_NAV_TO_SHELF
            #     return
            time.sleep(1)
            self.state = ExecutionStates.PLACE_OBJECT
        elif self.state == ExecutionStates.PLACE_OBJECT:
            self.state = ExecutionStates.DEUX_PICK_OBJECT
            return
            status = self.subtask_manager.manipulation.place_in_shelf(
                self.object_to_placing_shelf[self.current_object].pop(0), self.current_object
            )
            self.shelves[self.object_to_placing_shelf[self.current_object]].objects.append(
                self.current_object
            )
            if not status == Status.EXECUTION_SUCCESS:
                Logger.error(self, "Failed to place object")
                return
            Logger.info(
                self,
                f"Placed object: {self.current_object} in shelf {self.object_to_placing_shelf[self.current_object]}",
            )
            self.current_object = None
            self.state = ExecutionStates.PLAN_NEXT
        elif self.state == ExecutionStates.DEUX_PICK_OBJECT:
            Logger.info(self, "DEUX_PICK_OBJECT")
            status = self.subtask_manager.manipulation.open_gripper()
            self.subtask_manager.hri.say(
                f"Please hand me the {self.current_object} object", wait=True
            )
            # wait 2 seconds
            tries = 0
            while not self.subtask_manager.hri.confirm(
                "Have you handed me the object?", timeout=30
            ):
                self.subtask_manager.hri.say("Please hand me the object when ready.")
                tries += 1
                if tries > 5:
                    Logger.error(self, "Failed to pick object")
                    return
            status = self.subtask_manager.manipulation.close_gripper()
            self.state = ExecutionStates.NAV_TO_SHELF
        elif self.state == ExecutionStates.DEUX_PLACE_OBJECT:
            Logger.info(self, "DEUX_PLACE_OBJECT")
            shelf = self.object_to_placing_shelf[self.current_object][0]
            self.subtask_manager.hri.say(
                f"Please place the {self.current_object} object in the shelf number {shelf}",
                wait=True,
            )
            self.subtask_manager.hri.say("Other objects in the shelf are:")
            for i in self.shelves[shelf].objects:
                self.subtask_manager.hri.say(f"{i}", wait=True)
            tries = 0
            self.subtask_manager.manipulation.open_gripper()
            while not self.subtask_manager.hri.confirm("Have you placed the object?", timeout=30):
                self.subtask_manager.hri.say("Please place the object when ready.")
                tries += 1
                if tries > 5:
                    Logger.error(self, "Failed to place object")
                    return
            status = self.subtask_manager.manipulation.close_gripper()
            self.shelves[shelf].objects.append(self.current_object)
            self.object_to_placing_shelf[self.current_object].pop(0)
            self.state = ExecutionStates.PLAN_NEXT
        else:
            Logger.error(self, f"Unknown state: {self.state}")
            return

    def run(self):
        Logger.info(self, "Starting Storing Groceries Manager...")
        if self.state != ExecutionStates.END:
            if self.prev_state == self.state:
                Logger.info(self, f"State: {self.state.name}")
                Logger.info(self, f"Retry count: {self.retry_count}")
                Logger.info(self, f"State data: {self.state_data}")
                Logger.info(self, f"State: {self.state.name}")
                Logger.info(self, f"Retry count: {self.retry_count}")
                Logger.info(self, f"Prev: {self.prev_state}")
                self.retry_count += 1
                if self.retry_count > 10:
                    Logger.error(self, "Retry count exceeded")
                    if self.state in STATE_TO_DEUX:
                        self.prev_state = self.state
                        self.state = STATE_TO_DEUX[self.state]
                        self.retry_count = 0
                    else:
                        self.state = ExecutionStates.END
                        return ExecutionStates.END
            else:
                self.retry_count = 0
                self.prev_state = self.state
            try:
                self.exec_state()
            except Exception as e:
                # self.logger.error("Error executing state: %s", e)
                Logger.error(self, f"Error executing state: {str(e)}")
            if self.state == ExecutionStates.END:
                Logger.info(self, "Ending Storing Groceries Manager...")
                self.subtask_manager.hri.say(text="Ending Storing Groceries Manager...", wait=True)
                return ExecutionStates.END
        Logger.info(self, "Starting Storing Groceries Manager...")


def main(args=None):
    """Main function"""
    print("Starting Storing Groceries Manager...")
    rclpy.init(args=args)
    node = StoringGroceriesManager()

    try:
        while rclpy.ok():
            rclpy.spin_once(node, timeout_sec=0.1)
            if node.run() == ExecutionStates.END:
                break
        node.subtask_manager.hri.say(text="Ending Storing Groceries Manager...", wait=True)
    except KeyboardInterrupt:
        pass
    finally:
        node.destroy_node()
        rclpy.shutdown()


if __name__ == "__main__":
    main()<|MERGE_RESOLUTION|>--- conflicted
+++ resolved
@@ -49,6 +49,11 @@
 
     # TRY_HEAL = 500
 
+
+for i in ExecutionStates:
+    for j in ExecutionStates:
+        if i.value == j.value and i.name != j.name:
+            raise ValueError(f"Duplicate value found: {i.value} for {i.name} and {j.name}")
 
 STATE_TO_DEUX = {
     ExecutionStates.PICK_OBJECT: ExecutionStates.DEUX_PICK_OBJECT,
@@ -210,13 +215,8 @@
                 len(self.shelves)
             else:
                 # Manual levels
-<<<<<<< HEAD
                 self.shelves_count = 0
                 self.shelves = {}
-=======
-                # self.shelves_count = 0
-                # self.shelves = {}
->>>>>>> 6edff9ac
                 # for i, height in enumerate(self.manual_heights):
                 #     self.shelves[i] = Shelf(id=i, tag="", objects=[])
                 #     self.subtask_manager.manipulation.move_to_height(height)
@@ -236,12 +236,9 @@
 
                 #     self.shelves_count += 1
 
-<<<<<<< HEAD
-=======
                 # self.subtask_manager.manipulation.move_joint_positions(
                 # named_position="front_stare", velocity=0.5, degrees=True
                 # )
->>>>>>> 6edff9ac
                 self.generate_manual_levels()
 
                 status, res = self.subtask_manager.vision.detect_objects()
