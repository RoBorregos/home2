--- conflicted
+++ resolved
@@ -1,20 +1,19 @@
 #!/usr/bin/env python3
 
+import random
+import time
 from collections import defaultdict
 from enum import Enum
 
 import rclpy
 from frida_constants.vision_classes import BBOX
+from frida_interfaces.srv import PointTransformation
+from geometry_msgs.msg import PointStamped, Twist
 from pydantic import BaseModel
 from rclpy.node import Node
 from utils.logger import Logger
 from utils.status import Status
 from utils.subtask_manager import SubtaskManager, Task
-from geometry_msgs.msg import PointStamped
-from frida_interfaces.srv import PointTransformation
-import random
-import time
-from geometry_msgs.msg import Twist
 
 POINT_TRANSFORMER_TOPIC = "/integration/point_transformer"
 ATTEMPT_LIMIT = 5
@@ -145,13 +144,9 @@
         #     0.463,
         #     0.84
         # ]
-<<<<<<< HEAD
         # self.manual_heights = [0.55, 0.9]
         # self.manual_heights = [0.36, 0.87, 1.38]
         self.manual_heights = [0.4, 0.70, 1.05]
-=======
-        self.manual_heights = [0.55, 0.9]
->>>>>>> c9693a77
         self.shelf_level_threshold = 0.20
 
         #         self.manual_heights = [0.04, 0.43, 0.67]
