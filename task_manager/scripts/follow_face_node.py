#!/usr/bin/env python3

"""
Task Manager for Demo follow face
"""

from time import time as t

import rclpy
from frida_interfaces.srv import FollowFace
from geometry_msgs.msg import Point
from rclpy.node import Node
from utils.logger import Logger
from xarm_msgs.srv import MoveVelocity, SetInt16
from frida_constants.manipulation_constants import (
    FACE_RECOGNITION_LIFETIME,
    FOLLOW_FACE_SPEED,
    MOVEIT_MODE,
    FOLLOW_FACE_TOLERANCE,
)
from rclpy.callback_groups import ReentrantCallbackGroup
import time
from frida_motion_planning.utils.ros_utils import wait_for_future
from std_srvs.srv import Empty


XARM_MOVEVELOCITY_SERVICE = "/xarm/vc_set_joint_velocity"
XARM_SETMODE_SERVICE = "/xarm/set_mode"
XARM_SETSTATE_SERVICE = "/xarm/set_state"

# class subtask_manager:
#     vision: VisionTasks
#     manipulation: ManipulationTasks

TIMEOUT = 5.0


class FollowFaceNode(Node):
    """Class to manage demo tasks"""

    TASK_STATES = {"START": 0, "FOLLOW_FACE": 3}

    Multiplier = 5

    def __init__(self):
        """Initialize the node"""
        super().__init__("follow_face_node")
        callback_group = ReentrantCallbackGroup()
        # self.subtask_manager = subtask_manager()
        # self.subtask_manager.vision = VisionTasks(
        #     self, task="DEMO", mock_data=False)
        # self.subtask_manager.manipulation = ManipulationTasks(
        #     self, task="DEMO", mock_data=False)
        self.follow_face_sub = self.create_subscription(
            Point, "/vision/follow_face", self.follow_callback, 2, callback_group=callback_group
        )
        # self.subtask_manager.hri = HRITasks(self, config=test_hri_config)

        # change

        self.current_x = 0
        self.current_y = 0
        self.max_x = 20
        self.min_x = -20
        self.max_y = 10
        self.min_y = -10
        self.max_delta_x = 2
        self.max_delta_y = 1
        self.min_delta_x = -2
        self.min_delta_y = -1
        self.prevx = 0.0
        self.prevy = 0.0
        self.counter_move = t()

        self.x_delta_multiplier = self.Multiplier
        self.y_delta_multiplier = self.Multiplier / 2

        self.get_logger().info("DemoTaskManager has started.")

        self.mode_client = self.create_client(
            SetInt16, XARM_SETMODE_SERVICE, callback_group=callback_group
        )

        self.state_client = self.create_client(
            SetInt16, XARM_SETSTATE_SERVICE, callback_group=callback_group
        )

        self.move_client = self.create_client(
            MoveVelocity, XARM_MOVEVELOCITY_SERVICE, callback_group=callback_group
        )

        self.reset_controller_client = self.create_client(
            Empty, "/manipulation/reset_xarm_controller", callback_group=callback_group
        )

        if not self.move_client.wait_for_service(timeout_sec=TIMEOUT):
            Logger.warn(self, "Move client not initialized")

        if not self.state_client.wait_for_service(timeout_sec=TIMEOUT):
            Logger.warn(self, "AAAA1")

        if not self.mode_client.wait_for_service(timeout_sec=TIMEOUT):
            Logger.warn(self, "AAAA3")

        self.service = self.create_service(
            FollowFace,
            "/follow_face",
            self.follow_face_callback,
            callback_group=callback_group,
        )

        self.is_following_face_active = False
        self.arm_moving = False

        self.follow_face = {"x": 0, "y": 0}
        self.last_face_detection_time = 0

        self.flag_active_face = False

        self.create_timer(0.1, self.run, callback_group=callback_group)

    def set_state_speed(self):
        Logger.info(self, "Activating arm for speed calls")

        # Set state
        state_request = SetInt16.Request()
        state_request.data = 0
        # Set mode
        # 4: velocity control mode
        mode_request = SetInt16.Request()
        mode_request.data = 4

        tries = 2
        for i in range(tries):
            try:
                Logger.info(self, "Setting mode")
                future_mode = self.mode_client.call_async(mode_request)
                future_mode = wait_for_future(future_mode)
                if not future_mode:
                    Logger.error(self, "Failed to set mode")
                    continue
                else:
                    Logger.success(self, "Mode set")
                Logger.info(self, "Setting state")
                future_state = self.state_client.call_async(state_request)
                future_state = wait_for_future(future_state)
                if not future_state:
                    Logger.error(self, "Failed to set state")
                else:
                    Logger.success(self, "State set")
                    break
            except Exception as e:
                Logger.error(self, f"Error Activating arm: {e}")
        time.sleep(2)

    def set_state_moveit(self):
        Logger.info(self, "Activating arm for moveit")

        # Set state
        state_request = SetInt16.Request()
        state_request.data = 0
        # Set mode
        mode_request = SetInt16.Request()
        mode_request.data = MOVEIT_MODE

        tries = 2
        for i in range(tries):
            try:
                # Logger.info(self, "Resetting controller")
                # future_controller = self.reset_controller_client.call_async(Empty.Request())
                # future_controller = wait_for_future(future_controller)
                # if not future_controller:
                #     Logger.error("Failed to reset controller")
                # else:
                #     Logger.success(self, "Success in resetting controller")
                Logger.info(self, "Setting mode")
                future_mode = self.mode_client.call_async(mode_request)
                future_mode = wait_for_future(future_mode)
                if not future_mode:
                    Logger.error(self, "Failed to set mode")
                    continue
                else:
                    Logger.success(self, "Mode set")
                Logger.info(self, "Setting state")
                future_state = self.state_client.call_async(state_request)
                future_state = wait_for_future(future_state)
                if not future_state:
                    Logger.error(self, "Failed to set state")
                else:
                    Logger.success(self, "State set")
                    break
            except Exception as e:
                Logger.error(self, f"Error Activating arm: {e}")
        time.sleep(2)

    def follow_callback(self, msg: Point):
        """Callback for the face following subscriber"""
        self.follow_face["x"] = msg.x
        self.follow_face["y"] = msg.y
        self.last_face_detection_time = time.time()
        self.flag_active_face = True

    def get_follow_face(self):
        """Get the face to follow"""
        if self.flag_active_face:
            self.flag_active_face = False
            if time.time() - self.last_face_detection_time > FACE_RECOGNITION_LIFETIME:
                Logger.warn(self, "OVER LIFETIME")
                return None, None
            return self.follow_face["x"], self.follow_face["y"]
        else:
            return None, None

    def follow_face_callback(self, request: FollowFace.Request, response: FollowFace.Response):
        self.is_following_face_active = request.follow_face
        time.sleep(1)
        if not self.is_following_face_active:
            while self.arm_moving:
                Logger.info(self, "Waiting for arm to stop moving")
                time.sleep(0.1)
            self.move_to(0.0, 0.0)
<<<<<<< HEAD
            time.sleep(2)

=======
            time.sleep(0.5)
>>>>>>> c9693a77
            self.set_state_moveit()
            time.sleep(2)
        else:
            self.set_state_speed()
            time.sleep(2)
        response.success = True
        return response

    def move_to(self, x: float, y: float):
        if self.arm_moving:
            return
        # Set motion
        x = x * -1
        if x > 0.1:
            x_vel = 0.1
        elif x < -0.1:
            x_vel = -0.1
        else:
            x_vel = x
        if y > 0.1:
            y_vel = 0.1
        elif y < -0.1:
            y_vel = -0.1
        else:
            y_vel = y

        speed_multiplier = FOLLOW_FACE_SPEED
        x_vel *= speed_multiplier
        y_vel *= speed_multiplier

        motion_msg = MoveVelocity.Request()
        motion_msg.is_sync = True
        motion_msg.speeds = [x_vel, 0.0, 0.0, 0.0, y_vel, 0.0, 0.0]

        try:
            self.arm_moving = True
            future_move = self.move_client.call_async(motion_msg)
            future_move.add_done_callback(self.state_response_callback)  # Fire-and-forget

        except Exception as e:
            Logger.error(self, f"Error desactivating arm: {e}")
            # return self.STATE["EXECUTION_ERROR"]
            return 123

        return 123

    def state_response_callback(self, future):
        """Callback for state service response"""
        try:
            result = future.result()
            if not result:
                Logger.error(self, "Failed to move arm")
        except Exception as e:
            Logger.error(self, f"move service call failed: {str(e)}")
        finally:
            self.arm_moving = False

    def run(self):
        if not self.is_following_face_active:
            return
        """Running main loop"""
        # Follow face task
        x, y = self.get_follow_face()
        # x *= -1
        # y*=-1
        if x is None and y is None:
            if self.prevx != 0.0 and self.prevy != 0.0 and t() - self.counter_move >= 1:
                self.move_to(0.0, 0.0)
            else:
                pass
            # pass
        else:
            y *= -1
            if abs(x) > FOLLOW_FACE_TOLERANCE or abs(y) > FOLLOW_FACE_TOLERANCE:
                Logger.info(self, f"Moving X: {x} Y: {y}")
                self.move_to(x, y)
                self.prevx = x
                self.prevy = y
                self.counter_move = t()
            else:
                self.move_to(0.0, 0.0)
                self.prevx = x
                self.prevy = y


def main(args=None):
    """Main function"""

    rclpy.init(args=args)
    executor = rclpy.executors.MultiThreadedExecutor(5)
    follow_face_node = FollowFaceNode()
    executor.add_node(follow_face_node)
    executor.spin()
    rclpy.shutdown()


if __name__ == "__main__":
    main()<|MERGE_RESOLUTION|>--- conflicted
+++ resolved
@@ -4,25 +4,24 @@
 Task Manager for Demo follow face
 """
 
+import time
 from time import time as t
 
 import rclpy
-from frida_interfaces.srv import FollowFace
-from geometry_msgs.msg import Point
-from rclpy.node import Node
-from utils.logger import Logger
-from xarm_msgs.srv import MoveVelocity, SetInt16
 from frida_constants.manipulation_constants import (
     FACE_RECOGNITION_LIFETIME,
     FOLLOW_FACE_SPEED,
+    FOLLOW_FACE_TOLERANCE,
     MOVEIT_MODE,
-    FOLLOW_FACE_TOLERANCE,
 )
+from frida_interfaces.srv import FollowFace
+from frida_motion_planning.utils.ros_utils import wait_for_future
+from geometry_msgs.msg import Point
 from rclpy.callback_groups import ReentrantCallbackGroup
-import time
-from frida_motion_planning.utils.ros_utils import wait_for_future
+from rclpy.node import Node
 from std_srvs.srv import Empty
-
+from utils.logger import Logger
+from xarm_msgs.srv import MoveVelocity, SetInt16
 
 XARM_MOVEVELOCITY_SERVICE = "/xarm/vc_set_joint_velocity"
 XARM_SETMODE_SERVICE = "/xarm/set_mode"
@@ -219,12 +218,8 @@
                 Logger.info(self, "Waiting for arm to stop moving")
                 time.sleep(0.1)
             self.move_to(0.0, 0.0)
-<<<<<<< HEAD
             time.sleep(2)
 
-=======
-            time.sleep(0.5)
->>>>>>> c9693a77
             self.set_state_moveit()
             time.sleep(2)
         else:
