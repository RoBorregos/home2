#include "rclcpp/rclcpp.hpp"

#include "frida_interfaces/msg/object_detection.hpp"
#include "frida_interfaces/msg/object_detection_array.hpp"
#include "frida_interfaces/srv/detection_handler.hpp"
#include "geometry_msgs/msg/point_stamped.hpp"
#include "geometry_msgs/msg/transform_stamped.hpp"
#include "tf2/exceptions.h"
#include "tf2_ros/buffer.h"
#include "tf2_ros/transform_listener.h"
#include <frida_constants/vision_constants_cpp.hpp>

#include <bits/stdc++.h>
#include <chrono>
#include <functional>
#include <iostream>
#include <memory>
#include <string>
#include <unordered_map>
#include <vector>

struct DetectionRecord {
  frida_interfaces::msg::ObjectDetection detection;
  int frame_id;
  std::chrono::time_point<std::chrono::system_clock> timestamp;
};

struct HandlerParams {
  double RECORDED_SECONDS;
  double IOU_THRESHOLD;
  std::string TARGET_FRAME;
  std::string DETECTIONS_TOPIC;
  std::string ZERO_SHOT_DETECTIONS_TOPIC;
  bool TRANSFORM;
  bool VERBOSE;
};

<<<<<<< HEAD
class DetectionsHandlerNode : public rclcpp::Node {
private:
  rclcpp::Service<frida_interfaces::srv::DetectionHandler>::SharedPtr service_;
  rclcpp::Subscription<frida_interfaces::msg::ObjectDetectionArray>::SharedPtr
      oda_subscriber_;
  rclcpp::TimerBase::SharedPtr timer_;
  std::vector<frida_interfaces::msg::ObjectDetection> object_detection_vector_;
  std::unordered_multimap<std::string, DetectionRecord> umm_;
  size_t frame_id_;
  std::chrono::time_point<std::chrono::system_clock> timestamp_;
  HandlerParams params_;
  std::shared_ptr<tf2_ros::TransformListener> tf_listener_{nullptr};
  std::unique_ptr<tf2_ros::Buffer> tf_buffer_;

public:
  DetectionsHandlerNode()
      : Node("object_detection_handler_node"), frame_id_(0),
        timestamp_(std::chrono::system_clock::now()) {
    declare_parameters();
    get_parameters();

    oda_subscriber_ =
        this->create_subscription<frida_interfaces::msg::ObjectDetectionArray>(
            params_.DETECTIONS_TOPIC, 10,
            std::bind(&DetectionsHandlerNode::oda_callback, this,
                      std::placeholders::_1));
    service_ = this->create_service<frida_interfaces::srv::DetectionHandler>(
        DETECTION_HANDLER_TOPIC_SV,
        std::bind(&DetectionsHandlerNode::detection_handler_callback, this,
                  std::placeholders::_1, std::placeholders::_2));
    timer_ = this->create_wall_timer(
        std::chrono::milliseconds(100),
        std::bind(&DetectionsHandlerNode::timer_callback, this));

    tf_buffer_ = std::make_unique<tf2_ros::Buffer>(this->get_clock());
    tf_listener_ = std::make_shared<tf2_ros::TransformListener>(*tf_buffer_);
  }

  void declare_parameters() {
    this->declare_parameter("DETECTIONS_TOPIC", "/vision/detections");
    this->declare_parameter("TARGET_FRAME", "base_link");
    this->declare_parameter("TRANSFORM", false);
    this->declare_parameter("VERBOSE", false);
    this->declare_parameter("IOU_THRESHOLD", 0.95);
    this->declare_parameter("RECORDED_SECONDS", 5.0);
  }

  void get_parameters() {
    params_.TARGET_FRAME = this->get_parameter("TARGET_FRAME").as_string();
    params_.DETECTIONS_TOPIC =
        this->get_parameter("DETECTIONS_TOPIC").as_string();
    params_.IOU_THRESHOLD = this->get_parameter("IOU_THRESHOLD").as_double();
    params_.RECORDED_SECONDS =
        this->get_parameter("RECORDED_SECONDS").as_double();
    params_.TRANSFORM = this->get_parameter("TRANSFORM").as_bool();
    params_.VERBOSE = this->get_parameter("VERBOSE").as_bool();
  }

  float getIoU(frida_interfaces::msg::ObjectDetection detection1,
               frida_interfaces::msg::ObjectDetection detection2) {
    float xA = std::max(detection1.xmax, detection2.xmax);
    float yA = std::max(detection1.ymax, detection2.ymax);
    float xB = std::min(detection1.xmin, detection2.xmin);
    float yB = std::min(detection1.ymin, detection2.ymin);

    float interArea = std::max(float(0), xA - xB) * std::max(float(0), yA - yB);

    float box1Area = (detection1.xmax - detection1.xmin) *
                     (detection1.ymax - detection1.ymin);
    float box2Area = (detection2.xmax - detection2.xmin) *
                     (detection2.ymax - detection2.ymin);

    if (params_.VERBOSE) {
      RCLCPP_INFO(this->get_logger(), "xA: %f, yA: %f, xB: %f, yB: %f", xA, yA,
                  xB, yB);
      RCLCPP_INFO(this->get_logger(), "InterArea: %f", interArea);
      RCLCPP_INFO(this->get_logger(), "Box1Area: %f", box1Area);
      RCLCPP_INFO(this->get_logger(), "Box2Area: %f", box2Area);
    }

    float iou = interArea / (box1Area + box2Area - interArea);
    return iou;
  }

  void timer_callback() {
    auto now = std::chrono::system_clock::now();
    for (auto it = umm_.begin(); it != umm_.end();) {
      if (std::chrono::duration_cast<std::chrono::seconds>(now -
                                                           it->second.timestamp)
              .count() > params_.RECORDED_SECONDS) {
        umm_.erase(it++);
      } else {
        ++it;
      }
=======
class DetectionsHandlerNode : public rclcpp::Node
{
  private:
    rclcpp::Service<frida_interfaces::srv::DetectionHandler>::SharedPtr service_;
    rclcpp::Subscription<frida_interfaces::msg::ObjectDetectionArray>::SharedPtr oda_subscriber_;
    rclcpp::Subscription<frida_interfaces::msg::ObjectDetectionArray>::SharedPtr oda_zero_shot_subscriber;
    rclcpp::TimerBase::SharedPtr timer_;
    std::vector<frida_interfaces::msg::ObjectDetection> object_detection_vector_;
    std::unordered_multimap<std::string, DetectionRecord> umm_; 
    size_t frame_id_;
    std::chrono::time_point<std::chrono::system_clock> timestamp_;
    HandlerParams params_;
    std::shared_ptr<tf2_ros::TransformListener> tf_listener_{nullptr};
    std::unique_ptr<tf2_ros::Buffer> tf_buffer_;
    
  public:
    DetectionsHandlerNode() : Node("object_detection_handler_node"), frame_id_(0), timestamp_(std::chrono::system_clock::now()){
      declare_parameters();
      get_parameters();

      oda_subscriber_ = this->create_subscription<frida_interfaces::msg::ObjectDetectionArray>(
        params_.DETECTIONS_TOPIC, 10, std::bind(&DetectionsHandlerNode::oda_callback, this, std::placeholders::_1));
      oda_zero_shot_subscriber = this->create_subscription<frida_interfaces::msg::ObjectDetectionArray>(
        params_.ZERO_SHOT_DETECTIONS_TOPIC, 10, std::bind(&DetectionsHandlerNode::oda_callback, this, std::placeholders::_1));
      service_ = this->create_service<frida_interfaces::srv::DetectionHandler>(
        DETECTION_HANDLER_TOPIC_SV, std::bind(&DetectionsHandlerNode::detection_handler_callback, this, std::placeholders::_1, std::placeholders::_2));
      timer_ = this->create_wall_timer(std::chrono::milliseconds(100), std::bind(&DetectionsHandlerNode::timer_callback, this));

      
      tf_buffer_ = std::make_unique<tf2_ros::Buffer>(this->get_clock());
      tf_listener_ = std::make_shared<tf2_ros::TransformListener>(*tf_buffer_);
    }

    void declare_parameters(){
      this->declare_parameter("DETECTIONS_TOPIC", "/vision/detections");
      this->declare_parameter("ZERO_SHOT_DETECTIONS_TOPIC", "/vision/zero_shot_detections");
      this->declare_parameter("TARGET_FRAME", "base_link");
      this->declare_parameter("TRANSFORM", false);
      this->declare_parameter("VERBOSE", false);
      this->declare_parameter("IOU_THRESHOLD", 0.95);
      this->declare_parameter("RECORDED_SECONDS", 5.0);
>>>>>>> 1b861379
    }
  }

<<<<<<< HEAD
  void
  oda_callback(frida_interfaces::msg::ObjectDetectionArray::SharedPtr msg) {
    if (params_.VERBOSE) {
      RCLCPP_INFO(this->get_logger(), "Received ObjectDetectionArray message");
=======
    void get_parameters(){
      params_.TARGET_FRAME = this->get_parameter("TARGET_FRAME").as_string();
      params_.DETECTIONS_TOPIC = this->get_parameter("DETECTIONS_TOPIC").as_string();
      params_.ZERO_SHOT_DETECTIONS_TOPIC = this->get_parameter("ZERO_SHOT_DETECTIONS_TOPIC").as_string();
      params_.IOU_THRESHOLD = this->get_parameter("IOU_THRESHOLD").as_double();
      params_.RECORDED_SECONDS = this->get_parameter("RECORDED_SECONDS").as_double();
      params_.TRANSFORM = this->get_parameter("TRANSFORM").as_bool();
      params_.VERBOSE = this->get_parameter("VERBOSE").as_bool();
>>>>>>> 1b861379
    }

    object_detection_vector_ = msg->detections;

    if (object_detection_vector_.empty() && params_.VERBOSE) {
      RCLCPP_INFO(this->get_logger(), "Empty object detection array received");
      return;
    }

    for (int i = 0; i < object_detection_vector_.size(); i++) {
      DetectionRecord dr;
      dr.detection = object_detection_vector_[i];
      dr.frame_id = frame_id_;
      dr.timestamp = std::chrono::system_clock::now();
      if (umm_.find(object_detection_vector_[i].label_text) != umm_.end()) {
        for (auto it =
                 umm_.equal_range(object_detection_vector_[i].label_text).first;
             it !=
             umm_.equal_range(object_detection_vector_[i].label_text).second;
             ++it) {
          if (getIoU(it->second.detection, dr.detection) >
              params_.IOU_THRESHOLD) {
            if (params_.VERBOSE) {
              RCLCPP_INFO(this->get_logger(),
                          "SAME OBJECT DETECTED WITH LABEL %s",
                          object_detection_vector_[i].label_text.c_str());
            }
            umm_.erase(it);
            break;
          }
        }
      }
      umm_.insert(std::make_pair(object_detection_vector_[i].label_text, dr));
    }

    // frame_id_++;
  }

  geometry_msgs::msg::PointStamped::SharedPtr
  transform_point(geometry_msgs::msg::PointStamped point,
                  std::string target_frame) {
    geometry_msgs::msg::TransformStamped t;

    try {
      t = tf_buffer_->lookupTransform(target_frame, point.header.frame_id,
                                      tf2::TimePointZero);
    } catch (tf2::TransformException &ex) {
      RCLCPP_ERROR(this->get_logger(), "Transform error: %s", ex.what());
      return nullptr;
    }
    geometry_msgs::msg::PointStamped::SharedPtr transformed_point;
    transformed_point->header.frame_id = target_frame;
    transformed_point->header.stamp = this->get_clock()->now();
    transformed_point->point.x = t.transform.translation.x + point.point.x;
    transformed_point->point.y = t.transform.translation.y + point.point.y;
    transformed_point->point.z = t.transform.translation.z + point.point.z;

    return transformed_point;
  }

  void detection_handler_callback(
      const std::shared_ptr<frida_interfaces::srv::DetectionHandler::Request>
          request,
      const std::shared_ptr<frida_interfaces::srv::DetectionHandler::Response>
          response) {
    RCLCPP_INFO(this->get_logger(),
                "Detection handler request received label: %s",
                request->label.c_str());

    if (object_detection_vector_.empty() || umm_.empty()) {
      RCLCPP_INFO(this->get_logger(), "No object detection array received yet");
      response->success = false;
      return;
    }
    if (umm_.find(request->label) == umm_.end()) {

      RCLCPP_INFO(this->get_logger(), "No detection with label %s found",
                  request->label.c_str());
      response->success = false;
      return;
    }

    if (request->closest_object) {
      frida_interfaces::msg::ObjectDetection closest_detection;
      float min_distance = std::numeric_limits<float>::max();
      for (auto it = umm_.equal_range(request->label).first;
           it != umm_.equal_range(request->label).second; ++it) {
        geometry_msgs::msg::PointStamped::SharedPtr transformed_point =
            transform_point(it->second.detection.point3d, params_.TARGET_FRAME);
        if (transformed_point == nullptr) {
          RCLCPP_INFO(this->get_logger(), "Transform error");
          response->success = false;
          return;
        }
<<<<<<< HEAD
        float distance = sqrt(pow(transformed_point->point.x, 2) +
                              pow(transformed_point->point.y, 2) +
                              pow(transformed_point->point.z, 2));
        if (distance < min_distance) {
          min_distance = distance;
          closest_detection = it->second.detection;
=======

        if (request->label.empty()){
          RCLCPP_INFO(this->get_logger(), "Empty label received, returning all detections");

          if (request->closest_object){
          frida_interfaces::msg::ObjectDetection closest_detection;
          float min_distance = std::numeric_limits<float>::max();
          for (auto it = umm_.begin(); it != umm_.end(); ++it){
            geometry_msgs::msg::PointStamped::SharedPtr transformed_point = transform_point(it->second.detection.point3d, params_.TARGET_FRAME);
            if (transformed_point == nullptr){
              RCLCPP_INFO(this->get_logger(), "Transform error");
              response->success = false;
              return;
            }
            float distance = sqrt(pow(transformed_point->point.x, 2) + pow(transformed_point->point.y, 2) + pow(transformed_point->point.z, 2));
            if (distance < min_distance){
              min_distance = distance;
              closest_detection = it->second.detection;
            }
          }

          response->detection_array.detections = {closest_detection};
        } else {
          std::vector<frida_interfaces::msg::ObjectDetection> detections;
          for (auto it = umm_.begin(); it != umm_.end(); ++it){
            detections.push_back(it->second.detection);
          }
          response->detection_array.detections = detections;
        }
          response->success = true;
          return;
        }

        if (umm_.find(request->label) == umm_.end()){
          
          RCLCPP_INFO(this->get_logger(), "No detection with label %s found", request->label.c_str());
          response->success = false;
          return;
>>>>>>> 1b861379
        }
      }

      response->detection_array.detections = {closest_detection};
    } else if (request->label == "all") {
      std::vector<frida_interfaces::msg::ObjectDetection> detections;
      for (auto it = umm_.begin(); it != umm_.end(); ++it) {
        detections.push_back(it->second.detection);
      }
      response->detection_array.detections = detections;
    } else {
      std::vector<frida_interfaces::msg::ObjectDetection> detections;
      for (auto it = umm_.equal_range(request->label).first;
           it != umm_.equal_range(request->label).second; ++it) {
        detections.push_back(it->second.detection);
      }
      response->detection_array.detections = detections;
    }
    response->success = true;
    RCLCPP_INFO(this->get_logger(), "SUCCESS: Detection handler response sent");
  }
};

int main(int argc, char *argv[]) {
  rclcpp::init(argc, argv);
  rclcpp::spin(std::make_shared<DetectionsHandlerNode>());
  rclcpp::shutdown();
  return 0;
}<|MERGE_RESOLUTION|>--- conflicted
+++ resolved
@@ -35,102 +35,6 @@
   bool VERBOSE;
 };
 
-<<<<<<< HEAD
-class DetectionsHandlerNode : public rclcpp::Node {
-private:
-  rclcpp::Service<frida_interfaces::srv::DetectionHandler>::SharedPtr service_;
-  rclcpp::Subscription<frida_interfaces::msg::ObjectDetectionArray>::SharedPtr
-      oda_subscriber_;
-  rclcpp::TimerBase::SharedPtr timer_;
-  std::vector<frida_interfaces::msg::ObjectDetection> object_detection_vector_;
-  std::unordered_multimap<std::string, DetectionRecord> umm_;
-  size_t frame_id_;
-  std::chrono::time_point<std::chrono::system_clock> timestamp_;
-  HandlerParams params_;
-  std::shared_ptr<tf2_ros::TransformListener> tf_listener_{nullptr};
-  std::unique_ptr<tf2_ros::Buffer> tf_buffer_;
-
-public:
-  DetectionsHandlerNode()
-      : Node("object_detection_handler_node"), frame_id_(0),
-        timestamp_(std::chrono::system_clock::now()) {
-    declare_parameters();
-    get_parameters();
-
-    oda_subscriber_ =
-        this->create_subscription<frida_interfaces::msg::ObjectDetectionArray>(
-            params_.DETECTIONS_TOPIC, 10,
-            std::bind(&DetectionsHandlerNode::oda_callback, this,
-                      std::placeholders::_1));
-    service_ = this->create_service<frida_interfaces::srv::DetectionHandler>(
-        DETECTION_HANDLER_TOPIC_SV,
-        std::bind(&DetectionsHandlerNode::detection_handler_callback, this,
-                  std::placeholders::_1, std::placeholders::_2));
-    timer_ = this->create_wall_timer(
-        std::chrono::milliseconds(100),
-        std::bind(&DetectionsHandlerNode::timer_callback, this));
-
-    tf_buffer_ = std::make_unique<tf2_ros::Buffer>(this->get_clock());
-    tf_listener_ = std::make_shared<tf2_ros::TransformListener>(*tf_buffer_);
-  }
-
-  void declare_parameters() {
-    this->declare_parameter("DETECTIONS_TOPIC", "/vision/detections");
-    this->declare_parameter("TARGET_FRAME", "base_link");
-    this->declare_parameter("TRANSFORM", false);
-    this->declare_parameter("VERBOSE", false);
-    this->declare_parameter("IOU_THRESHOLD", 0.95);
-    this->declare_parameter("RECORDED_SECONDS", 5.0);
-  }
-
-  void get_parameters() {
-    params_.TARGET_FRAME = this->get_parameter("TARGET_FRAME").as_string();
-    params_.DETECTIONS_TOPIC =
-        this->get_parameter("DETECTIONS_TOPIC").as_string();
-    params_.IOU_THRESHOLD = this->get_parameter("IOU_THRESHOLD").as_double();
-    params_.RECORDED_SECONDS =
-        this->get_parameter("RECORDED_SECONDS").as_double();
-    params_.TRANSFORM = this->get_parameter("TRANSFORM").as_bool();
-    params_.VERBOSE = this->get_parameter("VERBOSE").as_bool();
-  }
-
-  float getIoU(frida_interfaces::msg::ObjectDetection detection1,
-               frida_interfaces::msg::ObjectDetection detection2) {
-    float xA = std::max(detection1.xmax, detection2.xmax);
-    float yA = std::max(detection1.ymax, detection2.ymax);
-    float xB = std::min(detection1.xmin, detection2.xmin);
-    float yB = std::min(detection1.ymin, detection2.ymin);
-
-    float interArea = std::max(float(0), xA - xB) * std::max(float(0), yA - yB);
-
-    float box1Area = (detection1.xmax - detection1.xmin) *
-                     (detection1.ymax - detection1.ymin);
-    float box2Area = (detection2.xmax - detection2.xmin) *
-                     (detection2.ymax - detection2.ymin);
-
-    if (params_.VERBOSE) {
-      RCLCPP_INFO(this->get_logger(), "xA: %f, yA: %f, xB: %f, yB: %f", xA, yA,
-                  xB, yB);
-      RCLCPP_INFO(this->get_logger(), "InterArea: %f", interArea);
-      RCLCPP_INFO(this->get_logger(), "Box1Area: %f", box1Area);
-      RCLCPP_INFO(this->get_logger(), "Box2Area: %f", box2Area);
-    }
-
-    float iou = interArea / (box1Area + box2Area - interArea);
-    return iou;
-  }
-
-  void timer_callback() {
-    auto now = std::chrono::system_clock::now();
-    for (auto it = umm_.begin(); it != umm_.end();) {
-      if (std::chrono::duration_cast<std::chrono::seconds>(now -
-                                                           it->second.timestamp)
-              .count() > params_.RECORDED_SECONDS) {
-        umm_.erase(it++);
-      } else {
-        ++it;
-      }
-=======
 class DetectionsHandlerNode : public rclcpp::Node
 {
   private:
@@ -172,16 +76,8 @@
       this->declare_parameter("VERBOSE", false);
       this->declare_parameter("IOU_THRESHOLD", 0.95);
       this->declare_parameter("RECORDED_SECONDS", 5.0);
->>>>>>> 1b861379
-    }
-  }
-
-<<<<<<< HEAD
-  void
-  oda_callback(frida_interfaces::msg::ObjectDetectionArray::SharedPtr msg) {
-    if (params_.VERBOSE) {
-      RCLCPP_INFO(this->get_logger(), "Received ObjectDetectionArray message");
-=======
+    }
+
     void get_parameters(){
       params_.TARGET_FRAME = this->get_parameter("TARGET_FRAME").as_string();
       params_.DETECTIONS_TOPIC = this->get_parameter("DETECTIONS_TOPIC").as_string();
@@ -190,7 +86,51 @@
       params_.RECORDED_SECONDS = this->get_parameter("RECORDED_SECONDS").as_double();
       params_.TRANSFORM = this->get_parameter("TRANSFORM").as_bool();
       params_.VERBOSE = this->get_parameter("VERBOSE").as_bool();
->>>>>>> 1b861379
+    }
+
+  float getIoU(frida_interfaces::msg::ObjectDetection detection1,
+               frida_interfaces::msg::ObjectDetection detection2) {
+    float xA = std::max(detection1.xmax, detection2.xmax);
+    float yA = std::max(detection1.ymax, detection2.ymax);
+    float xB = std::min(detection1.xmin, detection2.xmin);
+    float yB = std::min(detection1.ymin, detection2.ymin);
+
+    float interArea = std::max(float(0), xA - xB) * std::max(float(0), yA - yB);
+
+    float box1Area = (detection1.xmax - detection1.xmin) *
+                     (detection1.ymax - detection1.ymin);
+    float box2Area = (detection2.xmax - detection2.xmin) *
+                     (detection2.ymax - detection2.ymin);
+
+    if (params_.VERBOSE) {
+      RCLCPP_INFO(this->get_logger(), "xA: %f, yA: %f, xB: %f, yB: %f", xA, yA,
+                  xB, yB);
+      RCLCPP_INFO(this->get_logger(), "InterArea: %f", interArea);
+      RCLCPP_INFO(this->get_logger(), "Box1Area: %f", box1Area);
+      RCLCPP_INFO(this->get_logger(), "Box2Area: %f", box2Area);
+    }
+
+    float iou = interArea / (box1Area + box2Area - interArea);
+    return iou;
+  }
+
+  void timer_callback() {
+    auto now = std::chrono::system_clock::now();
+    for (auto it = umm_.begin(); it != umm_.end();) {
+      if (std::chrono::duration_cast<std::chrono::seconds>(now -
+                                                           it->second.timestamp)
+              .count() > params_.RECORDED_SECONDS) {
+        umm_.erase(it++);
+      } else {
+        ++it;
+      }
+    }
+  }
+
+  void
+  oda_callback(frida_interfaces::msg::ObjectDetectionArray::SharedPtr msg) {
+    if (params_.VERBOSE) {
+      RCLCPP_INFO(this->get_logger(), "Received ObjectDetectionArray message");
     }
 
     object_detection_vector_ = msg->detections;
@@ -248,51 +188,18 @@
     transformed_point->point.y = t.transform.translation.y + point.point.y;
     transformed_point->point.z = t.transform.translation.z + point.point.z;
 
-    return transformed_point;
-  }
-
-  void detection_handler_callback(
-      const std::shared_ptr<frida_interfaces::srv::DetectionHandler::Request>
-          request,
-      const std::shared_ptr<frida_interfaces::srv::DetectionHandler::Response>
-          response) {
-    RCLCPP_INFO(this->get_logger(),
-                "Detection handler request received label: %s",
-                request->label.c_str());
-
-    if (object_detection_vector_.empty() || umm_.empty()) {
-      RCLCPP_INFO(this->get_logger(), "No object detection array received yet");
-      response->success = false;
-      return;
-    }
-    if (umm_.find(request->label) == umm_.end()) {
-
-      RCLCPP_INFO(this->get_logger(), "No detection with label %s found",
-                  request->label.c_str());
-      response->success = false;
-      return;
-    }
-
-    if (request->closest_object) {
-      frida_interfaces::msg::ObjectDetection closest_detection;
-      float min_distance = std::numeric_limits<float>::max();
-      for (auto it = umm_.equal_range(request->label).first;
-           it != umm_.equal_range(request->label).second; ++it) {
-        geometry_msgs::msg::PointStamped::SharedPtr transformed_point =
-            transform_point(it->second.detection.point3d, params_.TARGET_FRAME);
-        if (transformed_point == nullptr) {
-          RCLCPP_INFO(this->get_logger(), "Transform error");
+      return transformed_point;
+    }
+    
+    void detection_handler_callback( const std::shared_ptr<frida_interfaces::srv::DetectionHandler::Request> request,
+                                     const std::shared_ptr<frida_interfaces::srv::DetectionHandler::Response> response){
+        RCLCPP_INFO(this->get_logger(), "Detection handler request received label: %s", request->label.c_str());
+        
+        if (object_detection_vector_.empty() || umm_.empty()){
+          RCLCPP_INFO(this->get_logger(), "No object detection array received yet");
           response->success = false;
           return;
         }
-<<<<<<< HEAD
-        float distance = sqrt(pow(transformed_point->point.x, 2) +
-                              pow(transformed_point->point.y, 2) +
-                              pow(transformed_point->point.z, 2));
-        if (distance < min_distance) {
-          min_distance = distance;
-          closest_detection = it->second.detection;
-=======
 
         if (request->label.empty()){
           RCLCPP_INFO(this->get_logger(), "Empty label received, returning all detections");
@@ -331,9 +238,24 @@
           RCLCPP_INFO(this->get_logger(), "No detection with label %s found", request->label.c_str());
           response->success = false;
           return;
->>>>>>> 1b861379
-        }
-      }
+        }
+        
+        if (request->closest_object){
+          frida_interfaces::msg::ObjectDetection closest_detection;
+          float min_distance = std::numeric_limits<float>::max();
+          for (auto it = umm_.equal_range(request->label).first; it != umm_.equal_range(request->label).second; ++it){
+            geometry_msgs::msg::PointStamped::SharedPtr transformed_point = transform_point(it->second.detection.point3d, params_.TARGET_FRAME);
+            if (transformed_point == nullptr){
+              RCLCPP_INFO(this->get_logger(), "Transform error");
+              response->success = false;
+              return;
+            }
+            float distance = sqrt(pow(transformed_point->point.x, 2) + pow(transformed_point->point.y, 2) + pow(transformed_point->point.z, 2));
+            if (distance < min_distance){
+              min_distance = distance;
+              closest_detection = it->second.detection;
+            }
+          }
 
       response->detection_array.detections = {closest_detection};
     } else if (request->label == "all") {
