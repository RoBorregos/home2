#!/usr/bin/env python3

"""
Node to track a single person and
re-id them if necessary
"""

import cv2
import time
from ultralytics import YOLO
from PIL import Image as PILImage
import tqdm
import torch.nn as nn
import torch
import math as m
from std_msgs.msg import Header
from vision_general.utils.calculations import (
    get2DCentroid,
    get_depth,
    deproject_pixel_to_point,
)

import rclpy
from rclpy.node import Node
from cv_bridge import CvBridge
from sensor_msgs.msg import Image, CameraInfo
from geometry_msgs.msg import Point, PointStamped

from vision_general.utils.reid_model import (
    load_network,
    compare_images,
    extract_feature_from_img,
    get_structure,
)

from std_srvs.srv import SetBool, Trigger
from frida_interfaces.srv import TrackBy, CropQuery
from pose_detection import PoseDetection
from frida_constants.vision_constants import (
    CAMERA_TOPIC,
    SET_TARGET_TOPIC,
    SET_TARGET_BY_TOPIC,
    TRACKER_IMAGE_TOPIC,
    DEPTH_IMAGE_TOPIC,
    RESULTS_TOPIC,
    CAMERA_INFO_TOPIC,
    CENTROID_TOIC,
    CROP_QUERY_TOPIC,
    IS_TRACKING_TOPIC
)
from frida_constants.vision_enums import DetectBy

CONF_THRESHOLD = 0.6


class SingleTracker(Node):
    def __init__(self):
        super().__init__("tracker_node")
        self.bridge = CvBridge()
        self.callback_group = rclpy.callback_groups.ReentrantCallbackGroup()

        self.image_subscriber = self.create_subscription(
            Image, CAMERA_TOPIC, self.image_callback, 10
        )

        self.depth_subscriber = self.create_subscription(
            Image, DEPTH_IMAGE_TOPIC, self.depth_callback, 10
        )

        self.image_info_subscriber = self.create_subscription(
            CameraInfo, CAMERA_INFO_TOPIC, self.image_info_callback, 10
        )

        self.set_target_service = self.create_service(
            SetBool, SET_TARGET_TOPIC, self.set_target_callback
        )

        self.set_target_by_service = self.create_service(
            TrackBy, SET_TARGET_BY_TOPIC, self.set_target_by_callback
        )

<<<<<<< HEAD
        self.get_is_tracking_service = self.create_service(
            Trigger, IS_TRACKING_TOPIC, self.get_is_tracking_callback
        )

        self.results_publisher = self.create_publisher(Point, RESULTS_TOPIC, 10)
=======
        self.results_publisher = self.create_publisher(PointStamped, RESULTS_TOPIC, 10)
>>>>>>> 51f44438

        self.image_publisher = self.create_publisher(Image, TRACKER_IMAGE_TOPIC, 10)

        self.centroid_publisher = self.create_publisher(Point, CENTROID_TOIC, 10)

        self.moondream_client = self.create_client(
            CropQuery, CROP_QUERY_TOPIC, callback_group=self.callback_group
        )

        self.verbose = self.declare_parameter("verbose", True)

        self.tf_buffer = Buffer()
        self.tf_listener = TransformListener(self.tf_buffer, self)

        self.setup()
        self.create_timer(0.1, self.run)
        self.create_timer(0.01, self.publish_image)

        self.is_tracking_result = False

    def setup(self):
        """Load models and initial variables"""
        self.target_set = False
        self.image = None
        self.person_data = {
            "id": None,
            "embeddings": None,
            "forward": None,
            "backward": None,
            "left": None,
            "right": None,
            "coordinates": [],
        }

        pbar = tqdm.tqdm(total=1, desc="Loading models")

        self.model = YOLO("yolov8n.pt")
        self.pose_detection = PoseDetection()

        # Load the ReID model
        structure = get_structure()
        pbar.update(1)
        self.model_reid = load_network(structure)
        pbar.update(1)
        self.model_reid.classifier.classifier = nn.Sequential()
        pbar.update(1)
        use_gpu = torch.cuda.is_available()
        if use_gpu:
            self.model_reid = self.model_reid.cuda()
        pbar.update(1)

        self.output_image = []
        self.depth_image = []

        pbar.close()
        self.get_logger().info("Single Tracker Ready")

    def get_is_tracking_callback(self, request, response):
        response = Trigger.Response()
        response.success = self.is_tracking_result
        if self.is_tracking_result:
            self.get_logger().info("Tracking")
        else:
            self.get_logger().info("Not racking")
        return response

    def image_callback(self, data):
        """Callback to receive image from camera"""
        self.image = self.bridge.imgmsg_to_cv2(data, "bgr8")

    def depth_callback(self, data):
        """Callback to receive depth image from camera"""
        try:
            depth_image = self.bridge.imgmsg_to_cv2(data, "32FC1")
            self.depth_image = depth_image
        except Exception as e:
            print(f"Error: {e}")

    def image_info_callback(self, data):
        """Callback to receive camera info"""
        self.imageInfo = data

    def set_target_callback(self, request, response):
        """Callback to set the target to track"""
        self.target_set = request.data
        if self.target_set:
            response.success = self.set_target()
            self.get_logger().info("Tracking enabled: Target set")
        else:
            response.success = True
            self.get_logger().info("Tracking disabled")
        return response

    def set_target_by_callback(self, request, response):
        """Callback to set target by pose, gesture, clothes, etc"""
        self.target_set = request.track_enabled
        if self.target_set:
            response.success = self.set_target(request.track_by, request.value)
            self.get_logger().info(
                f"Tracking enabled: Target set by {request.track_by}"
            )
        else:
            response.success = True
            self.get_logger().info("Tracking disabled")
        return response

    def publish_image(self):
        """Publish the image to the camera topic"""
        if len(self.output_image) != 0:
            # if self.verbose:
            #     cv2.imshow("Tracking", self.output_image)
            #     if cv2.waitKey(1) & 0xFF == ord("q"):
            #         cv2.destroyAllWindows()
            self.image_publisher.publish(
                self.bridge.cv2_to_imgmsg(self.output_image, "bgr8")
            )

    def success(self, message) -> None:
        """Print success message"""
        self.get_logger().info(f"\033[92mSUCCESS:\033[0m {message}")

    def set_target(self, track_by="largest_person", value=""):
        """Set the target to track (Default: Largest person in frame)"""
        if self.image is None:
            self.get_logger().warn("No image available")
            self.is_tracking_result = False
            return False

        self.get_logger().info(f"Setting target by {track_by} with value {value}")

        self.frame = self.image
        self.output_image = self.frame.copy()
        results = self.model.track(
            self.frame,
            persist=True,
            tracker="bytetrack.yaml",
            classes=0,
            verbose=False,
        )

        largest_person = {
            "id": None,
            "area": 0,
            "bbox": None,
        }

        # Check each detection
        for out in results:
            for box in out.boxes:
                x1, y1, x2, y2 = [round(x) for x in box.xyxy[0].tolist()]

                # Get class name
                try:
                    track_id = box.id[0].item()
                except Exception as e:
                    print("Track id exception: ", e)
                    track_id = -1

                print(track_id)
                # Get confidence
                prob = round(box.conf[0].item(), 2)

                if prob < CONF_THRESHOLD:
                    continue

                cv2.rectangle(self.output_image, (x1, y1), (x2, y2), (0, 0, 255), 2)

                area = (x2 - x1) * (y2 - y1)
                if track_by == "largest_person":
                    if area > largest_person["area"]:
                        largest_person["id"] = track_id
                        largest_person["area"] = area
                        largest_person["bbox"] = (x1, y1, x2, y2)

                else:
                    cropped_image = self.frame[y1:y2, x1:x2]

                    if track_by == DetectBy.GESTURES.value:
                        pose = self.pose_detection.detectGesture(cropped_image)
                        response_clean = pose.value

                    elif track_by == DetectBy.POSES.value:
                        prompt = "Respond 'standing' if the person in the image is standing, 'sitting' if the person in the image is sitting, 'lying down' if the person in the image is lying down or 'unknown' if the person is not doing any of the previous."
                        status, response_q = self.moondream_crop_query(
                            prompt, [float(y1), float(x1), float(y2), float(x2)]
                        )

                        if status:
                            self.get_logger().info(f"The person is {response_q}.")
                            response_clean = response_q.replace(" ", "_")
                            response_clean = response_clean.replace("_", "", 1)

                    elif track_by == DetectBy.COLOR.value:
                        prompt = f"Reply only with 1 if the person is wearing {value}. Otherwise, reply only with 0."
                        status, response_q = self.moondream_crop_query(
                            prompt, [float(y1), float(x1), float(y2), float(x2)]
                        )
                        if status:
                            response_clean = response_q.strip()

                    if response_clean == value or response_clean == "1":
                        if pose.value == value:
                            self.success(f"Target found by {track_by}: {pose.value}")
                        elif response_clean == value:
                            self.success(
                                f"Target found by {track_by}: {response_clean}"
                            )
                        elif response_clean == "1":
                            self.success(f"Target found by {track_by}: {value}")
                        largest_person["id"] = track_id
                        largest_person["area"] = area
                        largest_person["bbox"] = (x1, y1, x2, y2)
                    else:
                        self.get_logger().warn(
                            f"Person detected with {track_by}: {response_clean} but not {value}"
                        )

        if largest_person["id"] is not None:
            self.person_data["id"] = largest_person["id"]
            self.success(f"Target set: {largest_person['id']}")
            cv2.rectangle(
                self.output_image,
                largest_person["bbox"][:2],
                largest_person["bbox"][2:],
                (0, 255, 0),
                2,
            )
            cv2.putText(
                self.output_image,
                f"Target by {track_by}: {largest_person['id']}",
                largest_person["bbox"][:2],
                cv2.FONT_HERSHEY_SIMPLEX,
                1,
                (0, 255, 0),
                2,
                cv2.LINE_AA,
            )
            return True
        else:
            self.get_logger().warn("No person found")
            return False

    def wait_for_future(self, future, timeout=5):
        start_time = time.time()
        while future is None and (time.time() - start_time) < timeout:
            pass
        if future is None:
            return False
        while not future.done() and (time.time() - start_time) < timeout:
            print("Waiting for future to complete...")
        return future

    def moondream_crop_query(self, prompt: str, bbox: list[float]) -> tuple[int, str]:
        """Makes a query of the current image using moondream."""
        self.get_logger().info(f"Querying image with prompt: {prompt}")

        height, width = self.image.shape[:2]

        ymin = bbox[0] / height
        xmin = bbox[1] / width
        ymax = bbox[2] / height
        xmax = bbox[3] / width

        request = CropQuery.Request()
        request.query = prompt
        request.ymin = ymin
        request.xmin = xmin
        request.ymax = ymax
        request.xmax = xmax

        future = self.moondream_client.call_async(request)
        future = self.wait_for_future(future, 15)
        result = future.result()
        if result is None:
            self.get_logger().error("Moondream service returned None.")
            return 0, "0"
        if result.success:
            self.get_logger().info(f"Moondream result: {result.result}")
            return 1, result.result

    def run(self):
        """Main loop to run the tracker"""
        if self.target_set:
            self.frame = self.image

            if self.frame is None or self.person_data["id"] is None:
                return

            self.output_image = self.frame.copy()

            results = self.model.track(
                self.frame,
                persist=True,
                tracker="bytetrack.yaml",
                classes=0,
                verbose=False,
            )

            person_in_frame = False

            people = []

            # Check each detection
            for out in results:
                for box in out.boxes:
                    x1, y1, x2, y2 = [round(x) for x in box.xyxy[0].tolist()]

                    # Get class name
                    class_id = box.cls[0].item()
                    label = self.model.names[class_id]

                    # id
                    try:
                        track_id = box.id[0].item()
                    except Exception as e:
                        print("Track id exception: ", e)
                        track_id = -1

                    # Get confidence
                    prob = round(box.conf[0].item(), 2)

                    if prob < CONF_THRESHOLD:
                        continue

                    people.append(
                        {
                            "track_id": track_id,
                            "x1": x1,
                            "y1": y1,
                            "x2": x2,
                            "y2": y2,
                        }
                    )

                    angle = None

                    # Check if person is in frame:
                    if track_id == self.person_data["id"]:
                        person_in_frame = True
                        self.person_data["coordinates"] = (x1, y1, x2, y2)
                        cv2.rectangle(
                            self.output_image, (x1, y1), (x2, y2), (0, 255, 0), 2
                        )
                        cropped_image = self.frame[y1:y2, x1:x2]
                        embedding = None

                        if self.person_data["embeddings"] is None:
                            pil_image = PILImage.fromarray(cropped_image)

                            with torch.no_grad():
                                embedding = extract_feature_from_img(
                                    pil_image, self.model_reid
                                )

                            self.person_data["embeddings"] = embedding

                        angle = self.pose_detection.personAngle(cropped_image)
                        if angle is not None and self.person_data[angle] is None:
                            print("Added angle: ", angle)
                            if embedding is None:
                                pil_image = PILImage.fromarray(cropped_image)
                                with torch.no_grad():
                                    embedding = extract_feature_from_img(
                                        pil_image, self.model_reid
                                    )

                            self.person_data[angle] = embedding

                    else:
                        cv2.rectangle(
                            self.output_image, (x1, y1), (x2, y2), (255, 0, 0), 2
                        )

                    cv2.putText(
                        self.output_image,
                        f"{label} {track_id}, Prob: {prob}, Angle: {angle}",
                        (x1, y1 - 10),
                        cv2.FONT_HERSHEY_SIMPLEX,
                        0.9,
                        (0, 255, 0),
                        2,
                    )

            if not person_in_frame and len(people) > 0:
                for person in people:
                    cropped_image = self.frame[
                        person["y1"] : person["y2"], person["x1"] : person["x2"]
                    ]
                    pil_image = PILImage.fromarray(cropped_image)
                    with torch.no_grad():
                        embedding = extract_feature_from_img(pil_image, self.model_reid)
                    person_angle = self.pose_detection.personAngle(cropped_image)

                    if person_angle is not None:
                        if self.person_data[person_angle] is not None:
                            if compare_images(
                                embedding, self.person_data[person_angle], threshold=0.7
                            ):
                                self.person_data["id"] = person["track_id"]
                                self.person_data["coordinates"] = (
                                    person["x1"],
                                    person["y1"],
                                    person["x2"],
                                    person["y2"],
                                )
                                self.success(
                                    f"Person re-identified: {person['track_id']} with angle {person_angle}"
                                )
                                person_in_frame = True
                                break
                        else:
                            if compare_images(
                                embedding, self.person_data["embeddings"], threshold=0.7
                            ):
                                self.person_data["id"] = person["track_id"]
                                self.success(
                                    f"Person re-identified: {person['track_id']} without angle"
                                )
                                break
            if person_in_frame:
                # if len(self.depth_image) > 0:
                #     self.is_tracking_result = True
                #     coords = Point()
                #     cropped_image = self.frame[
                #         self.person_data["coordinates"][1] : self.person_data[
                #             "coordinates"
                #         ][3],
                #         self.person_data["coordinates"][0] : self.person_data[
                #             "coordinates"
                #         ][2],
                #     ]
                #     point2D = self.pose_detection.getCenterPerson(cropped_image)
                #     if point2D[0] is None:
                #         self.get_logger().warn("No person detected")
                #         return
                #     print(point2D[0], point2D[1])
                #     # point2D = get2DCentroid(self.person_data["coordinates"], self.frame)
                #     point2D_x_coord = float(point2D[1])
                #     point2D_x_coord_normalized = (
                #         point2D_x_coord / (self.frame.shape[1] / 2)
                #     ) - 1
                #     point2Dpoint = Point()
                #     point2Dpoint.x = float(point2D_x_coord_normalized)
                #     point2Dpoint.y = 0.0
                #     point2Dpoint.z = 0.0
                #     # self.get_logger().info(f"frame_shape: {self.frame.shape[1]} Point2D: {point2D[1]} normalized_point2D: {point2D_x_coord_normalized}")
                #     self.centroid_publisher.publish(point2Dpoint)

                #     depth = get_depth(
                #         self.depth_image, [int(point2D[0]), int(point2D[1])]
                #     )
                #     point3D = deproject_pixel_to_point(self.imageInfo, point2D, depth)
                #     point3D = float(point3D[0]), float(point3D[1]), float(point3D[2])
                #     coords.x = point3D[0]
                #     coords.y = point3D[1]
                #     coords.z = point3D[2]
                #     self.results_publisher.publish(coords)
                if len(self.depth_image) > 0:
<<<<<<< HEAD
                    self.is_tracking_result = True
                    coords = Point()
=======
                    coords = PointStamped()
                    coords.header.frame_id = "zed_camera_link"
                    coords.header.stamp = self.get_clock().now().to_msg()
>>>>>>> 51f44438
                    point2D = get2DCentroid(self.person_data["coordinates"], self.frame)
                    point2D_x_coord = float(point2D[1])
                    point2D_x_coord_normalized = (
                        point2D_x_coord / (self.frame.shape[1] / 2)
                    ) - 1
                    point2Dpoint = Point()
                    point2Dpoint.x = float(point2D_x_coord_normalized)
                    point2Dpoint.y = 0.0
                    point2Dpoint.z = 0.0
                    # self.get_logger().info(f"frame_shape: {self.frame.shape[1]} Point2D: {point2D[1]} normalized_point2D: {point2D_x_coord_normalized}")
                    self.centroid_publisher.publish(point2Dpoint)
                    depth = get_depth(self.depth_image, point2D)
                    point3D = deproject_pixel_to_point(self.imageInfo, point2D, depth)
                    point3D = float(point3D[0]), float(point3D[1]), float(point3D[2])
                    coords.x = point3D[0]
                    coords.y = point3D[1]
                    coords.z = point3D[2]
                    self.results_publisher.publish(coords)
                else:
                    self.get_logger().warn("Depth image not available")
                    self.is_tracking_result = False
            else:
                self.is_tracking_result = False
        else:
            self.is_tracking_result = False

def main(args=None):
    rclpy.init(args=args)
    node = SingleTracker()

    try:
        rclpy.spin(node)
    except KeyboardInterrupt:
        pass
    finally:
        node.destroy_node()
        rclpy.shutdown()


if __name__ == "__main__":
    main()<|MERGE_RESOLUTION|>--- conflicted
+++ resolved
@@ -79,15 +79,11 @@
             TrackBy, SET_TARGET_BY_TOPIC, self.set_target_by_callback
         )
 
-<<<<<<< HEAD
         self.get_is_tracking_service = self.create_service(
             Trigger, IS_TRACKING_TOPIC, self.get_is_tracking_callback
         )
 
         self.results_publisher = self.create_publisher(Point, RESULTS_TOPIC, 10)
-=======
-        self.results_publisher = self.create_publisher(PointStamped, RESULTS_TOPIC, 10)
->>>>>>> 51f44438
 
         self.image_publisher = self.create_publisher(Image, TRACKER_IMAGE_TOPIC, 10)
 
@@ -546,14 +542,8 @@
                 #     coords.z = point3D[2]
                 #     self.results_publisher.publish(coords)
                 if len(self.depth_image) > 0:
-<<<<<<< HEAD
                     self.is_tracking_result = True
                     coords = Point()
-=======
-                    coords = PointStamped()
-                    coords.header.frame_id = "zed_camera_link"
-                    coords.header.stamp = self.get_clock().now().to_msg()
->>>>>>> 51f44438
                     point2D = get2DCentroid(self.person_data["coordinates"], self.frame)
                     point2D_x_coord = float(point2D[1])
                     point2D_x_coord_normalized = (
