--- conflicted
+++ resolved
@@ -24,13 +24,7 @@
 from rclpy.node import Node
 from cv_bridge import CvBridge
 from sensor_msgs.msg import Image, CameraInfo
-<<<<<<< HEAD
 from geometry_msgs.msg import Point
-=======
-from geometry_msgs.msg import Point, PointStamped
-from tf2_ros import Buffer, TransformListener
-from tf2_geometry_msgs import do_transform_point
->>>>>>> a8704107
 
 from vision_general.utils.reid_model import (
     load_network,
@@ -107,13 +101,9 @@
         self.setup()
         self.create_timer(0.1, self.run)
         self.create_timer(0.01, self.publish_image)
-<<<<<<< HEAD
 
         self.is_tracking_result = False
 
-=======
-        
->>>>>>> a8704107
     def setup(self):
         """Load models and initial variables"""
         self.target_set = False
@@ -552,7 +542,6 @@
                 #     coords.z = point3D[2]
                 #     self.results_publisher.publish(coords)
                 if len(self.depth_image) > 0:
-<<<<<<< HEAD
                     self.is_tracking_result = True
                     coords = Point()
                     point2D = get2DCentroid(self.person_data["coordinates"], self.frame)
@@ -573,52 +562,6 @@
                     coords.y = point3D[1]
                     coords.z = point3D[2]
                     self.results_publisher.publish(coords)
-=======
-                    try:
-                        point2D = get2DCentroid(self.person_data["coordinates"], self.frame)
-                        point2D_x_coord = float(point2D[1])
-                        point2D_x_coord_normalized = (
-                            point2D_x_coord / (self.frame.shape[1] / 2)
-                        ) - 1
-                        point2Dpoint = Point()
-                        point2Dpoint.x = float(point2D_x_coord_normalized)
-                        point2Dpoint.y = 0.0
-                        point2Dpoint.z = 0.0
-                        # self.get_logger().info(f"frame_shape: {self.frame.shape[1]} Point2D: {point2D[1]} normalized_point2D: {point2D_x_coord_normalized}")
-                        self.centroid_publisher.publish(point2Dpoint)
-
-                        point_3D = PointStamped(
-                        header=Header(frame_id="zed_camera_link", stamp = self.get_clock().now().to_msg()),
-                        point=Point(),
-                        )
-                        point_centroid = get2DCentroid(self.person_data["coordinates"], self.depth_image)
-                        depth = get_depth(self.depth_image, point_centroid)
-                        point_3D_ = deproject_pixel_to_point(self.imageInfo, point_centroid, depth)
-                    
-                        point_3D.point.x = float(point_3D_[0])
-                        point_3D.point.y = float(point_3D_[1])
-                        point_3D.point.z = float(point_3D_[2])
-
-                        original_orientation = m.atan2(point_3D.point.y, point_3D.point.x)
-                        original_distance = m.sqrt(point_3D.point.x ** 2 + point_3D.point.y ** 2)
-
-                        # Transform the point
-                        transformed_orientation = original_orientation + m.pi*(1.25)
-
-                        point_3D.point.x = original_distance * m.cos(transformed_orientation)
-                        point_3D.point.y = original_distance * m.sin(transformed_orientation)
-
-                        transform = self.tf_buffer.lookup_transform(
-                        'map',
-                        point_3D.header.frame_id,
-                        rclpy.time.Time(),
-                        )   
-                        transformed_point = do_transform_point(point_3D, transform)
-                        
-                        self.results_publisher.publish(transformed_point)
-                    except Exception as e:
-                        self.get_logger().warn(f"Failed to transform point: {e}")
->>>>>>> a8704107
                 else:
                     self.get_logger().warn("Depth image not available")
                     self.is_tracking_result = False
