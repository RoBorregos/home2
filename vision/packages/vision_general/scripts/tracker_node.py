#!/usr/bin/env python3

"""
Node to track a single person and
re-id them if necessary
"""

import cv2
import time
from ultralytics import YOLO
from PIL import Image as PILImage
import tqdm
import torch.nn as nn
import torch
from vision_general.utils.calculations import (
    get2DCentroid,
    get_depth,
    deproject_pixel_to_point,
)
import copy
import rclpy
from rclpy.node import Node
from cv_bridge import CvBridge
from sensor_msgs.msg import Image, CameraInfo
from geometry_msgs.msg import Point

from vision_general.utils.reid_model import (
    load_network,
    compare_images,
    extract_feature_from_img,
    get_structure,
)

from std_srvs.srv import SetBool
from frida_interfaces.srv import TrackBy, CropQuery
from pose_detection import PoseDetection
from frida_constants.vision_constants import (
    CAMERA_TOPIC,
    SET_TARGET_TOPIC,
    SET_TARGET_BY_TOPIC,
    TRACKER_IMAGE_TOPIC,
    DEPTH_IMAGE_TOPIC,
    RESULTS_TOPIC,
    CAMERA_INFO_TOPIC,
    CENTROID_TOIC,
    CROP_QUERY_TOPIC,
    # IS_TRACKING_TOPIC,
)
from frida_constants.vision_enums import DetectBy
from std_srvs.srv import Trigger

CONF_THRESHOLD = 0.6


class SingleTracker(Node):
    def __init__(self):
        super().__init__("tracker_node")
        self.bridge = CvBridge()
        self.callback_group = rclpy.callback_groups.ReentrantCallbackGroup()

        self.image_subscriber = self.create_subscription(
            Image, CAMERA_TOPIC, self.image_callback, 10
        )

        self.depth_subscriber = self.create_subscription(
            Image, DEPTH_IMAGE_TOPIC, self.depth_callback, 10
        )

        self.image_info_subscriber = self.create_subscription(
            CameraInfo, CAMERA_INFO_TOPIC, self.image_info_callback, 10
        )

        self.set_target_service = self.create_service(
            SetBool, SET_TARGET_TOPIC, self.set_target_callback
        )

        self.set_target_by_service = self.create_service(
            TrackBy, SET_TARGET_BY_TOPIC, self.set_target_by_callback
        )

<<<<<<< HEAD
        self.get_is_tracking_service = self.create_service(
            Trigger, "/vision/is_tracking", self.get_is_tracking_callback
        )

        self.get_is_tracking_service = self.create_service(
            Trigger, "/vision/is_tracking", self.get_is_tracking_callback
        )

        self.get_is_tracking_service = self.create_service(
            Trigger, "/vision/is_tracking", self.get_is_tracking_callback
        )
=======
        # self.get_is_tracking_service = self.create_service(
        #     Trigger, IS_TRACKING_TOPIC, self.get_is_tracking_callback
        # )
>>>>>>> 4628d615

        self.results_publisher = self.create_publisher(Point, RESULTS_TOPIC, 10)

        self.image_publisher = self.create_publisher(Image, TRACKER_IMAGE_TOPIC, 10)

        self.centroid_publisher = self.create_publisher(Point, CENTROID_TOIC, 10)

        self.moondream_client = self.create_client(
            CropQuery, CROP_QUERY_TOPIC, callback_group=self.callback_group
        )

        self.verbose = self.declare_parameter("verbose", True)

        self.setup()
        self.create_timer(0.1, self.run)
        self.create_timer(0.01, self.publish_image)

        self.is_tracking_result = False

<<<<<<< HEAD
        self.is_tracking_result = False

        self.is_tracking_result = False

=======
>>>>>>> 4628d615
    def setup(self):
        """Load models and initial variables"""
        self.target_set = False
        self.image = None
        self.person_data = {
            "id": None,
            "embeddings": None,
            "forward": None,
            "backward": None,
            "left": None,
            "right": None,
            "coordinates": [],
        }

        pbar = tqdm.tqdm(total=1, desc="Loading models")

        self.model = YOLO("yolov8n.pt")
        self.pose_detection = PoseDetection()

        # Load the ReID model
        structure = get_structure()
        pbar.update(1)
        self.model_reid = load_network(structure)
        pbar.update(1)
        self.model_reid.classifier.classifier = nn.Sequential()
        pbar.update(1)
        use_gpu = torch.cuda.is_available()
        if use_gpu:
            self.model_reid = self.model_reid.cuda()
        pbar.update(1)

        self.output_image = []
        self.depth_image = []

        pbar.close()
        self.get_logger().info("Single Tracker Ready")

<<<<<<< HEAD
    def get_is_tracking_callback(self, request, response):
        # request = Trigger.Request()
        response = Trigger.Response()
        response.success = self.is_tracking_result
        if self.is_tracking_result:
            self.get_logger().info("Tracking")
        else:
            self.get_logger().info("Not racking")
        return response
=======
    # def get_is_tracking_callback(self, request, response):
    #     response = Trigger.Response()
    #     response.success = self.is_tracking_result
    #     if self.is_tracking_result:
    #         self.get_logger().info("Tracking")
    #     else:
    #         self.get_logger().info("Not racking")
    #     return response
>>>>>>> 4628d615

    def image_callback(self, data):
        """Callback to receive image from camera"""
        self.image = self.bridge.imgmsg_to_cv2(data, "bgr8")

    def depth_callback(self, data):
        """Callback to receive depth image from camera"""
        try:
            depth_image = self.bridge.imgmsg_to_cv2(data, "32FC1")
            self.depth_image = depth_image
        except Exception as e:
            print(f"Error: {e}")

    def image_info_callback(self, data):
        """Callback to receive camera info"""
        self.imageInfo = data

    def set_target_callback(self, request, response):
        """Callback to set the target to track"""
        self.target_set = request.data
        if self.target_set:
            response.success = self.set_target()
            self.get_logger().info("Tracking enabled: Target set")
        else:
            response.success = True
            self.get_logger().info("Tracking disabled")
        return response

    def set_target_by_callback(self, request, response):
        """Callback to set target by pose, gesture, clothes, etc"""
        self.target_set = request.track_enabled
        if self.target_set:
            response.success = self.set_target(request.track_by, request.value)
            self.get_logger().info(
                f"Tracking enabled: Target set by {request.track_by}"
            )
        else:
            response.success = True
            self.get_logger().info("Tracking disabled")
        return response

    def publish_image(self):
        """Publish the image to the camera topic"""
        if len(self.output_image) != 0:
            # if self.verbose:
            #     cv2.imshow("Tracking", self.output_image)
            #     if cv2.waitKey(1) & 0xFF == ord("q"):
            #         cv2.destroyAllWindows()
            self.image_publisher.publish(
                self.bridge.cv2_to_imgmsg(self.output_image, "bgr8")
            )

    def success(self, message) -> None:
        """Print success message"""
        self.get_logger().info(f"\033[92mSUCCESS:\033[0m {message}")

    def set_target(self, track_by="largest_person", value=""):
        """Set the target to track (Default: Largest person in frame)"""
        if self.image is None:
            self.get_logger().warn("No image available")
            self.is_tracking_result = False
            return False

        self.get_logger().info(f"Setting target by {track_by} with value {value}")

        self.frame = self.image
        self.output_image = self.frame.copy()
        results = copy.deepcopy(self.results)

        largest_person = {
            "id": None,
            "area": 0,
            "bbox": None,
        }
        response_clean = ""
        # Check each detection
        for out in results:
            for box in out.boxes:
                x1, y1, x2, y2 = [round(x) for x in box.xyxy[0].tolist()]

                # Get class name
                try:
                    track_id = box.id[0].item()
                except Exception as e:
                    print("CALLBACK Track id exception: ", e)
                    track_id = -1

                print(track_id)
                # Get confidence
                prob = round(box.conf[0].item(), 2)

                if prob < CONF_THRESHOLD:
                    continue

                cv2.rectangle(self.output_image, (x1, y1), (x2, y2), (0, 0, 255), 2)

                area = (x2 - x1) * (y2 - y1)
                if track_by == "largest_person":
                    if area > largest_person["area"]:
                        largest_person["id"] = track_id
                        largest_person["area"] = area
                        largest_person["bbox"] = (x1, y1, x2, y2)

                else:
                    cropped_image = self.frame[y1:y2, x1:x2]

                    if track_by == DetectBy.GESTURES.value:
                        self.get_logger().info(f"Detecting gesture {value} ")
                        pose = self.pose_detection.detectGesture(cropped_image)
                        response_clean = pose.value

                    elif track_by == DetectBy.POSES.value:
                        prompt = "Respond 'standing' if the person in the image is standing, 'sitting' if the person in the image is sitting, 'lying down' if the person in the image is lying down or 'unknown' if the person is not doing any of the previous."
                        status, response_q = self.moondream_crop_query(
                            prompt, [float(y1), float(x1), float(y2), float(x2)]
                        )

                        if status:
                            self.get_logger().info(f"The person is {response_q}.")
                            response_clean = response_q.replace(" ", "_")
                            response_clean = response_clean.replace("_", "", 1)

                    elif track_by == DetectBy.COLOR.value:
                        prompt = f"Reply only with 1 if the person is wearing {value}. Otherwise, reply only with 0."
                        status, response_q = self.moondream_crop_query(
                            prompt, [float(y1), float(x1), float(y2), float(x2)]
                        )
                        if status:
                            response_clean = response_q.strip()

                    if response_clean == value or response_clean == "1":
                        if pose.value == value:
                            self.success(f"Target found by {track_by}: {pose.value}")
                        elif response_clean == value:
                            self.success(
                                f"Target found by {track_by}: {response_clean}"
                            )
                        elif response_clean == "1":
                            self.success(f"Target found by {track_by}: {value}")
                        largest_person["id"] = track_id
                        largest_person["area"] = area
                        largest_person["bbox"] = (x1, y1, x2, y2)
                    else:
                        self.get_logger().warn(
                            f"Person detected with {track_by}: {response_clean} but not {value}"
                        )

        if largest_person["id"] is not None:
            self.person_data["id"] = largest_person["id"]
            self.success(f"Target set: {largest_person['id']}")
            cv2.rectangle(
                self.output_image,
                largest_person["bbox"][:2],
                largest_person["bbox"][2:],
                (0, 255, 0),
                2,
            )
            cv2.putText(
                self.output_image,
                f"Target by {track_by}: {largest_person['id']}",
                largest_person["bbox"][:2],
                cv2.FONT_HERSHEY_SIMPLEX,
                1,
                (0, 255, 0),
                2,
                cv2.LINE_AA,
            )
            return True
        else:
            self.get_logger().warn("No person found")
            return False

    def wait_for_future(self, future, timeout=5):
        start_time = time.time()
        while future is None and (time.time() - start_time) < timeout:
            pass
        if future is None:
            return False
        while not future.done() and (time.time() - start_time) < timeout:
            # print("Waiting for future to complete...")
            pass
        return future

    def moondream_crop_query(self, prompt: str, bbox: list[float]) -> tuple[int, str]:
        """Makes a query of the current image using moondream."""
        self.get_logger().info(f"Querying image with prompt: {prompt}")

        height, width = self.image.shape[:2]

        ymin = bbox[0] / height
        xmin = bbox[1] / width
        ymax = bbox[2] / height
        xmax = bbox[3] / width

        request = CropQuery.Request()
        request.query = prompt
        request.ymin = ymin
        request.xmin = xmin
        request.ymax = ymax
        request.xmax = xmax

        future = self.moondream_client.call_async(request)
        future = self.wait_for_future(future, 15)
        result = future.result()
        if result is None:
            self.get_logger().error("Moondream service returned None.")
            return 0, "0"
        if result.success:
            self.get_logger().info(f"Moondream result: {result.result}")
            return 1, result.result

    def run(self):
        """Main loop to run the tracker"""
        if True:  # self.target_set:
            self.frame = self.image

            if self.frame is None:
                return

            self.output_image = self.frame.copy()

            self.results = self.model.track(
                self.frame,
                persist=True,
                tracker="bytetrack.yaml",
                classes=0,
                verbose=False,
            )

            if self.person_data["id"] is None:
                return

            person_in_frame = False

            people = []

            # Check each detection
            for out in self.results:
                for box in out.boxes:
                    x1, y1, x2, y2 = [round(x) for x in box.xyxy[0].tolist()]

                    # Get class name
                    class_id = box.cls[0].item()
                    label = self.model.names[class_id]

                    # id
                    try:
                        track_id = box.id[0].item()
                    except Exception as e:
                        print("Track id exception: ", e)
                        track_id = -1

                    # Get confidence
                    prob = round(box.conf[0].item(), 2)

                    if prob < CONF_THRESHOLD:
                        continue

                    people.append(
                        {
                            "track_id": track_id,
                            "x1": x1,
                            "y1": y1,
                            "x2": x2,
                            "y2": y2,
                        }
                    )

                    angle = None

                    # Check if person is in frame:
                    if track_id == self.person_data["id"]:
                        person_in_frame = True
                        self.person_data["coordinates"] = (x1, y1, x2, y2)
                        cv2.rectangle(
                            self.output_image, (x1, y1), (x2, y2), (0, 255, 0), 2
                        )
                        cropped_image = self.frame[y1:y2, x1:x2]
                        embedding = None

                        if self.person_data["embeddings"] is None:
                            pil_image = PILImage.fromarray(cropped_image)

                            with torch.no_grad():
                                embedding = extract_feature_from_img(
                                    pil_image, self.model_reid
                                )

                            self.person_data["embeddings"] = embedding

                        angle = self.pose_detection.personAngle(cropped_image)
                        if angle is not None and self.person_data[angle] is None:
                            print("Added angle: ", angle)
                            if embedding is None:
                                pil_image = PILImage.fromarray(cropped_image)
                                with torch.no_grad():
                                    embedding = extract_feature_from_img(
                                        pil_image, self.model_reid
                                    )

                            self.person_data[angle] = embedding

                    else:
                        cv2.rectangle(
                            self.output_image, (x1, y1), (x2, y2), (255, 0, 0), 2
                        )

                    cv2.putText(
                        self.output_image,
                        f"{label} {track_id}, Prob: {prob}, Angle: {angle}",
                        (x1, y1 - 10),
                        cv2.FONT_HERSHEY_SIMPLEX,
                        0.9,
                        (0, 255, 0),
                        2,
                    )

            if not person_in_frame and len(people) > 0:
                for person in people:
                    cropped_image = self.frame[
                        person["y1"] : person["y2"], person["x1"] : person["x2"]
                    ]
                    pil_image = PILImage.fromarray(cropped_image)
                    with torch.no_grad():
                        embedding = extract_feature_from_img(pil_image, self.model_reid)
                    person_angle = self.pose_detection.personAngle(cropped_image)

                    if person_angle is not None:
                        if self.person_data[person_angle] is not None:
                            if compare_images(
                                embedding, self.person_data[person_angle], threshold=0.7
                            ):
                                self.person_data["id"] = person["track_id"]
                                self.person_data["coordinates"] = (
                                    person["x1"],
                                    person["y1"],
                                    person["x2"],
                                    person["y2"],
                                )
                                self.success(
                                    f"Person re-identified: {person['track_id']} with angle {person_angle}"
                                )
                                person_in_frame = True
                                break
                        else:
                            if compare_images(
                                embedding, self.person_data["embeddings"], threshold=0.7
                            ):
                                self.person_data["id"] = person["track_id"]
                                self.success(
                                    f"Person re-identified: {person['track_id']} without angle"
                                )
                                break
            if person_in_frame:
                # if len(self.depth_image) > 0:
                #     self.is_tracking_result = True
                #     coords = Point()
                #     cropped_image = self.frame[
                #         self.person_data["coordinates"][1] : self.person_data[
                #             "coordinates"
                #         ][3],
                #         self.person_data["coordinates"][0] : self.person_data[
                #             "coordinates"
                #         ][2],
                #     ]
                #     point2D = self.pose_detection.getCenterPerson(cropped_image)
                #     if point2D[0] is None:
                #         self.get_logger().warn("No person detected")
                #         return
                #     print(point2D[0], point2D[1])
                #     # point2D = get2DCentroid(self.person_data["coordinates"], self.frame)
                #     point2D_x_coord = float(point2D[1])
                #     point2D_x_coord_normalized = (
                #         point2D_x_coord / (self.frame.shape[1] / 2)
                #     ) - 1
                #     point2Dpoint = Point()
                #     point2Dpoint.x = float(point2D_x_coord_normalized)
                #     point2Dpoint.y = 0.0
                #     point2Dpoint.z = 0.0
                #     # self.get_logger().info(f"frame_shape: {self.frame.shape[1]} Point2D: {point2D[1]} normalized_point2D: {point2D_x_coord_normalized}")
                #     self.centroid_publisher.publish(point2Dpoint)

                #     depth = get_depth(
                #         self.depth_image, [int(point2D[0]), int(point2D[1])]
                #     )
                #     point3D = deproject_pixel_to_point(self.imageInfo, point2D, depth)
                #     point3D = float(point3D[0]), float(point3D[1]), float(point3D[2])
                #     coords.x = point3D[0]
                #     coords.y = point3D[1]
                #     coords.z = point3D[2]
                #     self.results_publisher.publish(coords)
                if len(self.depth_image) > 0:
                    self.is_tracking_result = True
                    coords = Point()
                    point2D = get2DCentroid(self.person_data["coordinates"], self.frame)
                    point2D_x_coord = float(point2D[1])
                    point2D_x_coord_normalized = (
                        point2D_x_coord / (self.frame.shape[1] / 2)
                    ) - 1
                    point2Dpoint = Point()
                    point2Dpoint.x = float(point2D_x_coord_normalized)
                    point2Dpoint.y = 0.0
                    point2Dpoint.z = 0.0
                    # self.get_logger().info(f"frame_shape: {self.frame.shape[1]} Point2D: {point2D[1]} normalized_point2D: {point2D_x_coord_normalized}")
                    self.centroid_publisher.publish(point2Dpoint)
                    depth = get_depth(self.depth_image, point2D)
                    point3D = deproject_pixel_to_point(self.imageInfo, point2D, depth)
                    point3D = float(point3D[0]), float(point3D[1]), float(point3D[2])
                    coords.x = point3D[0]
                    coords.y = point3D[1]
                    coords.z = point3D[2]
                    self.results_publisher.publish(coords)
                else:
                    # self.get_logger().warn("Depth image not available")
                    self.is_tracking_result = False
            else:
                self.is_tracking_result = False
        else:
            self.is_tracking_result = False


def main(args=None):
    rclpy.init(args=args)
    node = SingleTracker()

    try:
        rclpy.spin(node)
    except KeyboardInterrupt:
        pass
    finally:
        node.destroy_node()
        rclpy.shutdown()


if __name__ == "__main__":
    main()<|MERGE_RESOLUTION|>--- conflicted
+++ resolved
@@ -78,23 +78,9 @@
             TrackBy, SET_TARGET_BY_TOPIC, self.set_target_by_callback
         )
 
-<<<<<<< HEAD
         self.get_is_tracking_service = self.create_service(
             Trigger, "/vision/is_tracking", self.get_is_tracking_callback
         )
-
-        self.get_is_tracking_service = self.create_service(
-            Trigger, "/vision/is_tracking", self.get_is_tracking_callback
-        )
-
-        self.get_is_tracking_service = self.create_service(
-            Trigger, "/vision/is_tracking", self.get_is_tracking_callback
-        )
-=======
-        # self.get_is_tracking_service = self.create_service(
-        #     Trigger, IS_TRACKING_TOPIC, self.get_is_tracking_callback
-        # )
->>>>>>> 4628d615
 
         self.results_publisher = self.create_publisher(Point, RESULTS_TOPIC, 10)
 
@@ -114,13 +100,6 @@
 
         self.is_tracking_result = False
 
-<<<<<<< HEAD
-        self.is_tracking_result = False
-
-        self.is_tracking_result = False
-
-=======
->>>>>>> 4628d615
     def setup(self):
         """Load models and initial variables"""
         self.target_set = False
@@ -158,7 +137,6 @@
         pbar.close()
         self.get_logger().info("Single Tracker Ready")
 
-<<<<<<< HEAD
     def get_is_tracking_callback(self, request, response):
         # request = Trigger.Request()
         response = Trigger.Response()
@@ -168,16 +146,6 @@
         else:
             self.get_logger().info("Not racking")
         return response
-=======
-    # def get_is_tracking_callback(self, request, response):
-    #     response = Trigger.Response()
-    #     response.success = self.is_tracking_result
-    #     if self.is_tracking_result:
-    #         self.get_logger().info("Tracking")
-    #     else:
-    #         self.get_logger().info("Not racking")
-    #     return response
->>>>>>> 4628d615
 
     def image_callback(self, data):
         """Callback to receive image from camera"""
