--- conflicted
+++ resolved
@@ -593,10 +593,7 @@
                     point3D = deproject_pixel_to_point(
                         self.imageInfo, point_2d_temp, depth
                     )
-<<<<<<< HEAD
-=======
                     # print(point3D)
->>>>>>> e409a163
                     point3D = float(point3D[0]), float(point3D[1]), float(point3D[2])
                     coords.point.x = point3D[0]
                     coords.point.y = point3D[1]
