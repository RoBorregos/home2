#!/usr/bin/env python3

"""
Node to handle GPSR commands.
"""

import cv2
from ultralytics import YOLO
import pathlib

import rclpy
from rclpy.node import Node
from cv_bridge import CvBridge
from sensor_msgs.msg import Image
import time

from frida_interfaces.srv import (
    CountBy,
    CountByGesture,
    CountByPose,
    PersonPoseGesture,
    CropQuery,
    CountByColor,
)

from ament_index_python.packages import get_package_share_directory

from frida_constants.vision_constants import (
    CAMERA_TOPIC,
    COUNT_BY_PERSON_TOPIC,
    IMAGE_TOPIC,
    COUNT_BY_COLOR_TOPIC,
<<<<<<< HEAD
=======
    # COUNT_BY_OBJECTS_TOPIC,
>>>>>>> 1b861379
    COUNT_BY_GESTURES_TOPIC,
    COUNT_BY_POSE_TOPIC,
    POSE_GESTURE_TOPIC,
    CROP_QUERY_TOPIC,
)

from frida_constants.vision_enums import Poses, Gestures

from pose_detection import PoseDetection

package_share_dir = get_package_share_directory("vision_general")

YOLO_LOCATION = str(pathlib.Path(__file__).parent) + "/Utils/yolov8n.pt"
PERCENTAGE = 0.3
MAX_DEGREE = 30
AREA_PERCENTAGE_THRESHOLD = 0.2
CONF_THRESHOLD = 0.5
TIMEOUT = 5.0


class GPSRCommands(Node):
    def __init__(self):
        super().__init__("gpsr_commands")
        self.bridge = CvBridge()
        self.callback_group = rclpy.callback_groups.ReentrantCallbackGroup()
        self.get_logger().info("FROM ~/dev/vision....")

        self.image_subscriber = self.create_subscription(
            Image, CAMERA_TOPIC, self.image_callback, 10
        )

        # Define services for GPSR commands

        self.count_by_gestures_service = self.create_service(
            CountByGesture, COUNT_BY_GESTURES_TOPIC, self.count_by_gestures_callback
        )

        self.count_by_pose_service = self.create_service(
            CountByPose, COUNT_BY_POSE_TOPIC, self.count_by_pose_callback
        )

        self.count_by_person_service = self.create_service(
            CountBy, COUNT_BY_PERSON_TOPIC, self.count_by_person_callback
        )

        self.count_by_color_service = self.create_service(
<<<<<<< HEAD
            CountByColor, COUNT_BY_COLOR_TOPIC, self.count_by_color_callback, callback_group=self.callback_group
=======
            CountByColor, COUNT_BY_COLOR_TOPIC, self.count_by_color_callback
>>>>>>> 1b861379
        )

        self.pose_gesture_detection_service = self.create_service(
            PersonPoseGesture, POSE_GESTURE_TOPIC, self.detect_pose_gesture_callback
        )

        self.image_publisher = self.create_publisher(Image, IMAGE_TOPIC, 10)

        self.image = None
        self.yolo_model = YOLO(YOLO_LOCATION)
        self.pose_detection = PoseDetection()
        self.output_image = []

        self.get_logger().info("GPSRCommands Ready.")
        # self.create_timer(0.1, self.publish_image)

        self.moondream_client = self.create_client(
            CropQuery, CROP_QUERY_TOPIC, callback_group=self.callback_group
        )

        self.moondream_crop_query_client = self.create_client(
            CropQuery, CROP_QUERY_TOPIC
        )

    def image_callback(self, data):
        """Callback to receive the image from the camera."""
        try:
            self.image = self.bridge.imgmsg_to_cv2(data, "bgr8")
            if self.image is None:
                return

            self.output_image = self.image.copy()
            self.get_detections(self.image, 0)  # default: 0  - person

        except Exception as e:
            print(f"Error: {e}")

    def count_by_gestures_callback(self, request, response):
        """Callback to count gestures in the image."""
        self.get_logger().info("Executing service Count By Gestures")

        if self.image is None:
            response.success = False
            response.count = 0
            return response

        frame = self.image
        self.output_image = frame.copy()

        gesture_requested = request.gesture_requested

        # Convert gesture_requested to Enum Gestures
        try:
            gesture_requested_enum = Gestures[gesture_requested]
        except KeyError:
            self.get_logger().warn(f"Pose {gesture_requested} is not valid.")
            response.success = False
            response.count = 0
            return response

        # Detect people using YOLO
        self.get_detections(frame, 0)

        gesture = self.count_gestures(frame)

        gesture_count = gesture.get(gesture_requested_enum, 0)

        response.success = True
        response.count = gesture_count
        self.get_logger().info(f"Gesture {gesture_requested} counted: {gesture_count}")
        return response

    def count_by_pose_callback(self, request, response):
        """Callback to count a specific pose in the image."""
        self.get_logger().info("Executing service Count By Pose")

        if self.image is None:
            response.success = False
            response.count = 0
            return response

        frame = self.image
        self.output_image = frame.copy()

        pose_requested = request.pose_requested

        # Convert pose_requested to Enum Poses
        try:
            pose_requested_enum = Poses[pose_requested]
        except KeyError:
            self.get_logger().warn(f"Pose {pose_requested} is not valid.")
            response.success = False
            response.count = 0
            return response

        # Detect people using YOLO
        self.get_detections(frame, 0)

        pose = self.count_poses(frame)

        pose_count = pose.get(pose_requested_enum, 0)

        response.success = True
        response.count = pose_count
        self.get_logger().info(f"Pose {pose_requested} counted: {pose_count}")
        return response

    def count_by_person_callback(self, request, response):
        """Callback to count people in the image."""
        self.get_logger().info("Executing service Count By Person")
        if self.image is None:
            response.success = False
            return response

        frame = self.image
        self.output_image = frame.copy()

        # Detect people using YOLO
        self.get_detections(frame, 0)

        # Count people detected
        people_count = len(self.people)

        response.success = True
        response.count = people_count
        self.get_logger().info(f"People counted: {people_count}")
        return response

    def count_by_color_callback(self, request, response):
        """Callback to count people wearing a specific color and clothing."""
        self.get_logger().info("Executing service Count By Color")

        if self.image is None:
            response.success = False
            response.count = 0
            return response

        frame = self.image
        self.output_image = frame.copy()
<<<<<<< HEAD

        clothing = request.clothing
        color = request.color

        self.get_detections(frame, 0)

        count = 0

=======

        clothing = request.clothing
        color = request.color

        self.get_detections(frame, 0)

        count = 0

>>>>>>> 1b861379
        for person in self.people:
            x1, y1, x2, y2 = person["bbox"]

            prompt = f"Reply only with 1 if the person is wearing a {color} {clothing}. Otherwise, reply only with 0."
            status, response_q = self.moondream_crop_query(
                prompt, [float(y1), float(x1), float(y2), float(x2)]
            )
            if status:
                print(response_q)
                response_clean = response_q.strip()
                if response_clean == "1":
                    count += 1
<<<<<<< HEAD
                    self.get_logger().info(f"Person {count} is wearing a {color} {clothing}.")
=======
>>>>>>> 1b861379
                elif response_clean != "0":
                    self.get_logger().warn(f"Unexpected response: {response_clean}")

        response.success = True
        response.count = count
<<<<<<< HEAD
        self.get_logger().info(f"People wearing a {color} {clothing}: {count}")
=======
        self.get_logger().info(f"People wearing a {clothing} of color {color}: {count}")
>>>>>>> 1b861379
        return response

    def detect_pose_gesture_callback(self, request, response):
        """Callback to detect a specific pose or gesture in the image."""
        self.get_logger().info("Executing service Pose Detection")

        if self.image is None:
            response.success = False
            response.result = ""
            return response

        frame = self.image
        self.output_image = frame.copy()

        # Detect people using YOLO
        self.get_detections(frame, 0)

        type_requested = request.type_requested

        if type_requested == "pose":
            response.result = self.detect_pose(frame)
        elif type_requested == "gesture":
            response.result = self.detect_gesture(frame)
        else:
            self.get_logger().warn(f"Type {type_requested} is not valid.")
            response.success = False
            response.result = ""
            return response

        response.success = True
        self.get_logger().info(f"{type_requested} detected: {response.result}")
        return response

    def success(self, message):
        """Log a success message."""
        self.get_logger().info(f"\033[92mSUCCESS:\033[0m {message}")

    def publish_image(self):
        """Publish the image with the detections if available."""
        if len(self.output_image) != 0:
            # cv2.imshow("GPSR Commands", self.output_image)
            cv2.waitKey(1)
            self.image_publisher.publish(
                self.bridge.cv2_to_imgmsg(self.output_image, "bgr8")
            )

    def detect_pose(self, frame):
        """Detect the pose in the image."""
        poses = [
            Poses.UNKNOWN,
            Poses.STANDING,
            Poses.SITTING,
            Poses.LYING_DOWN,
        ]

        # Detect pose for the person with the biggest bounding box
        biggest_person = max(self.people, key=lambda p: p["area"], default=None)
        x1, y1, x2, y2 = biggest_person["bbox"]

        # Crop the frame to the bounding box of the person
        cropped_frame = frame[y1:y2, x1:x2]
        pose = self.pose_detection.detectPose(cropped_frame)

        if pose in poses:
            return pose.value

        return Poses.UNKNOWN.value

    def count_poses(self, frame):
        """Count the poses in the image and return a dictionary."""
        pose_count = {
            Poses.UNKNOWN: 0,
            Poses.STANDING: 0,
            Poses.SITTING: 0,
            Poses.LYING_DOWN: 0,
        }

        # Detect poses for each detected person
        for person in self.people:
            x1, y1, x2, y2 = person["bbox"]

            # Crop the frame to the bounding box of the person
            cropped_frame = frame[y1:y2, x1:x2]
            pose = self.pose_detection.detectPose(cropped_frame)

            # Increment the pose count based on detected pose
            if pose in pose_count:
                pose_count[pose] += 1

        return pose_count

    def detect_gesture(self, frame):
        """Detect the pose in the image."""
        gestures = [
            Gestures.UNKNOWN,
            Gestures.WAVING,
            Gestures.RAISING_LEFT_ARM,
            Gestures.RAISING_RIGHT_ARM,
            Gestures.POINTING_LEFT,
            Gestures.POINTING_RIGHT,
        ]

        # Detect gesture for the person with the biggest bounding box
        biggest_person = max(self.people, key=lambda p: p["area"], default=None)
        x1, y1, x2, y2 = biggest_person["bbox"]

        # Crop the frame to the bounding box of the person
        cropped_frame = frame[y1:y2, x1:x2]
        gesture = self.pose_detection.detectGesture(cropped_frame)

        if gesture in gestures:
            return gesture.value

        return Gestures.UNKNOWN.value

    def count_gestures(self, frame):
        """Count the gestures in the image and return a dictionary."""
        gesture_count = {
            Gestures.UNKNOWN: 0,
            Gestures.WAVING: 0,
            Gestures.RAISING_LEFT_ARM: 0,
            Gestures.RAISING_RIGHT_ARM: 0,
            Gestures.POINTING_LEFT: 0,
            Gestures.POINTING_RIGHT: 0,
        }

        # Detect gestures for each detected person
        for person in self.people:
            x1, y1, x2, y2 = person["bbox"]

            # Crop the frame to the bounding box of the person
            cropped_frame = frame[y1:y2, x1:x2]

            gesture = self.pose_detection.detectGesture(cropped_frame)

            # Increment the gesture count based on detected gesture
            if gesture in gesture_count:
                gesture_count[gesture] += 1

        return gesture_count

    def get_detections(self, frame, comp_class) -> None:
        """Obtain YOLO detections for people."""
        results = self.yolo_model(frame, verbose=False, classes=[comp_class])

        if comp_class == 0:
            self.people = []
            for out in results:
                for box in out.boxes:
                    x1, y1, x2, y2 = [round(x) for x in box.xyxy[0].tolist()]
                    confidence = box.conf.item()

                    if confidence > CONF_THRESHOLD:
                        self.people.append(
                            {
                                "bbox": (x1, y1, x2, y2),
                                "confidence": confidence,
                                "area": (x2 - x1) * (y2 - y1),
                            }
                        )

                    cv2.rectangle(self.output_image, (x1, y1), (x2, y2), (0, 255, 0), 2)
                    cv2.putText(
                        self.output_image,
                        "Person",
                        (x1, y1),
                        cv2.FONT_HERSHEY_SIMPLEX,
                        1,
                        (0, 255, 0),
                        2,
                        cv2.LINE_AA,
                    )

<<<<<<< HEAD
    def wait_for_future(self, future, timeout=5):
        start_time = time.time()
        while future is None and (time.time() - start_time) < timeout:
            pass
        if future is None:
            return False
        while not future.done() and (time.time() - start_time) < timeout:
            print("Waiting for future to complete...")
        return future
=======
    def wait_for_future(self, future, timeout=5.0):
        start_time = time.time()
        self.get_logger().info("Waiting for future to complete")

        if future is None:
            self.get_logger().warn("Future is None")
            return None

        while not future.done() and (time.time() - start_time) < timeout:
            rclpy.spin_once(self, timeout_sec=0.1)

        if not future.done():
            self.get_logger().warn("Timeout reached, future did not complete")
            return None

        return future.result()
>>>>>>> 1b861379

    def moondream_crop_query(self, prompt: str, bbox: list[float]) -> tuple[int, str]:
        """Makes a query of the current image using moondream."""
        self.get_logger().info(f"Querying image with prompt: {prompt}")

<<<<<<< HEAD
        height, width = self.image.shape[:2]

        ymin = bbox[0] / height
        xmin = bbox[1] / width
        ymax = bbox[2] / height
        xmax = bbox[3] / width

        request = CropQuery.Request()
        request.query = prompt
        request.ymin = ymin
        request.xmin = xmin
        request.ymax = ymax
        request.xmax = xmax

        future = self.moondream_client.call_async(request)
        future = self.wait_for_future(future, 15)
        result = future.result()
        if result is None:
            self.get_logger().error("Moondream service returned None.")
            return 0, "0"
        if result.success:
            self.get_logger().info(f"Moondream result: {result.result}")
            return 1, result.result
    
=======
        request = CropQuery.Request()
        request.query = prompt
        request.ymin = bbox[0]
        request.xmin = bbox[1]
        request.ymax = bbox[2]
        request.xmax = bbox[3]

        future = self.moondream_crop_query_client.call_async(request)
        result = self.wait_for_future(future)

        if result is None:
            self.get_logger().error("Future timed out or failed")
            return False, ""

        if not result.success:
            self.get_logger().warn(f"Moondream failed: {result.message}")
            return False, ""

        self.get_logger().info(f"Moondream result: {result.result}")
        return True, result.result


>>>>>>> 1b861379
def main(args=None):
    rclpy.init(args=args)
    node = GPSRCommands()
    executor = rclpy.executors.MultiThreadedExecutor(5)
    executor.add_node(node)
    executor.spin()
    rclpy.shutdown()

if __name__ == "__main__":
    main()
<|MERGE_RESOLUTION|>--- conflicted
+++ resolved
@@ -12,6 +12,7 @@
 from rclpy.node import Node
 from cv_bridge import CvBridge
 from sensor_msgs.msg import Image
+import time
 import time
 
 from frida_interfaces.srv import (
@@ -22,6 +23,14 @@
     CropQuery,
     CountByColor,
 )
+from frida_interfaces.srv import (
+    CountBy,
+    CountByGesture,
+    CountByPose,
+    PersonPoseGesture,
+    CropQuery,
+    CountByColor,
+)
 
 from ament_index_python.packages import get_package_share_directory
 
@@ -30,12 +39,10 @@
     COUNT_BY_PERSON_TOPIC,
     IMAGE_TOPIC,
     COUNT_BY_COLOR_TOPIC,
-<<<<<<< HEAD
-=======
-    # COUNT_BY_OBJECTS_TOPIC,
->>>>>>> 1b861379
     COUNT_BY_GESTURES_TOPIC,
     COUNT_BY_POSE_TOPIC,
+    POSE_GESTURE_TOPIC,
+    CROP_QUERY_TOPIC,
     POSE_GESTURE_TOPIC,
     CROP_QUERY_TOPIC,
 )
@@ -52,6 +59,7 @@
 AREA_PERCENTAGE_THRESHOLD = 0.2
 CONF_THRESHOLD = 0.5
 TIMEOUT = 5.0
+TIMEOUT = 5.0
 
 
 class GPSRCommands(Node):
@@ -80,13 +88,12 @@
         )
 
         self.count_by_color_service = self.create_service(
-<<<<<<< HEAD
             CountByColor, COUNT_BY_COLOR_TOPIC, self.count_by_color_callback, callback_group=self.callback_group
-=======
-            CountByColor, COUNT_BY_COLOR_TOPIC, self.count_by_color_callback
->>>>>>> 1b861379
-        )
-
+        )
+
+        self.pose_gesture_detection_service = self.create_service(
+            PersonPoseGesture, POSE_GESTURE_TOPIC, self.detect_pose_gesture_callback
+        )
         self.pose_gesture_detection_service = self.create_service(
             PersonPoseGesture, POSE_GESTURE_TOPIC, self.detect_pose_gesture_callback
         )
@@ -103,10 +110,6 @@
 
         self.moondream_client = self.create_client(
             CropQuery, CROP_QUERY_TOPIC, callback_group=self.callback_group
-        )
-
-        self.moondream_crop_query_client = self.create_client(
-            CropQuery, CROP_QUERY_TOPIC
         )
 
     def image_callback(self, data):
@@ -215,6 +218,7 @@
 
     def count_by_color_callback(self, request, response):
         """Callback to count people wearing a specific color and clothing."""
+        """Callback to count people wearing a specific color and clothing."""
         self.get_logger().info("Executing service Count By Color")
 
         if self.image is None:
@@ -224,7 +228,6 @@
 
         frame = self.image
         self.output_image = frame.copy()
-<<<<<<< HEAD
 
         clothing = request.clothing
         color = request.color
@@ -233,16 +236,6 @@
 
         count = 0
 
-=======
-
-        clothing = request.clothing
-        color = request.color
-
-        self.get_detections(frame, 0)
-
-        count = 0
-
->>>>>>> 1b861379
         for person in self.people:
             x1, y1, x2, y2 = person["bbox"]
 
@@ -255,22 +248,26 @@
                 response_clean = response_q.strip()
                 if response_clean == "1":
                     count += 1
-<<<<<<< HEAD
                     self.get_logger().info(f"Person {count} is wearing a {color} {clothing}.")
-=======
->>>>>>> 1b861379
                 elif response_clean != "0":
                     self.get_logger().warn(f"Unexpected response: {response_clean}")
 
         response.success = True
         response.count = count
-<<<<<<< HEAD
         self.get_logger().info(f"People wearing a {color} {clothing}: {count}")
-=======
-        self.get_logger().info(f"People wearing a {clothing} of color {color}: {count}")
->>>>>>> 1b861379
         return response
 
+    def detect_pose_gesture_callback(self, request, response):
+        """Callback to detect a specific pose or gesture in the image."""
+        self.get_logger().info("Executing service Pose Detection")
+
+        if self.image is None:
+            response.success = False
+            response.result = ""
+            return response
+
+        frame = self.image
+        self.output_image = frame.copy()
     def detect_pose_gesture_callback(self, request, response):
         """Callback to detect a specific pose or gesture in the image."""
         self.get_logger().info("Executing service Pose Detection")
@@ -297,8 +294,23 @@
             response.success = False
             response.result = ""
             return response
+        # Detect people using YOLO
+        self.get_detections(frame, 0)
+
+        type_requested = request.type_requested
+
+        if type_requested == "pose":
+            response.result = self.detect_pose(frame)
+        elif type_requested == "gesture":
+            response.result = self.detect_gesture(frame)
+        else:
+            self.get_logger().warn(f"Type {type_requested} is not valid.")
+            response.success = False
+            response.result = ""
+            return response
 
         response.success = True
+        self.get_logger().info(f"{type_requested} detected: {response.result}")
         self.get_logger().info(f"{type_requested} detected: {response.result}")
         return response
 
@@ -337,9 +349,32 @@
 
         return Poses.UNKNOWN.value
 
+    def detect_pose(self, frame):
+        """Detect the pose in the image."""
+        poses = [
+            Poses.UNKNOWN,
+            Poses.STANDING,
+            Poses.SITTING,
+            Poses.LYING_DOWN,
+        ]
+
+        # Detect pose for the person with the biggest bounding box
+        biggest_person = max(self.people, key=lambda p: p["area"], default=None)
+        x1, y1, x2, y2 = biggest_person["bbox"]
+
+        # Crop the frame to the bounding box of the person
+        cropped_frame = frame[y1:y2, x1:x2]
+        pose = self.pose_detection.detectPose(cropped_frame)
+
+        if pose in poses:
+            return pose.value
+
+        return Poses.UNKNOWN.value
+
     def count_poses(self, frame):
         """Count the poses in the image and return a dictionary."""
         pose_count = {
+            Poses.UNKNOWN: 0,
             Poses.UNKNOWN: 0,
             Poses.STANDING: 0,
             Poses.SITTING: 0,
@@ -349,7 +384,10 @@
         # Detect poses for each detected person
         for person in self.people:
             x1, y1, x2, y2 = person["bbox"]
-
+            x1, y1, x2, y2 = person["bbox"]
+
+            # Crop the frame to the bounding box of the person
+            cropped_frame = frame[y1:y2, x1:x2]
             # Crop the frame to the bounding box of the person
             cropped_frame = frame[y1:y2, x1:x2]
             pose = self.pose_detection.detectPose(cropped_frame)
@@ -384,9 +422,34 @@
 
         return Gestures.UNKNOWN.value
 
+    def detect_gesture(self, frame):
+        """Detect the pose in the image."""
+        gestures = [
+            Gestures.UNKNOWN,
+            Gestures.WAVING,
+            Gestures.RAISING_LEFT_ARM,
+            Gestures.RAISING_RIGHT_ARM,
+            Gestures.POINTING_LEFT,
+            Gestures.POINTING_RIGHT,
+        ]
+
+        # Detect gesture for the person with the biggest bounding box
+        biggest_person = max(self.people, key=lambda p: p["area"], default=None)
+        x1, y1, x2, y2 = biggest_person["bbox"]
+
+        # Crop the frame to the bounding box of the person
+        cropped_frame = frame[y1:y2, x1:x2]
+        gesture = self.pose_detection.detectGesture(cropped_frame)
+
+        if gesture in gestures:
+            return gesture.value
+
+        return Gestures.UNKNOWN.value
+
     def count_gestures(self, frame):
         """Count the gestures in the image and return a dictionary."""
         gesture_count = {
+            Gestures.UNKNOWN: 0,
             Gestures.UNKNOWN: 0,
             Gestures.WAVING: 0,
             Gestures.RAISING_LEFT_ARM: 0,
@@ -401,6 +464,10 @@
 
             # Crop the frame to the bounding box of the person
             cropped_frame = frame[y1:y2, x1:x2]
+            x1, y1, x2, y2 = person["bbox"]
+
+            # Crop the frame to the bounding box of the person
+            cropped_frame = frame[y1:y2, x1:x2]
 
             gesture = self.pose_detection.detectGesture(cropped_frame)
 
@@ -423,6 +490,11 @@
 
                     if confidence > CONF_THRESHOLD:
                         self.people.append(
+                            {
+                                "bbox": (x1, y1, x2, y2),
+                                "confidence": confidence,
+                                "area": (x2 - x1) * (y2 - y1),
+                            }
                             {
                                 "bbox": (x1, y1, x2, y2),
                                 "confidence": confidence,
@@ -442,7 +514,6 @@
                         cv2.LINE_AA,
                     )
 
-<<<<<<< HEAD
     def wait_for_future(self, future, timeout=5):
         start_time = time.time()
         while future is None and (time.time() - start_time) < timeout:
@@ -452,30 +523,11 @@
         while not future.done() and (time.time() - start_time) < timeout:
             print("Waiting for future to complete...")
         return future
-=======
-    def wait_for_future(self, future, timeout=5.0):
-        start_time = time.time()
-        self.get_logger().info("Waiting for future to complete")
-
-        if future is None:
-            self.get_logger().warn("Future is None")
-            return None
-
-        while not future.done() and (time.time() - start_time) < timeout:
-            rclpy.spin_once(self, timeout_sec=0.1)
-
-        if not future.done():
-            self.get_logger().warn("Timeout reached, future did not complete")
-            return None
-
-        return future.result()
->>>>>>> 1b861379
 
     def moondream_crop_query(self, prompt: str, bbox: list[float]) -> tuple[int, str]:
         """Makes a query of the current image using moondream."""
         self.get_logger().info(f"Querying image with prompt: {prompt}")
 
-<<<<<<< HEAD
         height, width = self.image.shape[:2]
 
         ymin = bbox[0] / height
@@ -500,30 +552,6 @@
             self.get_logger().info(f"Moondream result: {result.result}")
             return 1, result.result
     
-=======
-        request = CropQuery.Request()
-        request.query = prompt
-        request.ymin = bbox[0]
-        request.xmin = bbox[1]
-        request.ymax = bbox[2]
-        request.xmax = bbox[3]
-
-        future = self.moondream_crop_query_client.call_async(request)
-        result = self.wait_for_future(future)
-
-        if result is None:
-            self.get_logger().error("Future timed out or failed")
-            return False, ""
-
-        if not result.success:
-            self.get_logger().warn(f"Moondream failed: {result.message}")
-            return False, ""
-
-        self.get_logger().info(f"Moondream result: {result.result}")
-        return True, result.result
-
-
->>>>>>> 1b861379
 def main(args=None):
     rclpy.init(args=args)
     node = GPSRCommands()
