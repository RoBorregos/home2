#!/usr/bin/env python3

"""
Node to handle GPSR commands.
"""

import cv2
from ultralytics import YOLO
import pathlib

import rclpy
from rclpy.node import Node
from cv_bridge import CvBridge
from sensor_msgs.msg import Image
import time

from frida_interfaces.srv import (
    CountBy,
    CountByPose,
    PersonPoseGesture,
    CropQuery,
    CountByColor,
)

from ament_index_python.packages import get_package_share_directory

from frida_constants.vision_constants import (
    CAMERA_TOPIC,
    COUNT_BY_PERSON_TOPIC,
    IMAGE_TOPIC,
    COUNT_BY_COLOR_TOPIC,
    COUNT_BY_POSE_TOPIC,
    POSE_GESTURE_TOPIC,
    CROP_QUERY_TOPIC,
    COUNT_BY_GESTURE_TOPIC,
)

from frida_constants.vision_enums import Poses, Gestures, DetectBy

from pose_detection import PoseDetection

package_share_dir = get_package_share_directory("vision_general")

YOLO_LOCATION = str(pathlib.Path(__file__).parent) + "/Utils/yolov8n.pt"
PERCENTAGE = 0.3
MAX_DEGREE = 30
AREA_PERCENTAGE_THRESHOLD = 0.2
CONF_THRESHOLD = 0.5
TIMEOUT = 5.0
TIMEOUT = 5.0


class GPSRCommands(Node):
    def __init__(self):
        super().__init__("gpsr_commands")
        self.bridge = CvBridge()
        self.callback_group = rclpy.callback_groups.ReentrantCallbackGroup()

        self.image_subscriber = self.create_subscription(
            Image, CAMERA_TOPIC, self.image_callback, 10
        )

        # Define services for GPSR commands
        self.count_by_pose_service = self.create_service(
            CountByPose,
            COUNT_BY_POSE_TOPIC,
            self.count_by_pose_callback,
            callback_group=self.callback_group,
        )

        self.count_by_gestures_service = self.create_service(
            CountByPose, COUNT_BY_GESTURE_TOPIC, self.count_by_gestures_callback
        )

        self.count_by_person_service = self.create_service(
            CountBy, COUNT_BY_PERSON_TOPIC, self.count_by_person_callback
        )

        self.count_by_color_service = self.create_service(
            CountByColor,
            COUNT_BY_COLOR_TOPIC,
            self.count_by_color_callback,
            callback_group=self.callback_group,
        )

        self.pose_gesture_detection_service = self.create_service(
            PersonPoseGesture,
            POSE_GESTURE_TOPIC,
            self.detect_pose_gesture_callback,
            callback_group=self.callback_group,
        )

        self.image_publisher = self.create_publisher(Image, IMAGE_TOPIC, 10)

        self.image = None
        self.yolo_model = YOLO(YOLO_LOCATION)
        self.pose_detection = PoseDetection()
        self.output_image = []

        self.get_logger().info("GPSRCommands Ready.")
        # self.create_timer(0.1, self.publish_image)

        self.moondream_client = self.create_client(
            CropQuery, CROP_QUERY_TOPIC, callback_group=self.callback_group
        )

    def image_callback(self, data):
        """Callback to receive the image from the camera."""
        try:
            self.image = self.bridge.imgmsg_to_cv2(data, "bgr8")
            if self.image is None:
                return

            self.output_image = self.image.copy()
            self.get_detections(self.image, 0)  # default: 0  - person

        except Exception as e:
            print(f"Error: {e}")

    def count_by_pose_callback(self, request, response):
        """Callback to count a specific pose in the image."""
        self.get_logger().info("Executing service Count By Pose")

        pose_count = {
            Poses.UNKNOWN: 0,
            Poses.STANDING: 0,
            Poses.SITTING: 0,
            Poses.LYING_DOWN: 0,
        }

        if self.image is None:
            response.success = False
            response.count = 0
            return response

        frame = self.image
        self.output_image = frame.copy()

        pose_requested = request.pose_requested

        # Convert pose_requested to Enum Poses
        try:
            pose_requested_enum = Poses(pose_requested)
        except KeyError:
            self.get_logger().warn(f"Pose {pose_requested} is not valid.")
            response.success = False
            response.count = 0
            return response

        self.get_detections(frame, 0)

        # replace underscore with space in the pose_requested
        pose_requested = pose_requested.replace("_", "  ")
        pose_requested = pose_requested.replace("_", "", 1)

        for person in self.people:
            x1, y1, x2, y2 = person["bbox"]

            prompt = f"Reply only with 1 if the person is {pose_requested}. Otherwise, reply only with 0."
            status, response_q = self.moondream_crop_query(
                prompt, [float(y1), float(x1), float(y2), float(x2)]
            )
            if status:
                print(response_q)
                response_clean = response_q.strip()
                if response_clean == "1":
                    pose_count[pose_requested_enum] += 1
                    self.get_logger().info(f"Person is {pose_requested}.")
                elif response_clean != "0":
                    self.get_logger().warn(f"Unexpected response: {response_clean}")

        response.success = True
        response.count = pose_count[pose_requested_enum]
        self.get_logger().info(f"People with pose {pose_requested}: {response.count}")
        return response

    def count_by_gestures_callback(self, request, response):
        """Callback to count gestures in the image."""
        self.get_logger().info("Executing service Count By Gestures")

        if self.image is None:
            response.success = False
            response.count = 0
            return response

        frame = self.image
        self.output_image = frame.copy()

        gesture_requested = request.pose_requested

        # Convert gesture_requested to Enum Gestures
        try:
            gesture_requested_enum = Gestures(gesture_requested)
        except KeyError:
            self.get_logger().warn(f"Gesture {gesture_requested} is not valid.")
            response.success = False
            response.count = 0
            return response

        # Detect people using YOLO
        self.get_detections(frame, 0)

        gesture = self.count_gestures(frame)

        gesture_count = gesture.get(gesture_requested_enum, 0)

        response.success = True
        response.count = gesture_count
        self.get_logger().info(f"Gesture {gesture_requested} counted: {gesture_count}")
        return response

    def count_gestures(self, frame):
        """Count the gestures in the image and return a dictionary."""
        gesture_count = {
            Gestures.UNKNOWN: 0,
            Gestures.UNKNOWN: 0,
            Gestures.WAVING: 0,
            Gestures.RAISING_LEFT_ARM: 0,
            Gestures.RAISING_RIGHT_ARM: 0,
            Gestures.POINTING_LEFT: 0,
            Gestures.POINTING_RIGHT: 0,
        }

        # Detect gestures for each detected person
        for person in self.people:
            x1, y1, x2, y2 = person["bbox"]

            # Crop the frame to the bounding box of the person
            cropped_frame = frame[y1:y2, x1:x2]

            gesture = self.pose_detection.detectGesture(cropped_frame)

            # Increment the gesture count based on detected gesture
            if gesture in gesture_count:
                gesture_count[gesture] += 1

        return gesture_count

    def count_by_person_callback(self, request, response):
        """Callback to count people in the image."""
        self.get_logger().info("Executing service Count By Person")
        if self.image is None:
            response.success = False
            return response

        frame = self.image
        self.output_image = frame.copy()

        # Detect people using YOLO
        self.get_detections(frame, 0)

        # Count people detected
        people_count = len(self.people)

        response.success = True
        response.count = people_count
        self.get_logger().info(f"People counted: {people_count}")
        return response

    def count_by_color_callback(self, request, response):
        """Callback to count people wearing a specific color and clothing."""
        self.get_logger().info("Executing service Count By Color")

        if self.image is None:
            response.success = False
            response.count = 0
            return response

        frame = self.image
        self.output_image = frame.copy()

        clothing = request.clothing
        color = request.color

        self.get_detections(frame, 0)

        count = 0

        for person in self.people:
            x1, y1, x2, y2 = person["bbox"]

            prompt = f"Reply only with 1 if the person is wearing a {color} {clothing}. Otherwise, reply only with 0."
            status, response_q = self.moondream_crop_query(
                prompt, [float(y1), float(x1), float(y2), float(x2)]
            )
            if status:
                print(response_q)
                response_clean = response_q.strip()
                if response_clean == "1":
                    count += 1
                    self.get_logger().info(
                        f"Person {count} is wearing a {color} {clothing}."
                    )
                elif response_clean != "0":
                    self.get_logger().warn(f"Unexpected response: {response_clean}")

        response.success = True
        response.count = count
        self.get_logger().info(f"People wearing a {color} {clothing}: {count}")
        return response

    def detect_pose_gesture_callback(self, request, response):
        """Callback to detect a specific pose or gesture in the image."""
        self.get_logger().info("Executing service Pose Detection")

        if self.image is None:
            response.success = False
            response.result = ""
            return response

        frame = self.image
        self.output_image = frame.copy()

        # Detect people using YOLO
        self.get_detections(frame, 0)

        # Detect gesture for the person with the biggest bounding box
        biggest_person = max(self.people, key=lambda p: p["area"], default=None)
        x1, y1, x2, y2 = biggest_person["bbox"]
<<<<<<< HEAD
        cropped_frame = frame[y1:y2, x1:x2]
=======
>>>>>>> 20840cd1

        # Crop the frame to the bounding box of the person
        type_requested = request.type_requested

<<<<<<< HEAD
        if type_requested == DetectBy.POSES.value:
            prompt = "Respond 'standing' if the person in the image is standing, 'sitting' if the person in the image is sitting, 'lying down' if the person in the image is lying down or 'unknown' if the person is not doing any of the previous."
            status, response_q = self.moondream_crop_query(
                prompt, [float(y1), float(x1), float(y2), float(x2)]
            )

            if status:
                self.get_logger().info(f"The person is {response_q}.")
                response_clean = response_q.replace(" ", "_")
                response_clean = response_clean.replace("_", "", 1)

            response.result = response_clean

        elif type_requested == DetectBy.GESTURES.value:
            gesture = self.detect_gesture(cropped_frame)  
            response.result = gesture  
            self.get_logger().info(f"The person is {gesture}")
        else:
            self.get_logger().warn(f"Type {type_requested} is not valid.")
            response.success = False
            response.result = ""
            return response
=======
        if type_requested == "pose":
            prompt = "Respond 'standing' if the person in the image is standing, 'sitting' if the person in the image is sitting, 'lying down' if the person in the image is lying down or 'unknown' if the person is not doing any of the previous."
        else:
            self.get_logger().warn(f"Type {type_requested} is not valid.")
            response.success = False
            response.result = ""
            return response

        status, response_q = self.moondream_crop_query(
            prompt, [float(y1), float(x1), float(y2), float(x2)]
        )
        response_clean = response_q.replace(" ", "_")
        response_clean = response_clean.replace("_", "", 1)

        if status:
            self.get_logger().info(f"The person is {response_q}.")
>>>>>>> 20840cd1

        response.result = response_clean
        response.success = True
        self.get_logger().info(f"{type_requested} detected: {response_clean}")
        return response

    def success(self, message):
        """Log a success message."""
        self.get_logger().info(f"\033[92mSUCCESS:\033[0m {message}")

    def publish_image(self):
        """Publish the image with the detections if available."""
        if len(self.output_image) != 0:
            # cv2.imshow("GPSR Commands", self.output_image)
            cv2.waitKey(1)
            self.image_publisher.publish(
                self.bridge.cv2_to_imgmsg(self.output_image, "bgr8")
            )

<<<<<<< HEAD
    def detect_gesture(self, cropped_frame):
=======
    def detect_gesture(self, frame):
>>>>>>> 20840cd1
        """Detect the pose in the image."""
        gestures = [
            Gestures.UNKNOWN,
            Gestures.WAVING,
            Gestures.RAISING_LEFT_ARM,
            Gestures.RAISING_RIGHT_ARM,
            Gestures.POINTING_LEFT,
            Gestures.POINTING_RIGHT,
        ]

        gesture = self.pose_detection.detectGesture(cropped_frame)

        if gesture in gestures:
            return gesture.value

        return Gestures.UNKNOWN.value

    def get_detections(self, frame, comp_class) -> None:
        """Obtain YOLO detections for people."""
        results = self.yolo_model(frame, verbose=False, classes=[comp_class])

        if comp_class == 0:
            self.people = []
            for out in results:
                for box in out.boxes:
                    x1, y1, x2, y2 = [round(x) for x in box.xyxy[0].tolist()]
                    confidence = box.conf.item()

                    if confidence > CONF_THRESHOLD:
                        self.people.append(
                            {
                                "bbox": (x1, y1, x2, y2),
                                "confidence": confidence,
                                "area": (x2 - x1) * (y2 - y1),
                            }
                        )

                    cv2.rectangle(self.output_image, (x1, y1), (x2, y2), (0, 255, 0), 2)
                    cv2.putText(
                        self.output_image,
                        "Person",
                        (x1, y1),
                        cv2.FONT_HERSHEY_SIMPLEX,
                        1,
                        (0, 255, 0),
                        2,
                        cv2.LINE_AA,
                    )

    def wait_for_future(self, future, timeout=5):
        start_time = time.time()
        while future is None and (time.time() - start_time) < timeout:
            pass
        if future is None:
            return False
        while not future.done() and (time.time() - start_time) < timeout:
            print("Waiting for future to complete...")
        return future

    def moondream_crop_query(self, prompt: str, bbox: list[float]) -> tuple[int, str]:
        """Makes a query of the current image using moondream."""
        self.get_logger().info(f"Querying image with prompt: {prompt}")

        height, width = self.image.shape[:2]

        ymin = bbox[0] / height
        xmin = bbox[1] / width
        ymax = bbox[2] / height
        xmax = bbox[3] / width

        request = CropQuery.Request()
        request.query = prompt
        request.ymin = ymin
        request.xmin = xmin
        request.ymax = ymax
        request.xmax = xmax

        future = self.moondream_client.call_async(request)
        future = self.wait_for_future(future, 15)
        result = future.result()
        if result is None:
            self.get_logger().error("Moondream service returned None.")
            return 0, "0"
        if result.success:
            self.get_logger().info(f"Moondream result: {result.result}")
            return 1, result.result


def main(args=None):
    rclpy.init(args=args)
    node = GPSRCommands()
    executor = rclpy.executors.MultiThreadedExecutor(5)
    executor.add_node(node)
    executor.spin()
    rclpy.shutdown()


if __name__ == "__main__":
    main()<|MERGE_RESOLUTION|>--- conflicted
+++ resolved
@@ -317,15 +317,11 @@
         # Detect gesture for the person with the biggest bounding box
         biggest_person = max(self.people, key=lambda p: p["area"], default=None)
         x1, y1, x2, y2 = biggest_person["bbox"]
-<<<<<<< HEAD
         cropped_frame = frame[y1:y2, x1:x2]
-=======
->>>>>>> 20840cd1
 
         # Crop the frame to the bounding box of the person
         type_requested = request.type_requested
 
-<<<<<<< HEAD
         if type_requested == DetectBy.POSES.value:
             prompt = "Respond 'standing' if the person in the image is standing, 'sitting' if the person in the image is sitting, 'lying down' if the person in the image is lying down or 'unknown' if the person is not doing any of the previous."
             status, response_q = self.moondream_crop_query(
@@ -342,32 +338,14 @@
         elif type_requested == DetectBy.GESTURES.value:
             gesture = self.detect_gesture(cropped_frame)  
             response.result = gesture  
+            response_clean = gesture
             self.get_logger().info(f"The person is {gesture}")
         else:
             self.get_logger().warn(f"Type {type_requested} is not valid.")
             response.success = False
             response.result = ""
             return response
-=======
-        if type_requested == "pose":
-            prompt = "Respond 'standing' if the person in the image is standing, 'sitting' if the person in the image is sitting, 'lying down' if the person in the image is lying down or 'unknown' if the person is not doing any of the previous."
-        else:
-            self.get_logger().warn(f"Type {type_requested} is not valid.")
-            response.success = False
-            response.result = ""
-            return response
-
-        status, response_q = self.moondream_crop_query(
-            prompt, [float(y1), float(x1), float(y2), float(x2)]
-        )
-        response_clean = response_q.replace(" ", "_")
-        response_clean = response_clean.replace("_", "", 1)
-
-        if status:
-            self.get_logger().info(f"The person is {response_q}.")
->>>>>>> 20840cd1
-
-        response.result = response_clean
+
         response.success = True
         self.get_logger().info(f"{type_requested} detected: {response_clean}")
         return response
@@ -385,11 +363,7 @@
                 self.bridge.cv2_to_imgmsg(self.output_image, "bgr8")
             )
 
-<<<<<<< HEAD
     def detect_gesture(self, cropped_frame):
-=======
-    def detect_gesture(self, frame):
->>>>>>> 20840cd1
         """Detect the pose in the image."""
         gestures = [
             Gestures.UNKNOWN,
