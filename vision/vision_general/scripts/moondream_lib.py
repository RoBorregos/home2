import moondream as md
<<<<<<< HEAD
=======
import cv2
from PIL import Image
>>>>>>> aeb321e6
# ===== STEP 1: Install Dependencies =====
# pip install moondream  # Install dependencies in your project directory


# ===== STEP 2: Download Model =====
# Download model (593 MiB download size, 996 MiB memory usage)
# Use: wget (Linux and Mac) or curl.exe -O (Windows)
# wget https://huggingface.co/vikhyatk/moondream2/resolve/9dddae84d54db4ac56fe37817aeaeb502ed083e2/moondream-2b-int8.mf.gz


class MoonDreamModel:
    def __init__(self, model_path):
        self.model = md.vl(model=model_path)

    def encode_image(self, image):
<<<<<<< HEAD
        return self.model.encode_image(image)
=======
        img = Image.fromarray(cv2.cvtColor(image, cv2.COLOR_BGR2RGB))
        return self.model.encode_image(img)
>>>>>>> aeb321e6

    def generate_person_description(self, encoded_image, query, stream=False):
        if stream:
            print("Streaming answer:", end=" ", flush=True)
            for chunk in self.model.query(encoded_image, query, stream=True)["answer"]:
                print(chunk, end="", flush=True)
            print()
        else:
            answer = self.model.query(encoded_image, query)["answer"]
            # print("Answer:", answer)
            return answer

    def find_beverage(self, encoded_image, subject):
        detect_result = self.model.detect(encoded_image, subject)
        print("Detected:", detect_result["objects"])
        if detect_result["objects"]:
            obj = detect_result["objects"][0]  # Consider the first detected object
            xmin, ymin, xmax, ymax = (
                obj["x_min"],
                obj["y_min"],
                obj["x_max"],
                obj["y_max"],
            )
            print(f"xmin: {xmin}, ymin: {ymin}, xmax: {xmax}, ymax: {ymax}")
            return int(xmin), int(ymin), int(xmax), int(ymax)
        return None, None, None, None

    def determine_position(self, image, xmin, ymin, xmax, ymax):
        image_height, image_width, _ = image.shape
        bbox_center_x = (xmin + xmax) / 2
        bbox_center_y = (ymin + ymax) / 2
        image_center_x = image_width / 2
        image_center_y = image_height / 2

        horizontal_position = "left" if bbox_center_x < image_center_x else "right"
        vertical_position = "up" if bbox_center_y < image_center_y else "down"

<<<<<<< HEAD
        return horizontal_position, vertical_position
=======
        return horizontal_position, vertical_position


# Example usage
if __name__ == "__main__":
    model_path = "vision/vision_general/scripts/moondream-2b-int8.mf.gz"
    image_path = (
        "/Users/jvelarde/Desktop/home2/vision/vision_general/scripts/beverage.jpeg"
    )
    image = cv2.imread(image_path)
    moon_dream = MoonDreamModel(model_path)
    prompt_person_desc = "Describe the clothing of the person in the image in a detailed and specific manner. Include the type of clothing, colors, patterns, and any notable accessories. Ensure that the description is clear and distinct."
    object = "fanta"
    encoded_image = moon_dream.encode_image(image_path)
    moon_dream.generate_person_description(
        encoded_image,
        "What are the people wearing on the image, mention it as people1:, people2: and so on in json format, you can choose any keys and values",
        stream=False,
    )
    xmin, ymin, xmax, ymax = moon_dream.find_beverage(encoded_image, object)
    if xmin is not None:
        cv2.rectangle(image, (xmin, ymin), (xmax, ymax), (255, 0, 0), 2)
        horizontal_position, vertical_position = moon_dream.determine_position(
            image, xmin, ymin, xmax, ymax
        )
        print(
            f"The beverage is located at the {horizontal_position}-{vertical_position} of the image."
        )
        cv2.imshow("Detected Object", image)
        cv2.waitKey(0)
        cv2.destroyAllWindows()
>>>>>>> aeb321e6
<|MERGE_RESOLUTION|>--- conflicted
+++ resolved
@@ -1,9 +1,5 @@
 import moondream as md
-<<<<<<< HEAD
-=======
-import cv2
 from PIL import Image
->>>>>>> aeb321e6
 # ===== STEP 1: Install Dependencies =====
 # pip install moondream  # Install dependencies in your project directory
 
@@ -19,12 +15,8 @@
         self.model = md.vl(model=model_path)
 
     def encode_image(self, image):
-<<<<<<< HEAD
-        return self.model.encode_image(image)
-=======
         img = Image.fromarray(cv2.cvtColor(image, cv2.COLOR_BGR2RGB))
         return self.model.encode_image(img)
->>>>>>> aeb321e6
 
     def generate_person_description(self, encoded_image, query, stream=False):
         if stream:
@@ -62,38 +54,4 @@
         horizontal_position = "left" if bbox_center_x < image_center_x else "right"
         vertical_position = "up" if bbox_center_y < image_center_y else "down"
 
-<<<<<<< HEAD
-        return horizontal_position, vertical_position
-=======
-        return horizontal_position, vertical_position
-
-
-# Example usage
-if __name__ == "__main__":
-    model_path = "vision/vision_general/scripts/moondream-2b-int8.mf.gz"
-    image_path = (
-        "/Users/jvelarde/Desktop/home2/vision/vision_general/scripts/beverage.jpeg"
-    )
-    image = cv2.imread(image_path)
-    moon_dream = MoonDreamModel(model_path)
-    prompt_person_desc = "Describe the clothing of the person in the image in a detailed and specific manner. Include the type of clothing, colors, patterns, and any notable accessories. Ensure that the description is clear and distinct."
-    object = "fanta"
-    encoded_image = moon_dream.encode_image(image_path)
-    moon_dream.generate_person_description(
-        encoded_image,
-        "What are the people wearing on the image, mention it as people1:, people2: and so on in json format, you can choose any keys and values",
-        stream=False,
-    )
-    xmin, ymin, xmax, ymax = moon_dream.find_beverage(encoded_image, object)
-    if xmin is not None:
-        cv2.rectangle(image, (xmin, ymin), (xmax, ymax), (255, 0, 0), 2)
-        horizontal_position, vertical_position = moon_dream.determine_position(
-            image, xmin, ymin, xmax, ymax
-        )
-        print(
-            f"The beverage is located at the {horizontal_position}-{vertical_position} of the image."
-        )
-        cv2.imshow("Detected Object", image)
-        cv2.waitKey(0)
-        cv2.destroyAllWindows()
->>>>>>> aeb321e6
+        return horizontal_position, vertical_position