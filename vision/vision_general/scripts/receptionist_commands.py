#!/usr/bin/env python3

"""
Node to detect people and find
available seats. Tasks for receptionist
commands.
"""

import cv2
from ultralytics import YOLO
import pathlib
import numpy as np
import queue
import time

import rclpy
from rclpy.node import Node
from rclpy.action import ActionServer
from cv_bridge import CvBridge
from sensor_msgs.msg import Image
from rclpy.task import Future

from frida_interfaces.action import DetectPerson
from frida_interfaces.srv import FindSeat
from frida_interfaces.srv import PersonDescription


CAMERA_TOPIC = "/zed2/zed_node/rgb/image_rect_color"
CHECK_PERSON_TOPIC = "/vision/detect_person"
MOONDREAM_TOPIC = "vision/moondream"
FIND_SEAT_TOPIC = "/vision/find_seat"
IMAGE_TOPIC = "/vision/img_person_detecion"

MODEL_LOCATION = str(pathlib.Path(__file__).parent) + "/Utils/yolov8n.pt"
PERCENTAGE = 0.3
MAX_DEGREE = 30
AREA_PERCENTAGE_THRESHOLD = 0.2
CONF_THRESHOLD = 0.5
CHECK_TIMEOUT = 5


class ReceptionistCommands(Node):
    def __init__(self):
        super().__init__("receptionist_commands")
        self.bridge = CvBridge()

        self.find_seat_service = self.create_service(
            FindSeat, FIND_SEAT_TOPIC, self.find_seat_callback
        )
        self.image_subscriber = self.create_subscription(
            Image, CAMERA_TOPIC, self.image_callback, 10
        )
        self.person_description_service = self.create_service(
            PersonDescription, MOONDREAM_TOPIC, self.person_description_callback
        )
        self.image_publisher = self.create_publisher(Image, IMAGE_TOPIC, 10)
        self.person_detection_action_server = ActionServer(
            self, DetectPerson, CHECK_PERSON_TOPIC, self.detect_person_callback
        )

        self.image = None
        self.model = YOLO(MODEL_LOCATION)
        self.output_image = []
        self.check = False

        self.get_logger().info("ReceptionistCommands Ready.")

        self.create_timer(0.1, self.publish_image)

    def image_callback(self, data):
        """Callback to receive the image from the camera."""
        self.image = self.bridge.imgmsg_to_cv2(data, "bgr8")

    def find_seat_callback(self, request, response):
        """Callback to find an available seat."""
        self.get_logger().info("Executing service Find Seat")

        if self.image is None:
            response.success = False
            return response

        frame = self.image
        self.output_image = frame.copy()

        self.people = []
        self.chairs = []
        self.couches = []

        self.get_detections(frame)

        has_chair_seat, angle = self.check_chairs(frame)

        if has_chair_seat:
            response.success = True
            response.angle = angle
            self.success(f"Seat found in chair at angle: {angle}")
            return response

        has_couch_seat, angle = self.check_couches(frame)

        if has_couch_seat:
            response.success = True
            response.angle = angle
            self.success(f"Seat found in couch at angle: {angle}")
            return response

        response.success = False
        self.get_logger().warn("No seat found")
        return response

    def person_description_callback(self, request, response):
        """Callback to describe the person in the image."""
        self.get_logger().info("Executing service Person Description")

        if self.image is None:
            response.description = "No image received yet."
            return response

<<<<<<< HEAD
        cropped_frame = self.detect_and_crop_person()
        encoded_image = self.model.encode_image(cropped_frame)
=======
        frame = self.image
        encoded_image = self.model.encode_image(frame)
>>>>>>> d51efa6f
        response.description = self.model.caption_image(encoded_image)
        return response

    async def detect_person_callback(self, goal_handle):
        """Callback to return a response until a person is
        detected in a frame or timeout is reached."""
        self.get_logger().info("Executing action Detect Person")

        self.person_found = False
        self.goal_handle = goal_handle
        self.start_time = time.time()
        self.detection_future = Future()

        self.timer = self.create_timer(0.1, self.detect_person)
        await self.detection_future

        result = DetectPerson.Result()
        result.success = self.person_found
        goal_handle.succeed()
        if self.person_found:
            self.success("Person detected")
        else:
            self.get_logger().warn("No person detected")
        return result

    def success(self, message):
        """Log a success message."""
        self.get_logger().info(f"\033[92mSUCCESS:\033[0m {message}")

    def publish_image(self):
        """Publish the image with the detections if available."""
        if len(self.output_image) != 0:
            cv2.imshow("Receptionist Commands", self.output_image)
            cv2.waitKey(1)
            self.image_publisher.publish(
                self.bridge.cv2_to_imgmsg(self.output_image, "bgr8")
            )

    def getAngle(self, x, width):
        """Get the angle for the robot to point at the available seat."""
        diff = x - (width / 2)
        move = diff * MAX_DEGREE / (width / 2)
        return move

    def detect_person(self):
        """Check if there is a person in the frame and
        resolve the future promise."""
        if self.image is None:
            self.get_logger().warn("No image received yet.")
            return

        frame = self.image
        self.output_image = frame.copy()
        width = frame.shape[1]

        results = self.model(frame, verbose=False, classes=0)

        for out in results:
            for box in out.boxes:
                x, y, w, h = [round(i) for i in box.xywh[0].tolist()]
                confidence = box.conf.item()

                if (
                    confidence > CONF_THRESHOLD
                    and x >= int(width * PERCENTAGE)
                    and x <= int(width * (1 - PERCENTAGE))
                ):
                    self.person_found = True
                    cv2.rectangle(
                        self.output_image,
                        (int(x - w / 2), int(y - h / 2)),
                        (int(x + w / 2), int(y + h / 2)),
                        (0, 255, 0),
                        2,
                    )
                    break

                cv2.rectangle(
                    self.output_image,
                    (int(x - w / 2), int(y - h / 2)),
                    (int(x + w / 2), int(y + h / 2)),
                    (255, 0, 0),
                    2,
                )

        if self.person_found or (time.time() - self.start_time) > CHECK_TIMEOUT:
            self.timer.cancel()
            self.detection_future.set_result(self.person_found)

    def detect_and_crop_person(self):
        """Check if there is a person in the frame, crop the image to the person with the largest area, and return the cropped frame."""
        if self.image is None:
            self.get_logger().warn("No image received yet.")
            return None

        frame = self.image
        self.output_image = frame.copy()
        width = frame.shape[1]

        results = self.model(frame, verbose=False, classes=0)
        largest_area = 0
        largest_box = None

        for out in results:
            for box in out.boxes:
                x, y, w, h = [round(i) for i in box.xywh[0].tolist()]
                confidence = box.conf.item()
                area = w * h

                if (
                    confidence > CONF_THRESHOLD
                    and x >= int(width * PERCENTAGE)
                    and x <= int(width * (1 - PERCENTAGE))
                ):
                    if area > largest_area:
                        largest_area = area
                        largest_box = (x, y, w, h)

        if largest_box:
            x, y, w, h = largest_box
            self.person_found = True
            cv2.rectangle(
                self.output_image,
                (int(x - w / 2), int(y - h / 2)),
                (int(x + w / 2), int(y + h / 2)),
                (0, 255, 0),
                2,
            )
            cropped_frame = frame[
                int(y - h / 2) : int(y + h / 2), int(x - w / 2) : int(x + w / 2)
            ]
            return cropped_frame

        if (time.time() - self.start_time) > CHECK_TIMEOUT:
            self.timer.cancel()
            self.detection_future.set_result(self.person_found)

        return None

    def get_detections(self, frame) -> None:
        """Obtain yolo detections for people, chairs and couches."""
        results = self.model(frame, verbose=False, classes=[0, 56, 57])

        for out in results:
            for box in out.boxes:
                x1, y1, x2, y2 = [round(x) for x in box.xyxy[0].tolist()]
                class_id = box.cls[0].item()
                label = self.model.names[class_id]
                bbox = (x1, y1, x2, y2)
                confidence = box.conf.item()
                area = (x2 - x1) * (y2 - y1)
                area_percentage = area / (frame.shape[0] * frame.shape[1])
                color = (255, 0, 0)

                if (
                    confidence < CONF_THRESHOLD
                    or area_percentage < AREA_PERCENTAGE_THRESHOLD
                ):
                    continue

                if class_id == 0:
                    self.people.append(
                        {"bbox": bbox, "label": label, "class": class_id}
                    )
                    color = (0, 0, 255)

                elif class_id == 56:
                    self.chairs.append(
                        {"bbox": bbox, "label": label, "class": class_id}
                    )

                elif class_id == 57:
                    self.couches.append(
                        {"bbox": bbox, "label": label, "class": class_id}
                    )

                cv2.rectangle(self.output_image, (x1, y1), (x2, y2), color, 2)
                cv2.putText(
                    self.output_image,
                    label,
                    (x1, y1),
                    cv2.FONT_HERSHEY_SIMPLEX,
                    1,
                    color,
                    2,
                    cv2.LINE_AA,
                )

    def check_chairs(self, frame) -> tuple[bool, float]:
        """Check if there is an available chair with
        no person within the bbox and return the angle
        of the largest available chair."""
        chair_queue = queue.PriorityQueue()

        for chair in self.chairs:
            occupied = False
            xmin = chair["bbox"][0]
            xmax = chair["bbox"][2]
            y_center_chair = (chair["bbox"][1] + chair["bbox"][3]) / 2
            cv2.circle(
                self.output_image,
                (int((xmax - xmin) / 2), int(y_center_chair)),
                5,
                (0, 255, 255),
                -1,
            )

            for person in self.people:
                center_x = (person["bbox"][0] + person["bbox"][2]) / 2
                person_y = person["bbox"][3]

                if center_x >= xmin and center_x <= xmax and person_y > y_center_chair:
                    occupied = True
                    cv2.circle(
                        self.output_image,
                        (int(center_x), int(person_y)),
                        5,
                        (0, 0, 255),
                        -1,
                    )
                    break

            if not occupied:
                area = xmax - xmin
                output = (chair["bbox"][0] + chair["bbox"][2]) / 2
                chair_queue.put(
                    (
                        -1 * area,
                        output,
                        chair["bbox"][0],
                        chair["bbox"][1],
                        chair["bbox"][2],
                        chair["bbox"][3],
                    )
                )
            else:
                cv2.rectangle(
                    self.output_image,
                    (xmin, chair["bbox"][1]),
                    (xmax, chair["bbox"][3]),
                    (0, 0, 255),
                    2,
                )

        if len(self.chairs) != 0:
            _, output, a, b, c, d = chair_queue.get()
            cv2.rectangle(self.output_image, (a, b), (c, d), (0, 255, 0), 2)
            self.get_logger().info(f"Chair found: {output}")
            return True, self.getAngle(output, frame.shape[1])

        return False, 0

    def check_couches(self, frame) -> tuple[bool, float]:
        """Check if there is an available space in the
        couches and return the angle of the largest space."""
        available_spaces = queue.PriorityQueue()

        # Check if there are couch spaces available
        for couch in self.couches:
            couch_left = couch["bbox"][0]
            couch_right = couch["bbox"][2]
            space = np.zeros(frame.shape[1], dtype=int)

            # Fill the space with 1 if there is a person
            for person in self.people:
                xmin = person["bbox"][0]
                xmax = person["bbox"][2]
                space[xmin : xmax + 1] = 1

            left = couch_left
            space[couch_left] = 0
            space[couch_right] = 0

            for i in range(couch_left, couch_right):
                if space[i] == 0:
                    if left is None:
                        left = i

                else:
                    if left is not None:
                        available_spaces.put((-1 * (i - left), left, i))
                        left = None

            if left is not None:
                available_spaces.put((-1 * (couch_right - left), left, couch_right))

        if available_spaces.qsize() > 0:
            _, left, right = available_spaces.get()
            output = (left + right) / 2
            cv2.rectangle(
                self.output_image, (left, 0), (right, frame.shape[0]), (0, 255, 0), 2
            )
            self.get_logger().info(f"Space found: {output}")
            return True, self.getAngle(output, frame.shape[1])

        return False, 0


def main(args=None):
    rclpy.init(args=args)
    node = ReceptionistCommands()

    try:
        rclpy.spin(node)
    except KeyboardInterrupt:
        pass
    finally:
        node.destroy_node()
        rclpy.shutdown()


if __name__ == "__main__":
    main()<|MERGE_RESOLUTION|>--- conflicted
+++ resolved
@@ -116,13 +116,9 @@
             response.description = "No image received yet."
             return response
 
-<<<<<<< HEAD
         cropped_frame = self.detect_and_crop_person()
         encoded_image = self.model.encode_image(cropped_frame)
-=======
-        frame = self.image
-        encoded_image = self.model.encode_image(frame)
->>>>>>> d51efa6f
+
         response.description = self.model.caption_image(encoded_image)
         return response
 
