services:
  ollama:
<<<<<<< HEAD
    profiles: [receptionist, carry]
    
=======
    profiles: [receptionist, carry, gpsr, storing]

>>>>>>> 09af4ce5
    container_name: home2-hri-ollama
    image: dustynv/ollama:r36.4.0
    runtime: nvidia
    network_mode: host
    volumes:
      - ../../hri/packages/nlp/assets:/ollama
    environment:
      - OLLAMA_MODELS=/ollama
      - ROLE=${ROLE}
    stdin_open: true
    tty: true
    entrypoint: ["/bin/bash", "-c", "/ollama/entrypoint.sh && tail -f /dev/null"]<|MERGE_RESOLUTION|>--- conflicted
+++ resolved
@@ -1,12 +1,7 @@
 services:
   ollama:
-<<<<<<< HEAD
-    profiles: [receptionist, carry]
-    
-=======
     profiles: [receptionist, carry, gpsr, storing]
 
->>>>>>> 09af4ce5
     container_name: home2-hri-ollama
     image: dustynv/ollama:r36.4.0
     runtime: nvidia
