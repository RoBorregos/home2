--- conflicted
+++ resolved
@@ -2,8 +2,7 @@
   # Jetson Orin
   - path: l4t-devices.yaml
   - path: stt-l4t.yaml
-<<<<<<< HEAD
-  # - path: ollama-jetson.yaml
+  - path: ollama-jetson.yaml
   # - path: chromadb.yaml
   - path: display-l4t.yaml
 
@@ -11,7 +10,4 @@
   # - path: hri-ros.yaml
   # - path: chromadb.yaml
   # - path: stt.yaml
-  # - path: display.yaml
-=======
-  - path: ollama-jetson.yaml
->>>>>>> 482c5583
+  # - path: display.yaml