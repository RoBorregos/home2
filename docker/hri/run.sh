#!/bin/bash

#_________________________ARGUMENTS_________________________

ARGS=("$@")  # Save all arguments in an array
TASK=${ARGS[0]}

# IMPORTANT: Also edit auto-complete.sh to add new arguments
detached=""
build_display=""
open_display=""
download_model=""

# Check if one of the arguments is --detached, --build-display, or --open-display
for arg in "${ARGS[@]}"; do
  if [ "$arg" == "-d" ]; then
    detached="-d"
  elif [ "$arg" == "--build-display" ]; then
    build_display="true"
  elif [ "$arg" == "--open-display" ]; then
    open_display="true"
  elif [ "$arg" == "--download-model" ]; then
    download_model="true"
  fi
done

#_________________________BUILD_________________________

# Function to add or update a variable in a file
add_or_update_variable() {
    local file=$1
    local variable=$2
    local value=$3

    local escaped_value
    escaped_value=$(printf '%s\n' "$value" | sed -e 's/[&/\]/\\&/g')

    if grep -q "^${variable}=" "$file"; then
        sed -i "s|^${variable}=.*|${variable}=${escaped_value}|" "$file"
    else
        echo "${variable}=${value}" >> "$file"
    fi
}

# Check type of environment (cpu, cuda, or l4t), default cpu
ENV_TYPE="cpu"

# Check device type
if [ -f /etc/nv_tegra_release ]; then
  ENV_TYPE="l4t"
elif command -v nvidia-smi >/dev/null 2>&1 && nvidia-smi >/dev/null 2>&1; then
  ENV_TYPE="cuda"
fi
echo "Detected environment: $ENV_TYPE"

#_________________________SETUP_________________________

bash scripts/setup.bash
[ "$download_model" == "true" ] && bash ../../hri/packages/nlp/assets/download-model.sh

# Create dirs with current user to avoid permission problems
mkdir -p install build log ../../hri/packages/speech/assets/downloads/offline_voice/model/

# Ensure compose/.env exists
if [ ! -f "compose/.env" ]; then
  touch compose/.env
fi

# Check if display setup is needed
if [ ! -d "../../hri/display/dist" ] || [ ! -d "../../hri/display/node_modules" ] || [ ! -d "../../hri/display/web-ui/.next" ] || [ ! -d "../../hri/display/web-ui/node_modules" ] || [ "$build_display" == "true" ]; then
  echo "Setting up display environment..."

  compose_file="compose/display.yaml"
<<<<<<< HEAD
  [ "$ENV_TYPE" == "l4t" ] && compose_file="compose/display-l4t.yaml"
=======
  service="display"
  [ "$ENV_TYPE" == "l4t" ] && compose_file="compose/display-l4t.yaml" && service="display-l4t"
>>>>>>> 686834ae
  
  echo "Installing dependencies and building project inside temporary container..."
  docker compose -f "$compose_file" run --entrypoint "" "$service" bash -c "source /opt/ros/humble/setup.bash && npm run build"
fi

#_________________________RUN_________________________

PROFILES=()
RUN=""

case $TASK in
    "--receptionist")
        RUN="ros2 launch speech hri_launch.py"
        PROFILES=("receptionist")
        ;;
    "--carry")
        PROFILES=("carry")
        RUN="ros2 launch speech hri_launch.py"
        ;;
    "--storing")
        PROFILES=("storing")
        RUN="ros2 launch speech hri_launch.py"
        ;;
    "--storing-groceries")
        PROFILES=("storing")
        RUN="ros2 launch speech hri_launch.py"
        ;;
    "--gpsr")
        PROFILES=("gpsr")
        RUN="ros2 launch speech hri_launch.py"
        ;;
    *)
        PROFILES=("*")
        RUN="bash"
        ;;
esac

COMPOSE_PROFILES=$(IFS=, ; echo "${PROFILES[*]}")
add_or_update_variable compose/.env "COMPOSE_PROFILES" "$COMPOSE_PROFILES"

GENERATE_BAML_CLIENT="baml-cli generate --from /workspace/src/task_manager/scripts/utils/baml_src/"
SOURCE_INTERFACES="source frida_interfaces_cache/install/local_setup.bash"
IGNORE_PACKAGES="--packages-ignore frida_interfaces frida_constants xarm_msgs"
COMMAND="$GENERATE_BAML_CLIENT && source /opt/ros/humble/setup.bash && $SOURCE_INTERFACES && colcon build $IGNORE_PACKAGES --symlink-install --packages-up-to speech nlp embeddings && source ~/.bashrc && $RUN"
add_or_update_variable compose/.env "COMMAND" "$COMMAND"

<<<<<<< HEAD
# Trap Ctrl+C/SIGTERM to clean up containers
sigint_count=0
=======
# Trap Ctrl+C to clean up
>>>>>>> 686834ae
cleanup() {
  sigint_count=$((sigint_count + 1))

  # Stop background display opener if running
  [ -n "$curl_pid" ] && kill "$curl_pid" 2>/dev/null || true

  if [ -n "$compose_file" ]; then
    if [ "$sigint_count" -eq 1 ]; then
      echo " Caught Ctrl+C — stopping containers (press Ctrl+C again to force kill)..."
      # Gracefully stop and remove containers started by this compose file
      ROLE=$PROFILES docker compose -f "$compose_file" stop 2>/dev/null || true
    else
      echo " Force killing containers..."
      ROLE=$PROFILES docker compose -f "$compose_file" kill 2>/dev/null || true
    fi
  fi

  # Ensure the compose client process (if any) is not left running
  [ -n "$compose_pid" ] && kill "$compose_pid" 2>/dev/null || true
}
trap cleanup SIGINT SIGTERM

# Function to wait for service and launch display
wait_and_launch_display() {
  until curl --output /dev/null --silent --head --fail http://localhost:3000; do
    printf '.'
    sleep 1
  done
  bash scripts/open-display.bash
}

compose_file="compose/docker-compose-${ENV_TYPE}.yml"

# Run the selected docker compose file
if [ -n "$detached" ]; then
  ROLE=$PROFILES docker compose -f "$compose_file" up -d
  [ "$open_display" == "true" ] && wait_and_launch_display
else
  ROLE=$PROFILES docker compose -f "$compose_file" up &
  compose_pid=$!

  if [ "$open_display" == "true" ]; then
    wait_and_launch_display &
    curl_pid=$!
  fi

  # Wait for docker compose to finish, then kill the curl loop if it exists
  wait $compose_pid
  if [ -n "$curl_pid" ] && kill -0 "$curl_pid" 2>/dev/null; then
    kill "$curl_pid" 2>/dev/null
  fi
fi<|MERGE_RESOLUTION|>--- conflicted
+++ resolved
@@ -71,12 +71,8 @@
   echo "Setting up display environment..."
 
   compose_file="compose/display.yaml"
-<<<<<<< HEAD
-  [ "$ENV_TYPE" == "l4t" ] && compose_file="compose/display-l4t.yaml"
-=======
   service="display"
   [ "$ENV_TYPE" == "l4t" ] && compose_file="compose/display-l4t.yaml" && service="display-l4t"
->>>>>>> 686834ae
   
   echo "Installing dependencies and building project inside temporary container..."
   docker compose -f "$compose_file" run --entrypoint "" "$service" bash -c "source /opt/ros/humble/setup.bash && npm run build"
@@ -123,12 +119,8 @@
 COMMAND="$GENERATE_BAML_CLIENT && source /opt/ros/humble/setup.bash && $SOURCE_INTERFACES && colcon build $IGNORE_PACKAGES --symlink-install --packages-up-to speech nlp embeddings && source ~/.bashrc && $RUN"
 add_or_update_variable compose/.env "COMMAND" "$COMMAND"
 
-<<<<<<< HEAD
 # Trap Ctrl+C/SIGTERM to clean up containers
 sigint_count=0
-=======
-# Trap Ctrl+C to clean up
->>>>>>> 686834ae
 cleanup() {
   sigint_count=$((sigint_count + 1))
 
