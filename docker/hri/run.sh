#!/bin/bash

ARGS=("$@")  # Save all arguments in an array
TASK=${ARGS[0]}

detached=""
# check if one of the arguments is --detached
for arg in "${ARGS[@]}"; do
  if [ "$arg" == "-d" ]; then
    detached="-d"
  fi
done

#_________________________BUILD_________________________

# Image names
CPU_IMAGE="roborregos/home2:cpu_base"
CUDA_IMAGE="roborregos/home2:cuda_base"
JETSON_IMAGE="roborregos/home2:l4t_base"

# Function to check if an image exists
check_image_exists() {
    local image_name=$1
    if ! docker images --format "{{.Repository}}:{{.Tag}}" | grep -q "^${image_name}$"; then
        echo "Image $image_name does not exist. Building it..."
        return 1  # Image doesn't exist
    else
        echo "Image $image_name already exists. Skipping build."
        return 0  # Image exists
    fi
}

# Function to add or update a variable in a file
add_or_update_variable() {
    local file=$1
    local variable=$2
    local value=$3

    local escaped_value
    escaped_value=$(printf '%s\n' "$value" | sed -e 's/[&/\]/\\&/g')

    if grep -q "^${variable}=" "$file"; then
        sed -i "s|^${variable}=.*|${variable}=${escaped_value}|" "$file"
    else
        echo "${variable}=${value}" >> "$file"
    fi
}

# Check type of environment (CPU, GPU, or Jetson), default CPU
ENV_TYPE="cpu"

# Check device type
if [[ -f /etc/nv_tegra_release ]]; then
    ENV_TYPE="jetson"
else
    # Check if NVIDIA GPUs are available
    if command -v nvidia-smi > /dev/null 2>&1; then
        if nvidia-smi > /dev/null 2>&1; then
            ENV_TYPE="gpu"
        fi
    fi
fi
echo "Detected environment: $ENV_TYPE"

# Build base image

case $ENV_TYPE in
  "gpu")
    ;&
  "cpu")
    
    check_image_exists "$CPU_IMAGE"
    if [ $? -eq 1 ]; then
        docker compose -f ../cpu.yaml build
    fi
    ;;
  "jetson")
    
    check_image_exists "$JETSON_IMAGE"
    if [ $? -eq 1 ]; then
        docker compose -f ../l4t.yaml build
    fi
    ;;
  *)
    echo "Unknown environment type!"
    exit 1
    ;;
esac

#_________________________SETUP_________________________

bash setup.bash
bash ../../hri/packages/nlp/assets/download-model.sh

# Create dirs with current user to avoid permission problems
<<<<<<< HEAD
mkdir -p install build log
=======
mkdir install build log

# Check if display setup is needed
if [ ! -d "../../hri/display/dist" ] || [ ! -d "../../hri/display/node_modules" ] || [ ! -d "../../hri/display/web-ui/.next" ] || [ ! -d "../../hri/display/web-ui/node_modules" ]; then
  echo "Setting up display environment..."

  compose_file="display.yaml"
  [ "$ENV_TYPE" == "jetson" ] && compose_file="display-l4t.yaml"
  
  echo "Installing dependencies and building project inside temporary container..."
  docker compose -f "$compose_file" run --entrypoint "" display bash -c "source /opt/ros/humble/setup.bash && npm run build"
fi

>>>>>>> 6edff9ac
#_________________________RUN_________________________

PROFILES=()
RUN=""

case $TASK in
    "--receptionist")
        RUN="ros2 launch speech hri_launch.py"
        PROFILES=("receptionist")
        ;;
    "--carry")
        PROFILES=("carry")
        RUN="ros2 launch speech hri_launch.py"
        ;;
    "--storing-groceries")
        PROFILES=("storing-groceries")
        RUN="ros2 launch speech hri_launch.py"
        ;;
    "--gpsr")
        PROFILES=("gpsr")
        RUN="ros2 launch speech hri_launch.py"
        ;;
    *)
        PROFILES=("*")
        RUN="bash"
        ;;
esac

COMPOSE_PROFILES=$(IFS=, ; echo "${PROFILES[*]}")
add_or_update_variable .env "COMPOSE_PROFILES" "$COMPOSE_PROFILES"

COMMAND="source /opt/ros/humble/setup.bash && colcon build --symlink-install --packages-select frida_interfaces frida_constants speech nlp embeddings && source ~/.bashrc && $RUN"

# echo "COMMAND= $COMMAND " >> .env
add_or_update_variable .env "COMMAND" "$COMMAND"

# Trap Ctrl+C to clean up
cleanup() {
  echo -e "\n🛑 Interrupted. Cleaning up..."
  [ -n "$compose_pid" ] && kill "$compose_pid" 2>/dev/null
  [ -n "$curl_pid" ] && kill "$curl_pid" 2>/dev/null
  exit 1
}
trap cleanup SIGINT

compose_file="docker-compose-cpu.yml"
[ "$ENV_TYPE" == "jetson" ] && compose_file="docker-compose.yml"

if [ -n "$detached" ]; then
  echo "🚀 Launching containers in detached mode..."
  docker compose -f "$compose_file" up -d

  echo "⏳ Waiting for localhost:3000 to be available..."
  until curl --output /dev/null --silent --head --fail http://localhost:3000; do
    printf '.'
    sleep 1
  done
  echo -e "\n✅ Web service is up. Launching Firefox..."
  bash open-display.bash

else
  echo "🚀 Launching containers in attached mode..."
  docker compose -f "$compose_file" up &
  compose_pid=$!

  echo "⏳ Waiting for localhost:3000 to be available..."
  (
    while ! curl --output /dev/null --silent --head --fail http://localhost:3000; do
      printf '.'
      sleep 1
    done
    echo -e "\n✅ Web service is up. Launching Firefox..."
    bash open-display.bash
  ) &
  curl_pid=$!

  # Wait for docker compose to finish, then kill the curl loop
  wait $compose_pid
  kill $curl_pid 2>/dev/null
fi<|MERGE_RESOLUTION|>--- conflicted
+++ resolved
@@ -93,10 +93,8 @@
 bash ../../hri/packages/nlp/assets/download-model.sh
 
 # Create dirs with current user to avoid permission problems
-<<<<<<< HEAD
 mkdir -p install build log
-=======
-mkdir install build log
+
 
 # Check if display setup is needed
 if [ ! -d "../../hri/display/dist" ] || [ ! -d "../../hri/display/node_modules" ] || [ ! -d "../../hri/display/web-ui/.next" ] || [ ! -d "../../hri/display/web-ui/node_modules" ]; then
@@ -109,7 +107,6 @@
   docker compose -f "$compose_file" run --entrypoint "" display bash -c "source /opt/ros/humble/setup.bash && npm run build"
 fi
 
->>>>>>> 6edff9ac
 #_________________________RUN_________________________
 
 PROFILES=()
