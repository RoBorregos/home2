services:
  stt:
<<<<<<< HEAD
    profiles: [receptionist, carry]
=======
    profiles: [receptionist, carry, gpsr, storing]
>>>>>>> 09af4ce5

    container_name: home2-hri-stt
    user: 1000:1000
    image: roborregos/home2:hri-stt
    build:
      context: ../..
      dockerfile: docker/hri/Dockerfile.stt
    ports:
      - "50051:50051"
    volumes:
      - ../../hri/packages/speech/scripts/stt/:/app
      - ../../hri/packages/speech/speech/:/app/speech
    command:
      [
        "bash",
        "-c",
        "python3 -u faster-whisper.py --port 50051 --model_size base.en --log_transcriptions",
      ]<|MERGE_RESOLUTION|>--- conflicted
+++ resolved
@@ -1,10 +1,6 @@
 services:
   stt:
-<<<<<<< HEAD
-    profiles: [receptionist, carry]
-=======
     profiles: [receptionist, carry, gpsr, storing]
->>>>>>> 09af4ce5
 
     container_name: home2-hri-stt
     user: 1000:1000
