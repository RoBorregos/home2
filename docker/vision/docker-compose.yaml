services:
  vision:
    container_name: home2-vision
    build:
      context: ../..
      dockerfile: ${DOCKERFILE:-docker/vision/Dockerfile.cpu}
      args:
        BASE_IMAGE: ${BASE_IMAGE:-roborregos/home2:cpu_base} 
    image: ${IMAGE_NAME:-roborregos/home2:vision-cpu}
    volumes:
      - ../../:/workspace
      - /dev:/dev
<<<<<<< HEAD
      # - /dev/video0:/dev/video0
  
    network_mode: host
    # user: 1000:1000
    privileged: true
    # devices:
=======
      - /dev/video0:/dev/video0
  
    network_mode: host
    user: 1000:1000
    privileged: true

>>>>>>> a841f736
    environment:
      DISPLAY: ${DISPLAY}
      TERM: xterm-256color
    tty: true
    # stdin_open: true    
    working_dir: /workspace
    entrypoint: [ "bash", "-il", "-c"]
    command: [
      "colcon build --symlink-install --packages-select task_manager frida_interfaces frida_constants speech nlp embeddings && source ~/.bashrc && bash"
      ]<|MERGE_RESOLUTION|>--- conflicted
+++ resolved
@@ -10,28 +10,16 @@
     volumes:
       - ../../:/workspace
       - /dev:/dev
-<<<<<<< HEAD
-      # - /dev/video0:/dev/video0
-  
-    network_mode: host
-    # user: 1000:1000
-    privileged: true
-    # devices:
-=======
       - /dev/video0:/dev/video0
   
     network_mode: host
     user: 1000:1000
     privileged: true
 
->>>>>>> a841f736
     environment:
       DISPLAY: ${DISPLAY}
       TERM: xterm-256color
     tty: true
     # stdin_open: true    
     working_dir: /workspace
-    entrypoint: [ "bash", "-il", "-c"]
-    command: [
-      "colcon build --symlink-install --packages-select task_manager frida_interfaces frida_constants speech nlp embeddings && source ~/.bashrc && bash"
-      ]+    command: ["/bin/bash", "-i", "-l"]