#!/bin/bash
ARGS=("$@")  # Save all arguments in an array
TASK=${ARGS[0]}
detached=""
# check if one of the arguments is --detached
for arg in "${ARGS[@]}"; do
  if [ "$arg" == "-d" ]; then
    detached="-d"
  fi
done

#_________________________BUILD_________________________

# Image names
CPU_IMAGE="roborregos/home2:cpu_base"
CUDA_IMAGE="roborregos/home2:cuda_base"
JETSON_IMAGE="roborregos/home2:l4t_base"

# Function to check if an image exists
check_image_exists() {
    local image_name=$1
    if ! docker images --format "{{.Repository}}:{{.Tag}}" | grep -q "^${image_name}$"; then
        echo "Image $image_name does not exist. Building it..."
        return 1  # Image doesn't exist
    else
        echo "Image $image_name already exists. Skipping build."
        return 0  # Image exists
    fi
}

# Check type of environment (CPU, GPU, or Jetson), default CPU
ENV_TYPE="cpu"

# Check device type
if [[ -f /etc/nv_tegra_release ]]; then
    ENV_TYPE="jetson"
else
    # Check if NVIDIA GPUs are available
    if command -v nvidia-smi > /dev/null 2>&1; then
        if nvidia-smi > /dev/null 2>&1; then
            ENV_TYPE="gpu"
        fi
    fi
fi
echo "Detected environment: $ENV_TYPE"
> .env

# Write environment variables to .env file for Docker Compose and build base images
case $ENV_TYPE in
  "cpu")
    #_____CPU_____
    echo "DOCKERFILE=docker/vision/Dockerfile.cpu" >> .env
    echo "BASE_IMAGE=roborregos/home2:cpu_base" >> .env
    echo "IMAGE_NAME=roborregos/home2:vision-cpu" >> .env
    
    # Build the base image if it doesn't exist
    check_image_exists "$CPU_IMAGE"
    if [ $? -eq 1 ]; then
        docker compose -f ../cpu.yaml build
    fi
    ;;
  "gpu")
    #_____GPU_____
    echo "DOCKERFILE=docker/vision/Dockerfile.cuda" >> .env
    echo "BASE_IMAGE=roborregos/home2:cuda_base" >> .env
    echo "IMAGE_NAME=roborregos/home2:vision-gpu" >> .env

    # Build the base image if it doesn't exist
    check_image_exists "$CUDA_IMAGE"
    if [ $? -eq 1 ]; then
        docker compose -f ../cuda.yaml build
    fi

    echo "DOCKER_RUNTIME=nvidia" >> .env
    ;;
  "jetson")
    #_____Jetson_____
    echo "DOCKERFILE=docker/vision/Dockerfile.jetson" >> .env
    echo "BASE_IMAGE=roborregos/home2:l4t_base" >> .env
    echo "IMAGE_NAME=roborregos/home2:vision-jetson" >> .env

    # Build the base image if it doesn't exist
    check_image_exists "$JETSON_IMAGE"
    if [ $? -eq 1 ]; then
        docker compose -f ../jetson.yaml build
    fi

    echo "DOCKER_RUNTIME=nvidia" >> .env
    echo "DISPLAY=:0" >> .env
    ;;
  *)
    echo "Unknown environment type!"
    exit 1
    ;;
esac


#_________________________SETUP_________________________

# Export user
export LOCAL_USER_ID=$(id -u)
export LOCAL_GROUP_ID=$(id -g)

mkdir -p install build log
mkdir -p moondream/install moondream/build moondream/log

# Setup camera permissions
# if [ -e /dev/video0 ]; then
#     echo "Setting permissions for /dev/video0..."
#     sudo chmod 666 /dev/video0  # Allow the container to access the camera device
# fi

#_________________________RUN_________________________



# Check which commands and services to run
MOONDREAM=false
VISION=true
<<<<<<< HEAD
SETUP="colcon build --symlink-install"
=======
SETUP="colcon build --symlink-install "
SOURCE_INTERFACES="source /workspace/frida_interfaces_cache/install/local_setup.bash"
IGNORE_PACKAGES="--packages-ignore frida_interfaces frida_constants xarm_msgs"
>>>>>>> b856355c
PROFILES=()
SERVICES=()

case $TASK in
    "--receptionist")
        PACKAGES="vision_general"
        RUN="ros2 launch vision_general receptionist_launch.py"
        PROFILES=("vision" "moondream")
        SERVICES=("vision" "moondream-node" "moondream-server")
        ;;
    "--carry")
        PACKAGES="vision_general object_detector_2d object_detection_handler"
        RUN="ros2 launch vision_general help_me_carry_launch.py"
        PROFILES=("vision" "moondream")
        SERVICES=("vision" "moondream-node" "moondream-server")
        ;;
    "--storing-groceries")
        PACKAGES="object_detector_2d object_detection_handler"
        RUN="ros2 launch object_detector_2d object_detector_combined.launch.py"
        PROFILES=("vision")
        SERVICES=("vision")
        ;;
    "--gpsr")
        PACKAGES="vision_general object_detector_2d object_detection_handler"
        RUN="ros2 launch vision_general gpsr_launch.py"
        PROFILES=("vision" "moondream")
        SERVICES=("vision" "moondream-node" "moondream-server")
        ;;
    "--moondream")
        PROFILES=("moondream")
        SERVICES=("moondream-node" "moondream-server")
        ;;
    *)
        PROFILES=("vision")
        SERVICES=("vision")
        ;;
esac

# Add command to env if TASK is not empty, otherwise it will run bash
if [ -n "$TASK" ]; then
<<<<<<< HEAD
    COMMAND="source /opt/ros/humble/setup.bash && source frida_interfaces_cache/install/local_setup.bash \
    && $SETUP --packages-select $PACKAGES && source install/setup.bash && $RUN"
=======
    COMMAND="source /opt/ros/humble/setup.bash && $SOURCE_INTERFACES && colcon build $IGNORE_PACKAGES --packages-up-to $PACKAGES && source install/setup.bash && $RUN"
>>>>>>> b856355c
    echo "COMMAND= $COMMAND " >> .env
fi

# Add services to compose profiles
COMPOSE_PROFILES=$(IFS=, ; echo "${PROFILES[*]}")
echo "COMPOSE_PROFILES=$COMPOSE_PROFILES" >> .env

NEEDS_BUILD=false

# Check if any enabled service is missing a container
for SERVICE in "${SERVICES[@]}"; do
    CONTAINER=$(docker ps -a --filter "name=${SERVICE}" --format "{{.ID}}")
    if [ -z "$CONTAINER" ]; then
        echo "No container found for service '$SERVICE'."
        NEEDS_BUILD=true
        break 
    fi
done

# If no task set, enter with bash
if [ -z "$TASK" ]; then
    if [ "$NEEDS_BUILD" = true ]; then
        docker compose up --build -d
    else
       RUNNING=$(docker ps --filter "name=vision" --format "{{.ID}}")
        
        if [ -z "$RUNNING" ]; then
            echo "Starting vision service..."
            docker compose up -d
        fi 
        
        docker compose exec vision /bin/bash
    fi

else
    if [ "$NEEDS_BUILD" = true ]; then
        echo "Building and starting containers..."
        docker compose up --build 
    else
        echo "All containers exist. Starting without build..."
        docker compose up
    fi
fi<|MERGE_RESOLUTION|>--- conflicted
+++ resolved
@@ -117,13 +117,9 @@
 # Check which commands and services to run
 MOONDREAM=false
 VISION=true
-<<<<<<< HEAD
-SETUP="colcon build --symlink-install"
-=======
 SETUP="colcon build --symlink-install "
 SOURCE_INTERFACES="source /workspace/frida_interfaces_cache/install/local_setup.bash"
 IGNORE_PACKAGES="--packages-ignore frida_interfaces frida_constants xarm_msgs"
->>>>>>> b856355c
 PROFILES=()
 SERVICES=()
 
@@ -164,12 +160,7 @@
 
 # Add command to env if TASK is not empty, otherwise it will run bash
 if [ -n "$TASK" ]; then
-<<<<<<< HEAD
-    COMMAND="source /opt/ros/humble/setup.bash && source frida_interfaces_cache/install/local_setup.bash \
-    && $SETUP --packages-select $PACKAGES && source install/setup.bash && $RUN"
-=======
     COMMAND="source /opt/ros/humble/setup.bash && $SOURCE_INTERFACES && colcon build $IGNORE_PACKAGES --packages-up-to $PACKAGES && source install/setup.bash && $RUN"
->>>>>>> b856355c
     echo "COMMAND= $COMMAND " >> .env
 fi
 
