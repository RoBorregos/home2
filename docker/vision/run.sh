--- conflicted
+++ resolved
@@ -110,22 +110,8 @@
 #_________________________RUN_________________________
 
 
-<<<<<<< HEAD
-# If the container is not running, start it
-if [ -z "$RUNNING_CONTAINER" ]; then
-    echo "Container $SERVICE_NAME is not running. Starting it now..."
-    docker compose up --build -d
-fi
 
-# Commands to run inside the container
-SOURCE_ROS="source /opt/ros/humble/setup.bash"
-COLCON="colcon build --packages-up-to vision_general"
-SOURCE="source install/setup.bash"
-SETUP="$SOURCE_ROS && $COLCON && $SOURCE"
-RUN=""
-=======
 # Check which commands and services to run
->>>>>>> 7cc1f14b
 MOONDREAM=false
 VISION=true
 SETUP="colcon build --symlink-install "
@@ -149,15 +135,6 @@
         ;;
 esac
 
-<<<<<<< HEAD
-# if moondream run dockercompose
-if [ "$MOONDREAM" = true ]; then
-    echo "Running Moondream..."
-    RUNNING_CONTAINER_NODE=$(docker ps -q -f name=moondream-node)
-    RUNNING_CONTAINER_SERVER=$(docker ps -q -f name=moondream-server)
-    if [ -z "$RUNNING_CONTAINER_NODE"]; then
-        docker compose -f moondream.yaml up -d --build
-=======
 # Add command to env if TASK is not empty, otherwise it will run bash
 if [ -n "$TASK" ]; then
     COMMAND="source /opt/ros/humble/setup.bash && colcon build --packages-up-to $PACKAGES && source install/setup.bash && $RUN"
@@ -177,16 +154,11 @@
         echo "No container found for service '$SERVICE'."
         NEEDS_BUILD=true
         break 
->>>>>>> 7cc1f14b
     fi
 done
 
 # If no task set, enter with bash
 if [ -z "$TASK" ]; then
-<<<<<<< HEAD
-    # echo "COMMAND= $SETUP && $RUN" >> .env
-    docker compose exec $SERVICE_NAME /bin/bash
-=======
     if [ "$NEEDS_BUILD" = true ]; then
         docker compose up -d
     else
@@ -195,7 +167,6 @@
     fi
     docker compose exec vision /bin/bash
 
->>>>>>> 7cc1f14b
 else
     if [ "$NEEDS_BUILD" = true ]; then
         echo "Building and starting containers..."
