--- conflicted
+++ resolved
@@ -13,17 +13,11 @@
       - /dev/video0:/dev/video0
       - /tmp:/tmp
       - /tmp/.X11-unix:/tmp/.X11-unix
-<<<<<<< HEAD
-      - ./build:/workspace/build/
-      - ./install:/workspace/install/
-      - ./log:/workspace/log/
-=======
       - ./build/:/workspace/build
       - ./install/:/workspace/install
       - ./log/:/workspace/log
       - ../frida_interfaces_cache:/workspace/frida_interfaces_cache
       - ./.bash_aliases:/home/ros/.bash_aliases
->>>>>>> 9424e2b5
   
     network_mode: host
     user: ${LOCAL_USER_ID}:${LOCAL_GROUP_ID}
